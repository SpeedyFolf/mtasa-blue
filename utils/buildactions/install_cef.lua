require 'utils'

premake.modules.install_cef = {}

-- Config variables
local CEF_PATH = "vendor/cef3/"
<<<<<<< HEAD
local CEF_URL = "https://mirror.mtasa.com/bdata/cef-latest_xp.tar.bz2"

local CEF_VERSION = "3.3538.1852.gcb937fc" -- Change here to update CEF version
=======
local CEF_URL_PREFIX = "https://mirror.mtasa.com/bdata/cef/"
local CEF_URL_SUFFIX = "_windows32_minimal.tar.bz2"

local CEF_VERSION = "3.3578.1860.g36610bd" -- Change here to update CEF version
>>>>>>> 0c67100a

function make_cef_download_url()
	return CEF_URL
end

newaction {
	trigger = "install_cef",
	description = "Downloads and installs CEF",

	execute = function()
		-- Only execute on Windows
		if os.host() ~= "windows" then return end

		-- Download md5
		local correct_checksum, result_string = http.get(make_cef_download_url()..".md5")
		if result_string ~= "OK" and result_string then
			print("Could not check CEF checksum: "..result_string)
			return -- Do nothing and rely on earlier installed files (to allow working offline)

			-- TODO(jusonex): It might make sense to fallback to spotify cef mirror
		end

		-- Trim whitespace
		correct_checksum = correct_checksum:gsub("[%s%c]", "")

		-- Check md5
		local archive_path = CEF_PATH.."temp.tar.bz2"
		if os.md5_file(archive_path) == correct_checksum then
			print("CEF consistency checks succeeded")
			return
		end

		-- Download CEF
		print("Downloading CEF...")
		http.download(make_cef_download_url(), archive_path)

		-- Delete old CEF files
		-- TODO: It might be better to download the files into a new folder and delete this folder at once
		os.rmdir(CEF_PATH.."cmake")
		os.rmdir(CEF_PATH.."include")
		os.rmdir(CEF_PATH.."libcef_dll")
		os.rmdir(CEF_PATH.."Release")
		os.rmdir(CEF_PATH.."Resources")
		os.remove_wildcard(CEF_PATH.."*.txt")

		-- Extract first bz2 and then tar
		os.extract_archive(archive_path, CEF_PATH, true) -- Extract .tar.bz2 to .tar
		os.extract_archive(CEF_PATH.."temp.tar", CEF_PATH, true) -- Extract .tar
		
		-- Move all files from cef_binary*/* to ./
		os.expanddir_wildcard(CEF_PATH.."cef_binary*", CEF_PATH)
		
		-- Delete .tar archive, but keep .tar.bz2 for checksumming
		os.remove(CEF_PATH.."temp.tar")
	end
}

return premake.modules.install_cef
<|MERGE_RESOLUTION|>--- conflicted
+++ resolved
@@ -1,74 +1,67 @@
 require 'utils'
 
-premake.modules.install_cef = {}
+premake.modules.install_cef = {}
 
--- Config variables
-local CEF_PATH = "vendor/cef3/"
-<<<<<<< HEAD
-local CEF_URL = "https://mirror.mtasa.com/bdata/cef-latest_xp.tar.bz2"
+-- Config variables
+local CEF_PATH = "vendor/cef3/"
+local CEF_URL = "https://mirror.mtasa.com/bdata/cef-latest_xp.tar.bz2"
 
-local CEF_VERSION = "3.3538.1852.gcb937fc" -- Change here to update CEF version
-=======
-local CEF_URL_PREFIX = "https://mirror.mtasa.com/bdata/cef/"
-local CEF_URL_SUFFIX = "_windows32_minimal.tar.bz2"
+local CEF_VERSION = "3.3578.1860.g36610bd" -- Change here to update CEF version
+
+function make_cef_download_url()
+	return CEF_URL
+end
+
+newaction {
+	trigger = "install_cef",
+	description = "Downloads and installs CEF",
+
+	execute = function()
+		-- Only execute on Windows
+		if os.host() ~= "windows" then return end
+
+		-- Download md5
+		local correct_checksum, result_string = http.get(make_cef_download_url()..".md5")
+		if result_string ~= "OK" and result_string then
+			print("Could not check CEF checksum: "..result_string)
+			return -- Do nothing and rely on earlier installed files (to allow working offline)
+
+			-- TODO(jusonex): It might make sense to fallback to spotify cef mirror
+		end
+
+		-- Trim whitespace
+		correct_checksum = correct_checksum:gsub("[%s%c]", "")
+
+		-- Check md5
+		local archive_path = CEF_PATH.."temp.tar.bz2"
+		if os.md5_file(archive_path) == correct_checksum then
+			print("CEF consistency checks succeeded")
+			return
+		end
 
-local CEF_VERSION = "3.3578.1860.g36610bd" -- Change here to update CEF version
->>>>>>> 0c67100a
-
-function make_cef_download_url()
-	return CEF_URL
-end
-
-newaction {
-	trigger = "install_cef",
-	description = "Downloads and installs CEF",
-
-	execute = function()
-		-- Only execute on Windows
-		if os.host() ~= "windows" then return end
-
-		-- Download md5
-		local correct_checksum, result_string = http.get(make_cef_download_url()..".md5")
-		if result_string ~= "OK" and result_string then
-			print("Could not check CEF checksum: "..result_string)
-			return -- Do nothing and rely on earlier installed files (to allow working offline)
-
-			-- TODO(jusonex): It might make sense to fallback to spotify cef mirror
-		end
-
-		-- Trim whitespace
-		correct_checksum = correct_checksum:gsub("[%s%c]", "")
-
-		-- Check md5
-		local archive_path = CEF_PATH.."temp.tar.bz2"
-		if os.md5_file(archive_path) == correct_checksum then
-			print("CEF consistency checks succeeded")
-			return
-		end
-
-		-- Download CEF
-		print("Downloading CEF...")
-		http.download(make_cef_download_url(), archive_path)
-
-		-- Delete old CEF files
-		-- TODO: It might be better to download the files into a new folder and delete this folder at once
-		os.rmdir(CEF_PATH.."cmake")
-		os.rmdir(CEF_PATH.."include")
-		os.rmdir(CEF_PATH.."libcef_dll")
-		os.rmdir(CEF_PATH.."Release")
-		os.rmdir(CEF_PATH.."Resources")
-		os.remove_wildcard(CEF_PATH.."*.txt")
-
-		-- Extract first bz2 and then tar
-		os.extract_archive(archive_path, CEF_PATH, true) -- Extract .tar.bz2 to .tar
-		os.extract_archive(CEF_PATH.."temp.tar", CEF_PATH, true) -- Extract .tar
+		-- Download CEF
+		print("Downloading CEF...")
+		http.download(make_cef_download_url(), archive_path)
+
+		-- Delete old CEF files
+		-- TODO: It might be better to download the files into a new folder and delete this folder at once
+		os.rmdir(CEF_PATH.."cmake")
+		os.rmdir(CEF_PATH.."include")
+		os.rmdir(CEF_PATH.."libcef_dll")
+		os.rmdir(CEF_PATH.."Release")
+		os.rmdir(CEF_PATH.."Resources")
+		os.remove_wildcard(CEF_PATH.."*.txt")
+
+		-- Extract first bz2 and then tar
+		os.extract_archive(archive_path, CEF_PATH, true) -- Extract .tar.bz2 to .tar
+		os.extract_archive(CEF_PATH.."temp.tar", CEF_PATH, true) -- Extract .tar
 		
 		-- Move all files from cef_binary*/* to ./
 		os.expanddir_wildcard(CEF_PATH.."cef_binary*", CEF_PATH)
-		
-		-- Delete .tar archive, but keep .tar.bz2 for checksumming
-		os.remove(CEF_PATH.."temp.tar")
+		
+		-- Delete .tar archive, but keep .tar.bz2 for checksumming
+		os.remove(CEF_PATH.."temp.tar")
 	end
 }
 
-return premake.modules.install_cef
+return premake.modules.install_cef