--- conflicted
+++ resolved
@@ -205,10 +205,7 @@
 ;@INSERT_TRANSLATIONS@
 
 LangString	GET_XPVISTA_PLEASE	${LANG_ENGLISH} "The version of MTA:SA you've downloaded does not support Windows XP or Vista.  Please download an alternative version from www.mtasa.com."
-<<<<<<< HEAD
-=======
 LangString	GET_WIN81_PLEASE	${LANG_ENGLISH} "The version of MTA:SA you've downloaded does not support Windows 7, 8 or 8.1.  Please download an alternative version from www.mtasa.com."
->>>>>>> fea4b9d4
 LangString  GET_MASTER_PLEASE	${LANG_ENGLISH} "The version of MTA:SA you've downloaded is designed for old versions of Windows.  Please download an alternative version from www.mtasa.com."
 LangString  WELCOME_TEXT  ${LANG_ENGLISH}   "This wizard will guide you through the installation or update of $(^Name) ${REVISION_TAG}\n\n\
 It is recommended that you close all other applications before starting Setup.\n\n\
