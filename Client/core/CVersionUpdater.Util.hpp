<<<<<<< HEAD
/*****************************************************************************
*
*  PROJECT:     Multi Theft Auto v1.0
*  LICENSE:     See LICENSE in the top level directory
*  FILE:        core/CVersionUpdater
*  PURPOSE:     Version update check and message dialog class
*  DEVELOPERS:  
*
*  Multi Theft Auto is available from http://www.multitheftauto.com/
*
*****************************************************************************/

class CVersionUpdater;

// Update master info
#define UPDATER_MASTER_URL1 "http://updatesa.mtasa.com/sa/master/?v=%VERSION%&id=%ID%"
#define UPDATER_MASTER_URL2 "http://updatesa.multitheftauto.com/sa/master/?v=%VERSION%&id=%ID%"

/*

//
// Exmaple of master file:
//
<masterroot>
    <master>
        <revision>2010-09-05-b</revision>
        <serverlist>
            <server>http://updatesa.mtasa.com/sa/master/?v=%VERSION%&amp;id=%ID%</server>
            <server>http://updatesa.multitheftauto.com/sa/master/?v=%VERSION%&amp;id=%ID%</server>
        </serverlist>
        <interval>7d</interval>
    </master>
    <version>
        <serverlist>
            <server priority="3">http://updatesa.mtasa.com/sa/version/?v=%VERSION%&amp;id=%ID%&amp;ty=%TYPE%&amp;da=%DATA%&amp;be=%BETA%&amp;re=%REFER%</server>
            <server priority="3">http://updatesa.multitheftauto.com/sa/version/?v=%VERSION%&amp;id=%ID%&amp;ty=%TYPE%&amp;da=%DATA%&amp;be=%BETA%&amp;re=%REFER%</server>
        </serverlist>
        <interval>12h</interval>
    </version>
    <report>
        <serverlist>
            <server>http://updatesa.mtasa.com/sa/report/?v=%VERSION%&amp;id=%ID%</server>
            <server>http://updatesa.multitheftauto.com/sa/report/?v=%VERSION%&amp;id=%ID%</server>
        </serverlist>
        <interval>12h</interval>
    </report>
    <crashdump>
        <serverlist>
            <server priority="3">http://updatesa.mtasa.com/sa/crashdump/?v=%VERSION%&amp;id=%ID%&amp;file=%FILE%</server>
            <server priority="4">http://updatesa.multitheftauto.com/sa/crashdump/?v=%VERSION%&amp;id=%ID%&amp;file=%FILE%</server>
        </serverlist>
        <interval>12h</interval>
        <duplicates>0</duplicates>
        <maxhistorylength>100</maxhistorylength>
    </crashdump>
    <gtadatafiles>
        <serverlist>
            <server priority="4">http://updatesa.mtasa.com/sa/gtadatafiles/?v=%VERSION%&amp;id=%ID%</server>
            <server priority="3">http://updatesa.multitheftauto.com/sa/gtadatafiles/?v=%VERSION%&amp;id=%ID%</server>
        </serverlist>
    </gtadatafiles>
    <trouble>
        <serverlist>
            <server>http://updatesa.mtasa.com/sa/trouble/?v=%VERSION%&amp;id=%ID%&amp;tr=%TROUBLE%</server>
        </serverlist>
    </trouble>
</masterroot>



//
// Exmaple of version check file:
//
<versioncheckroot>
    <status>update</status>
    <priority>notmandatory</priority>
    <dialog>
        <title>NEW VERSION AVAILABLE</title>
        <msg>There is an update for the version of MTA you are using.

DO YOU WANT TO DOWNLOAD AND INSTALL THE LATEST VERSION ?
        </msg>
        <msg2>Press OK to install the update.

        </msg2>
        <yes>Yes</yes>
        <no>No</no>
    </dialog>
    <file>
        <name>mtasa-1.0.4-rc-2021-6-files-net.exe</name>
        <size>213857</size>
        <md5>1585F5C5FDF77AD3565A75608E0263DD</md5>
    </file>
    <serverlist>
        <server priority="3">http://updatesa1.mtasa.com/mirror/mtasa-1.0.4-rc-2021-6-files-net.exe</server>
        <server priority="3">http://updatesa2.mtasa.com/mirror/mtasa-1.0.4-rc-2021-6-files-net.exe</server>
        <server priority="2">http://updatesa3.mtasa.com/mirror/mtasa-1.0.4-rc-2021-6-files-net.exe</server>
    </serverlist>
    <reportsettings>
        <filter>1000-9999</filter>
        <minsize>10</minsize>
        <maxsize>4000</maxsize>
    </reportsettings>
    <notifymasterrevision>2010-09-05-b</notifymasterrevision>
</versioncheckroot>

*/

namespace
{
    enum class EDownloadStatus
    {
        None,
        Running,
        Success,
        Failure,
    };

    enum
    {
        RES_FAIL,
        RES_OK,
        RES_POLL,
        RES_CANCEL,
    };

    enum
    {
        BUTTON_NONE = -1,
        BUTTON_0    = 0,
        BUTTON_1,
        BUTTON_2,
        BUTTON_3,
    };

    CQuestionBox& GetQuestionBox ( void )
    {
        return *CCore::GetSingleton ().GetLocalGUI ()->GetMainMenu ()->GetQuestionWindow ();
    }

}

namespace
{

    ///////////////////////////////////////////////////////////////
    //
    // CValue
    //
    // Value which can be stored/restored using a string
    //
    ///////////////////////////////////////////////////////////////
    class CValue
    {
    public:
        virtual bool        SetFromString   ( const SString& str ) = 0;
        virtual SString     ToString        ( void ) const = 0;
    };


    ///////////////////////////////////////////////////////////////
    //
    // CValueInt
    //
    //
    //
    ///////////////////////////////////////////////////////////////
    class CValueInt : public CValue
    {
        int m_iValue;
    public:
        CValueInt ( int iValue = 0 ) : m_iValue ( iValue ) {}
        void operator= ( int iValue )
        {
            m_iValue = iValue;
        }
        operator int ( void ) const
        {
            return m_iValue;
        }
        virtual bool SetFromString ( const SString& str )
        {
            m_iValue = atoi ( str );
            return true;
        }
        virtual SString ToString ( void ) const
        {
            return SString ( "%d", m_iValue );
        }
    };


    ///////////////////////////////////////////////////////////////
    //
    // CTimeSpan
    //
    //
    //
    ///////////////////////////////////////////////////////////////
    class CTimeSpan : public CValue
    {
        time_t m_Seconds;
    public:
        CTimeSpan ( void ) : m_Seconds ( 0 ) {}
        CTimeSpan ( const SString& strSpan ) { SetFromString ( strSpan ); }

        void SetFromSeconds ( time_t seconds )
        {
            m_Seconds = seconds;
        }

        bool SetFromString ( const SString& strSpan )
        {
            int iSpan = atoi ( strSpan );
            // Last character ie either s(seconds) m(minutes) h(hours) d(days)
            switch ( strSpan.Right ( 1 ).ToLower ()[0] )
            {
                case 's': m_Seconds = iSpan; break;
                case 'm': m_Seconds = iSpan * 60; break;
                case 'h': m_Seconds = iSpan * 60 * 60; break;
                case 'd': m_Seconds = iSpan * 60 * 60 * 24; break;
                default:
                    m_Seconds = 0;
                    return false;
            }
            return true;
        }

        time_t ToSeconds ( void ) const
        {
            return m_Seconds;
        }

        SString ToString ( void ) const
        {
            if ( m_Seconds < 60 )
                return SString ( "%ds", m_Seconds );
            if ( m_Seconds < 60 * 60 )
                return SString ( "%dm", m_Seconds / 60 );
            if ( m_Seconds < 60 * 60 * 24 )
                return SString ( "%dh", m_Seconds / 60 / 60 );
            return SString ( "%dd", m_Seconds / 60 / 60 / 24 );
        }
    };


    ///////////////////////////////////////////////////////////////
    //
    // CDateTime
    //
    // Manipulate dates (slowly)
    //
    ///////////////////////////////////////////////////////////////
    class CDateTime : public CValue
    {
        time_t m_Seconds;
    public:
        CDateTime ( void ) : m_Seconds ( 0 ) {}
        CDateTime ( const SString& strDate ) { SetFromString ( strDate ); }

        CDateTime operator - ( const CDateTime& other ) const
        {
            CDateTime result;
            result.SetFromSeconds ( ToSeconds () - other.ToSeconds () );
            return result;
        }

        static CDateTime Now ( bool bLocal = false )
        {
            CDateTime date;
            date.SetFromSeconds ( time ( NULL ) );
            return date;
        }

        void SetFromSeconds ( time_t seconds )
        {
            m_Seconds = seconds;
        }

        bool SetFromString ( const SString& strDate )
        {
            std::vector < int > numbers;

            bool bWasDigit = false;
            // Get first 6 non-digit delimited digits
            for ( uint i = 0 ; i < strDate.length () ; i++ )
            {
                bool bIsDigit = isdigit ( (uchar)strDate[i] ) != 0;
                if ( bIsDigit && !bWasDigit )
                    numbers.push_back ( atoi ( &strDate[i] ) );
                bWasDigit = bIsDigit;
            }

            if ( numbers.size () < 6 )
                return false;

            tm timeinfo;
            memset ( &timeinfo, 0, sizeof ( timeinfo ) );
            uint i = 0;
            timeinfo.tm_year    = numbers[i++] - 1900;
            timeinfo.tm_mon     = numbers[i++] - 1;
            timeinfo.tm_mday    = numbers[i++];
            timeinfo.tm_hour    = numbers[i++];
            timeinfo.tm_min     = numbers[i++];
            timeinfo.tm_sec     = numbers[i++];

            m_Seconds = mktime ( &timeinfo );
            if ( m_Seconds == -1 )
                m_Seconds = 0;
            return true;
        }

        time_t ToSeconds ( void ) const
        {
            return m_Seconds;
        }

        SString ToString ( void ) const
        {
            time_t t = ToSeconds ();
            tm* tmp = localtime ( &t );
            if ( tmp == nullptr )
            {
                t = 0;
                tmp = localtime ( &t );
            }
            assert ( tmp );

            char outstr[200] = { 0 };
            strftime ( outstr, sizeof ( outstr ), "%Y-%m-%d %H:%M:%S", tmp );
            return outstr;
        }
    };


    ///////////////////////////////////////////////////////////////
    //
    // CXMLBuffer
    //
    // Simulate non-file based xml document
    //
    ///////////////////////////////////////////////////////////////
    class CXMLBuffer
    {
    public:
        SString m_strTempFileName;
        CXMLFile* m_pXMLFile;
        CXMLNode* m_pRoot;

        CXMLBuffer ()
        {
            m_pXMLFile = NULL;
            m_pRoot = NULL;
        }

        ~CXMLBuffer ()
        {
            // Close XML file
            if ( m_pXMLFile )
            {
                delete m_pXMLFile;
                m_pXMLFile = NULL;
                m_pRoot = NULL;
            }
            // Attempt to delete temp file
            FileDelete ( m_strTempFileName );
        }

        CXMLNode* SetFromData ( char* data, uint uiSize )
        {
            assert ( !m_pXMLFile );

            // Try to save
            m_strTempFileName = MakeUniquePath ( PathJoin ( GetMTADataPath (), "temp", "buffer.xml" ) );
            if ( !FileSave ( m_strTempFileName, &data[0], uiSize ) )
            {
                AddReportLog ( 2501, SString ( "CXMLBuffer::SetFromBuffer: Could not save %s", m_strTempFileName.c_str () ) );
                return NULL;
            }

            m_pXMLFile = CCore::GetSingleton ().GetXML ()->CreateXML ( m_strTempFileName );
            if ( !m_pXMLFile )
            {
                AddReportLog ( 2502, SString ( "CXMLBuffer::SetFromBuffer: Could not CreateXML %s", m_strTempFileName.c_str () ) );
                return NULL;
            }
            if ( !m_pXMLFile->Parse () )
            {
                AddReportLog ( 2503, SString ( "CXMLBuffer::SetFromBuffer: Could not parse %s", m_strTempFileName.c_str () ) );
                return NULL;
            }
            m_pRoot = m_pXMLFile->GetRootNode ();
            if ( !m_pRoot )
            {
                AddReportLog ( 2504, SString ( "CXMLBuffer::SetFromBuffer: No root node in %s", m_strTempFileName.c_str () ) );
                return NULL;
            }

            return m_pRoot;
        }

    };



    // A node and its attributes
    struct SDataInfoItem
    {
        SString strName;
        SString strValue;
        std::map < SString, SString > attributeMap;
        SString GetAttribute ( const SString& strName ) const
        {
            const SString* pValue = MapFind ( attributeMap, strName );
            return pValue ? *pValue : "";
        }
        void SetAttribute ( const SString& strName, const SString& strValue )
        {
            MapSet ( attributeMap, strName, strValue );
        }
    };

    // A list of subnodes and their attributes
    class CDataInfoSet : public std::vector < SDataInfoItem >
    {
    public:
    };

    ///////////////////////////////////////////////////////////////
    //
    // CXMLAccess
    //
    // Heavy lifting done here
    //
    ///////////////////////////////////////////////////////////////
    class CXMLAccess
    {
    public:
        CXMLNode* m_pRoot;

        CXMLAccess ( CXMLNode* pNode )
        {
            m_pRoot = pNode;
        }

        // Get/create node at path
        CXMLNode* GetSubNode ( const SString& strPath, bool bCreateIfRequired = false )
        {
            std::vector < SString > parts;
            strPath.Split ( ".", parts );
            // Follow path
            CXMLNode* pNode = m_pRoot;
            for ( uint i = 0 ; i < parts.size () && pNode ; i++ )
            {
                CXMLNode* pNext = pNode->GetChild ( parts[i], 0 );
                if ( !pNext )
                    pNext = pNode->CreateChild ( parts[i] );
                pNode = pNext;
            }
            return pNode;
        }

        // Set value from a CValue
        bool SetSubNodeValue ( const SString& strPath, const CValue& strValue )
        {
            if ( CXMLNode* pNode = GetSubNode ( strPath, true ) )
            {
                pNode->SetTagContent ( strValue.ToString () );
                return true;
            }
            return false;
        }

        // Set value from a string
        bool SetSubNodeValue ( const SString& strPath, const SString& strValue )
        {
            if ( CXMLNode* pNode = GetSubNode ( strPath, true ) )
            {
                pNode->SetTagContent ( strValue );
                return true;
            }
            return false;
        }

        // Set subnodes values from a string list
        bool SetSubNodeValue ( const SString& strPath, const std::vector < SString > & valueList, const SString& strKey = "item" )
        {
            if ( CXMLNode* pNode = GetSubNode ( strPath, true ) )
            {
                // Process each subnode
                for ( uint i = 0 ; i < valueList.size () ; i++ )
                    if ( CXMLNode* pSubNode = pNode->CreateChild ( strKey ) )
                        pSubNode->SetTagContent ( valueList[i] );
                return true;
            }
            return false;
        }

        // Set subnodes values from a CDataInfoSet
        bool SetSubNodeValue ( const SString& strPath, const CDataInfoSet& dataInfoSet )
        {
            if ( CXMLNode* pNode = GetSubNode ( strPath ) )
            {
                // Process each subnode
                for ( uint i = 0 ; i < dataInfoSet.size () ; i++ )
                {
                    const SDataInfoItem& item = dataInfoSet[i];
                    if ( CXMLNode* pSubNode = pNode->CreateChild( item.strName ) )
                    {
                        pSubNode->SetTagContent ( item.strValue );
                        for ( auto& iter : item.attributeMap )
                        {
                            pSubNode->AddAttribute(iter.first)->SetValue(iter.second);
                        }
                    }
                }
                return true;
            }
            return false;
        }

        // First result as CValue
        bool GetSubNodeValue ( const SString& strPath, CValue& strOut, const char* szDefault = "" )
        {
            assert ( szDefault );
            if ( CXMLNode* pNode = GetSubNode ( strPath ) )
            {
                strOut.SetFromString ( pNode->GetTagContent () );
                return true;
            }
            strOut.SetFromString ( szDefault );
            return false;
        }

        // First result as string
        bool GetSubNodeValue ( const SString& strPath, SString& strOut, const char* szDefault = "" )
        {
            assert ( szDefault );
            if ( CXMLNode* pNode = GetSubNode ( strPath ) )
            {
                strOut = pNode->GetTagContent ();
                return true;
            }
            strOut = szDefault;
            return false;
        }

        // All subnodes values as a string list
        bool GetSubNodeValue ( const SString& strPath, std::vector < SString > & outList )
        {
            if ( CXMLNode* pNode = GetSubNode ( strPath ) )
            {
                // Process each subnode
                for ( uint i = 0 ; i < pNode->GetChildCount () ; i++ )
                    outList.push_back ( pNode->GetChild( i )->GetTagContent () );
                return true;
            }
            return false;
       }

        // All subnodes as a CDataInfoSet
        bool GetSubNodeValue ( const SString& strPath, CDataInfoSet& outMap )
        {
            if ( CXMLNode* pNode = GetSubNode ( strPath ) )
            {
                // Process each subnode
                for ( uint i = 0 ; i < pNode->GetChildCount () ; i++ )
                {
                    CXMLNode* pSubNode = pNode->GetChild ( i );

                    SDataInfoItem item;
                    item.strName = pSubNode->GetTagName ();
                    item.strValue = pSubNode->GetTagContent ();
                    for ( auto& attribute : pSubNode->GetAttributes() )
                    {
                        MapSet ( item.attributeMap, SString ( attribute->GetName () ), SString ( attribute->GetValue () ) );
                    }
                    outMap.push_back ( item );
                }
                return true;
            }
            return false;
        }
    };


    ///////////////////////////////////////////////////////////////
    //
    // CReportWrap
    //
    // gawd knows
    //
    ///////////////////////////////////////////////////////////////
    class CReportWrap
    {
        SString strFilter;
        int iMinSize;
        int iMaxSize;
        const static int DEFAULT_MIN_SIZE = 1;
        const static int DEFAULT_MAX_SIZE = 5000;
    public:

        CReportWrap ()
            : iMinSize ( DEFAULT_MIN_SIZE )
            , iMaxSize ( DEFAULT_MAX_SIZE )
        {
            LoadReportSettings ();
        }

        void SaveReportSettings ( void ) const
        {
            CArgMap m_ArgMap ( "@", ";" );
            m_ArgMap.Set ( "filter2", strFilter );
            m_ArgMap.Set ( "min", iMinSize );
            m_ArgMap.Set ( "max", iMaxSize );
            CVARS_SET ( "reportsettings", m_ArgMap.ToString () );
            SetApplicationSetting ( "reportsettings", m_ArgMap.ToString () );
        }

        void LoadReportSettings ( void )
        {
            SString strSettings;
            CVARS_GET ( "reportsettings", strSettings );
            SetSettings ( strSettings );
        }

        void SetSettings ( const SString& strSettings )
        {
            CArgMap m_ArgMap ( "@", ";" );
            m_ArgMap.SetFromString ( strSettings );
            // If build is 30 days old, default no report logging
            m_ArgMap.Get ( "filter2", strFilter, GetBuildAge () < 30 ? "+all" : "-all" );
            m_ArgMap.Get ( "min", iMinSize, DEFAULT_MIN_SIZE );
            m_ArgMap.Get ( "max", iMaxSize, DEFAULT_MAX_SIZE );
            SaveReportSettings ();
        }

        SString GetFilter ( void ) const
        {
            return strFilter != "" ? strFilter : "+all";
        }

        int GetMinSize ( void ) const
        {
            return iMinSize;
        }

        int GetMaxSize ( void ) const
        {
            return iMaxSize;
        }

        static void ClearLogContents ( const SString& strIdFilter )
        {
            if ( strIdFilter == "-all" && FileExists ( CalcMTASAPath ( "_keep_report_" ) ) )
                return;
            if ( FileExists ( CalcMTASAPath ( "_keep_report_all_" ) ) )
                return;
            SetReportLogContents ( GetLogContents ( strIdFilter ) );
        }

        static SString GetLogContents ( const SString& strIdFilter, int iMaxSize = 0 )
        {
            CFilterMap filterMap ( strIdFilter );

            // Load file into a string
            SString strContent = GetReportLogContents ();

            // Split into lines
            std::vector < SString > lines;
            strContent.Split ( "\n", lines );

            // Filter each line
            int iSize = 0;
            std::vector < SString > filteredLines;
            for ( int i = lines.size () - 1 ; i  >= 0 ; i-- )
            {
                const SString& strLine = lines[i];
                if ( !strLine.empty () && !filterMap.IsFiltered ( atoi ( strLine ) ) )
                {
                    iSize += strLine.length ();
                    if ( iMaxSize && iSize > iMaxSize )
                        break;
                    filteredLines.push_back ( strLine );
                }
            }

            // Compose final output
            SString strResult;
            for ( int i = filteredLines.size () - 1 ; i  >= 0 ; i-- )
                strResult += filteredLines[i] + "\n";

            return strResult;
        }
    };

}

namespace
{

    ///////////////////////////////////////////////////////////////
    //
    //
    // SUpdaterVarConfig
    //
    //
    ///////////////////////////////////////////////////////////////
    struct SUpdaterVarConfig
    {
        CDateTime       master_lastCheckTime;
        SString         master_highestNotifyRevision;
        CDateTime       version_lastCheckTime;
        CDateTime       news_lastCheckTime;
        SString         news_lastNewsDate;
        CDataInfoSet    crashdump_history;
    };

    ///////////////////////////////////////////////////////////////
    //
    //
    // SUpdaterMasterConfig
    //
    //
    ///////////////////////////////////////////////////////////////
    struct SUpdaterMasterConfig
    {
        struct {
            SString         strRevision;
            CDataInfoSet    serverInfoMap;
            CTimeSpan       interval;
        } master;

        struct {
            CDataInfoSet    serverInfoMap;
            CTimeSpan       interval;
        } version;

        struct {
            CDataInfoSet    serverInfoMap;
            CTimeSpan       interval;
            SString         strFilter;
            CValueInt       iMinSize;
            CValueInt       iMaxSize;
        } report;

        struct {
            CDataInfoSet    serverInfoMap;
            CValueInt       iDuplicates;
            CValueInt       iMaxHistoryLength;
        } crashdump;

        struct {
            CDataInfoSet    serverInfoMap;
        } trouble;

        struct {
            CDataInfoSet    serverInfoMap;
        } ase;

        struct {
            CDataInfoSet    serverInfoMap;
            CDataInfoSet    nobrowseInfoMap;
            CDataInfoSet    onlybrowseInfoMap;
        } sidegrade;

        struct {
            CDataInfoSet    serverInfoMap;
            CTimeSpan       interval;
            SString         strOldestPost;
            CValueInt       iMaxHistoryLength;
        } news;

        struct {
            struct {
                SString         strFilter;
            } debug;
        } misc;

        bool IsValid () const
        {
            return master.strRevision.length ()
                    && version.serverInfoMap.size ()
                    && report.serverInfoMap.size ()
                    && crashdump.serverInfoMap.size ()
                    && trouble.serverInfoMap.size ()
                    && ase.serverInfoMap.size ()
                    && !news.strOldestPost.empty ()
                    ;
        }
    };

}

namespace
{

    ///////////////////////////////////////////////////////////////
    //
    //
    // SJobInfo
    //
    //
    ///////////////////////////////////////////////////////////////
    struct SJobInfo
    {
                                SJobInfo ( void )
                                    : iMaxServersToTry ( 3 )
                                    , iTimeoutConnect ( 10000 )
                                    , iTimeoutTransfer ( 25000 )
                                    , bShowDownloadPercent ( true )
                                    , bPostContentBinary ( false )
                                    , iCurrent ( 0 )
                                    , iRetryCount ( 0 )
                                    , iIdleTime ( 0 )
                                    , iIdleTimeLeft ( 0 )
                                    , uiBytesDownloaded ( 0 )
                                    , downloadStatus ( EDownloadStatus::None )
                                    , iDownloadResultCode ( 0 )
                                    , iFilesize ( 0 )
                                {
                                    exe.iFilesize = 0;
                                    sig.iFilesize = 0;
                                    rar.iFilesize = 0;
                                    slim.iFilesize = 0;
                                }
        // Input
        int                     iMaxServersToTry;
        int                     iTimeoutConnect;
        int                     iTimeoutTransfer;
        bool                    bShowDownloadPercent;
        std::vector < SString > serverList;
        std::vector < char >    postContent;
        bool                    bPostContentBinary;
        SString                 strPostFilename;

        // Using
        int                     iCurrent;
        int                     iRetryCount;
        int                     iIdleTime;
        int                     iIdleTimeLeft;
        unsigned int            uiBytesDownloaded;
        EDownloadStatus         downloadStatus;
        int                     iDownloadResultCode;
        SString                 strResumableSaveLocation;

        // Result
        std::vector < char >    downloadBuffer;
        SString                 strStatus;
        SString                 strParameters;
        SString                 strTitle;
        SString                 strMsg;
        SString                 strMsg2;
        SString                 strYes;
        SString                 strNo;
        SString                 strPriority;
        SString                 strFilename;
        CValueInt               iFilesize;
        CDataInfoSet            serverInfoMap;
        SString                 strMD5;
        SString                 strSaveLocation;

        struct
        {
            SString                 strFilename;
            CValueInt               iFilesize;
            CDataInfoSet            serverInfoMap;
            SString                 strMD5;
        } exe;

        struct
        {
            SString                 strFilename;
            CValueInt               iFilesize;
            CDataInfoSet            serverInfoMap;
            SString                 strMD5;
        } sig;

        struct
        {
            SString                 strFilename;
            CValueInt               iFilesize;
            CDataInfoSet            serverInfoMap;
            SString                 strMD5;
        } rar;

        struct
        {
            SString                 strFilename;
            CValueInt               iFilesize;
            CDataInfoSet            serverInfoMap;
            SString                 strMD5;
            CDataInfoSet            dependencyInfoMap;
        } slim;

    };

}

namespace
{

    struct CStringPair
    {
        SString strValue1;
        SString strValue2;
    };

    ///////////////////////////////////////////////////////////////
    //
    // CConditionMap
    //
    //
    //
    ///////////////////////////////////////////////////////////////
    class CConditionMap : public std::map < SString, CStringPair >
    {
    public:

        void SetCondition ( const SString& strType, const SString& strValue1, const SString& strValue2 = "" )
        {
            CStringPair pair;
            pair.strValue1 = strValue1.ToLower ();
            pair.strValue2 = strValue2.ToLower ();
    #if MTA_DEBUG
            CStringPair* pPair = MapFind ( *this, strType.ToLower () );
            if ( !pPair || pPair->strValue1 != pair.strValue1 || pPair->strValue2 != pair.strValue2 )
                OutputDebugLine ( SString ( "[Updater] SetCondition %s %s %s", strType.c_str (), strValue1.c_str (), strValue2.c_str () ) );
    #endif
            MapSet ( *this, strType.ToLower (), pair );
        }

        bool IsConditionTrue ( const SString& strCondition )
        {
            if ( strCondition.length () == 0 )
                return true;

            bool bResult = false;

            SString strType, strTemp, strValue1, strValue2;
            strCondition.ToLower ().Split( ".", &strType, &strTemp );
            strTemp.Split( ".", &strValue1, &strValue2 );

            bool bInvert = strValue1[0] == '!';
            if ( bInvert )
                strValue1 = strValue1.substr ( 1 );

            if ( CStringPair *pPair = MapFind ( *this, strType ) )
            {
                bResult = ( !strValue1.size () || pPair->strValue1 == strValue1 )
                       && ( !strValue2.size () || pPair->strValue2 == strValue2 );
            }

            if ( bInvert )
                bResult = !bResult;

            return bResult;
        }
    };

    typedef void (CVersionUpdater::*PFNVOIDVOID) ( void );

    enum class EUpdaterProgramType
    {
        None,
        VersionCheck,
        ManualCheck,
        ManualCheckSim,
        ServerSaysUpdate,
        ServerSaysRecommend,
        ServerSaysDataFilesWrong,
        MasterFetch,
        SendCrashDump,
        SendReportLog,
        SidegradeLaunch,
        NewsUpdate,
    };

    class ExceptionQuitProgram : public std::exception
    {
    };
}
=======
/*****************************************************************************
 *
 *  PROJECT:     Multi Theft Auto v1.0
 *  LICENSE:     See LICENSE in the top level directory
 *  FILE:        core/CVersionUpdater
 *  PURPOSE:     Version update check and message dialog class
 *
 *  Multi Theft Auto is available from http://www.multitheftauto.com/
 *
 *****************************************************************************/

class CVersionUpdater;

// Update master info
#define UPDATER_MASTER_URL1 "http://updatesa.mtasa.com/sa/master/?v=%VERSION%&id=%ID%"
#define UPDATER_MASTER_URL2 "http://updatesa.multitheftauto.com/sa/master/?v=%VERSION%&id=%ID%"

/*

//
// Exmaple of master file:
//
<masterroot>
    <master>
        <revision>2010-09-05-b</revision>
        <serverlist>
            <server>http://updatesa.mtasa.com/sa/master/?v=%VERSION%&amp;id=%ID%</server>
            <server>http://updatesa.multitheftauto.com/sa/master/?v=%VERSION%&amp;id=%ID%</server>
        </serverlist>
        <interval>7d</interval>
    </master>
    <version>
        <serverlist>
            <server priority="3">http://updatesa.mtasa.com/sa/version/?v=%VERSION%&amp;id=%ID%&amp;ty=%TYPE%&amp;da=%DATA%&amp;be=%BETA%&amp;re=%REFER%</server>
            <server
priority="3">http://updatesa.multitheftauto.com/sa/version/?v=%VERSION%&amp;id=%ID%&amp;ty=%TYPE%&amp;da=%DATA%&amp;be=%BETA%&amp;re=%REFER%</server>
        </serverlist>
        <interval>12h</interval>
    </version>
    <report>
        <serverlist>
            <server>http://updatesa.mtasa.com/sa/report/?v=%VERSION%&amp;id=%ID%</server>
            <server>http://updatesa.multitheftauto.com/sa/report/?v=%VERSION%&amp;id=%ID%</server>
        </serverlist>
        <interval>12h</interval>
    </report>
    <crashdump>
        <serverlist>
            <server priority="3">http://updatesa.mtasa.com/sa/crashdump/?v=%VERSION%&amp;id=%ID%&amp;file=%FILE%</server>
            <server priority="4">http://updatesa.multitheftauto.com/sa/crashdump/?v=%VERSION%&amp;id=%ID%&amp;file=%FILE%</server>
        </serverlist>
        <interval>12h</interval>
        <duplicates>0</duplicates>
        <maxhistorylength>100</maxhistorylength>
    </crashdump>
    <gtadatafiles>
        <serverlist>
            <server priority="4">http://updatesa.mtasa.com/sa/gtadatafiles/?v=%VERSION%&amp;id=%ID%</server>
            <server priority="3">http://updatesa.multitheftauto.com/sa/gtadatafiles/?v=%VERSION%&amp;id=%ID%</server>
        </serverlist>
    </gtadatafiles>
    <trouble>
        <serverlist>
            <server>http://updatesa.mtasa.com/sa/trouble/?v=%VERSION%&amp;id=%ID%&amp;tr=%TROUBLE%</server>
        </serverlist>
    </trouble>
</masterroot>



//
// Exmaple of version check file:
//
<versioncheckroot>
    <status>update</status>
    <priority>notmandatory</priority>
    <dialog>
        <title>NEW VERSION AVAILABLE</title>
        <msg>There is an update for the version of MTA you are using.

DO YOU WANT TO DOWNLOAD AND INSTALL THE LATEST VERSION ?
        </msg>
        <msg2>Press OK to install the update.

        </msg2>
        <yes>Yes</yes>
        <no>No</no>
    </dialog>
    <file>
        <name>mtasa-1.0.4-rc-2021-6-files-net.exe</name>
        <size>213857</size>
        <md5>1585F5C5FDF77AD3565A75608E0263DD</md5>
    </file>
    <serverlist>
        <server priority="3">http://updatesa1.mtasa.com/mirror/mtasa-1.0.4-rc-2021-6-files-net.exe</server>
        <server priority="3">http://updatesa2.mtasa.com/mirror/mtasa-1.0.4-rc-2021-6-files-net.exe</server>
        <server priority="2">http://updatesa3.mtasa.com/mirror/mtasa-1.0.4-rc-2021-6-files-net.exe</server>
    </serverlist>
    <reportsettings>
        <filter>1000-9999</filter>
        <minsize>10</minsize>
        <maxsize>4000</maxsize>
    </reportsettings>
    <notifymasterrevision>2010-09-05-b</notifymasterrevision>
</versioncheckroot>

*/

namespace
{
    enum class EDownloadStatus
    {
        None,
        Running,
        Success,
        Failure,
    };

    enum
    {
        RES_FAIL,
        RES_OK,
        RES_POLL,
        RES_CANCEL,
    };

    enum
    {
        BUTTON_NONE = -1,
        BUTTON_0 = 0,
        BUTTON_1,
        BUTTON_2,
        BUTTON_3,
    };

    CQuestionBox& GetQuestionBox() { return *CCore::GetSingleton().GetLocalGUI()->GetMainMenu()->GetQuestionWindow(); }

}            // namespace

namespace
{
    ///////////////////////////////////////////////////////////////
    //
    // CValue
    //
    // Value which can be stored/restored using a string
    //
    ///////////////////////////////////////////////////////////////
    class CValue
    {
    public:
        virtual bool    SetFromString(const SString& str) = 0;
        virtual SString ToString() const = 0;
    };

    ///////////////////////////////////////////////////////////////
    //
    // CValueInt
    //
    //
    //
    ///////////////////////////////////////////////////////////////
    class CValueInt : public CValue
    {
        int m_iValue;

    public:
        CValueInt(int iValue = 0) : m_iValue(iValue) {}
        void         operator=(int iValue) { m_iValue = iValue; }
                     operator int() const { return m_iValue; }
        virtual bool SetFromString(const SString& str)
        {
            m_iValue = atoi(str);
            return true;
        }
        virtual SString ToString() const { return SString("%d", m_iValue); }
    };

    ///////////////////////////////////////////////////////////////
    //
    // CTimeSpan
    //
    //
    //
    ///////////////////////////////////////////////////////////////
    class CTimeSpan : public CValue
    {
        time_t m_Seconds;

    public:
        CTimeSpan() : m_Seconds(0) {}
        CTimeSpan(const SString& strSpan) { SetFromString(strSpan); }

        void SetFromSeconds(time_t seconds) { m_Seconds = seconds; }

        bool SetFromString(const SString& strSpan)
        {
            int iSpan = atoi(strSpan);
            // Last character ie either s(seconds) m(minutes) h(hours) d(days)
            switch (strSpan.Right(1).ToLower()[0])
            {
                case 's':
                    m_Seconds = iSpan;
                    break;
                case 'm':
                    m_Seconds = iSpan * 60;
                    break;
                case 'h':
                    m_Seconds = iSpan * 60 * 60;
                    break;
                case 'd':
                    m_Seconds = iSpan * 60 * 60 * 24;
                    break;
                default:
                    m_Seconds = 0;
                    return false;
            }
            return true;
        }

        time_t ToSeconds() const { return m_Seconds; }

        SString ToString() const
        {
            if (m_Seconds < 60)
                return SString("%ds", m_Seconds);
            if (m_Seconds < 60 * 60)
                return SString("%dm", m_Seconds / 60);
            if (m_Seconds < 60 * 60 * 24)
                return SString("%dh", m_Seconds / 60 / 60);
            return SString("%dd", m_Seconds / 60 / 60 / 24);
        }
    };

    ///////////////////////////////////////////////////////////////
    //
    // CDateTime
    //
    // Manipulate dates (slowly)
    //
    ///////////////////////////////////////////////////////////////
    class CDateTime : public CValue
    {
        time_t m_Seconds;

    public:
        CDateTime() : m_Seconds(0) {}
        CDateTime(const SString& strDate) { SetFromString(strDate); }

        CDateTime operator-(const CDateTime& other) const
        {
            CDateTime result;
            result.SetFromSeconds(ToSeconds() - other.ToSeconds());
            return result;
        }

        static CDateTime Now(bool bLocal = false)
        {
            CDateTime date;
            date.SetFromSeconds(time(NULL));
            return date;
        }

        void SetFromSeconds(time_t seconds) { m_Seconds = seconds; }

        bool SetFromString(const SString& strDate)
        {
            std::vector<int> numbers;

            bool bWasDigit = false;
            // Get first 6 non-digit delimited digits
            for (uint i = 0; i < strDate.length(); i++)
            {
                bool bIsDigit = isdigit((uchar)strDate[i]) != 0;
                if (bIsDigit && !bWasDigit)
                    numbers.push_back(atoi(&strDate[i]));
                bWasDigit = bIsDigit;
            }

            if (numbers.size() < 6)
                return false;

            tm timeinfo;
            memset(&timeinfo, 0, sizeof(timeinfo));
            uint i = 0;
            timeinfo.tm_year = numbers[i++] - 1900;
            timeinfo.tm_mon = numbers[i++] - 1;
            timeinfo.tm_mday = numbers[i++];
            timeinfo.tm_hour = numbers[i++];
            timeinfo.tm_min = numbers[i++];
            timeinfo.tm_sec = numbers[i++];

            m_Seconds = mktime(&timeinfo);
            if (m_Seconds == -1)
                m_Seconds = 0;
            return true;
        }

        time_t ToSeconds() const { return m_Seconds; }

        SString ToString() const
        {
            time_t t = ToSeconds();
            tm*    tmp = localtime(&t);
            if (tmp == nullptr)
            {
                t = 0;
                tmp = localtime(&t);
            }
            assert(tmp);

            char outstr[200] = {0};
            strftime(outstr, sizeof(outstr), "%Y-%m-%d %H:%M:%S", tmp);
            return outstr;
        }
    };

    ///////////////////////////////////////////////////////////////
    //
    // CXMLBuffer
    //
    // Simulate non-file based xml document
    //
    ///////////////////////////////////////////////////////////////
    class CXMLBuffer
    {
    public:
        SString   m_strTempFileName;
        CXMLFile* m_pXMLFile;
        CXMLNode* m_pRoot;

        CXMLBuffer()
        {
            m_pXMLFile = NULL;
            m_pRoot = NULL;
        }

        ~CXMLBuffer()
        {
            // Close XML file
            if (m_pXMLFile)
            {
                delete m_pXMLFile;
                m_pXMLFile = NULL;
                m_pRoot = NULL;
            }
            // Attempt to delete temp file
            FileDelete(m_strTempFileName);
        }

        CXMLNode* SetFromData(char* data, uint uiSize)
        {
            assert(!m_pXMLFile);

            // Try to save
            m_strTempFileName = MakeUniquePath(PathJoin(GetMTADataPath(), "temp", "buffer.xml"));
            if (!FileSave(m_strTempFileName, &data[0], uiSize))
            {
                AddReportLog(2501, SString("CXMLBuffer::SetFromBuffer: Could not save %s", m_strTempFileName.c_str()));
                return NULL;
            }

            m_pXMLFile = CCore::GetSingleton().GetXML()->CreateXML(m_strTempFileName);
            if (!m_pXMLFile)
            {
                AddReportLog(2502, SString("CXMLBuffer::SetFromBuffer: Could not CreateXML %s", m_strTempFileName.c_str()));
                return NULL;
            }
            if (!m_pXMLFile->Parse())
            {
                AddReportLog(2503, SString("CXMLBuffer::SetFromBuffer: Could not parse %s", m_strTempFileName.c_str()));
                return NULL;
            }
            m_pRoot = m_pXMLFile->GetRootNode();
            if (!m_pRoot)
            {
                AddReportLog(2504, SString("CXMLBuffer::SetFromBuffer: No root node in %s", m_strTempFileName.c_str()));
                return NULL;
            }

            return m_pRoot;
        }
    };

    // A node and its attributes
    struct SDataInfoItem
    {
        SString                    strName;
        SString                    strValue;
        std::map<SString, SString> attributeMap;
        SString                    GetAttribute(const SString& strName) const
        {
            const SString* pValue = MapFind(attributeMap, strName);
            return pValue ? *pValue : "";
        }
        void SetAttribute(const SString& strName, const SString& strValue) { MapSet(attributeMap, strName, strValue); }
    };

    // A list of subnodes and their attributes
    class CDataInfoSet : public std::vector<SDataInfoItem>
    {
    public:
    };

    ///////////////////////////////////////////////////////////////
    //
    // CXMLAccess
    //
    // Heavy lifting done here
    //
    ///////////////////////////////////////////////////////////////
    class CXMLAccess
    {
    public:
        CXMLNode* m_pRoot;

        CXMLAccess(CXMLNode* pNode) { m_pRoot = pNode; }

        // Get/create node at path
        CXMLNode* GetSubNode(const SString& strPath, bool bCreateIfRequired = false)
        {
            std::vector<SString> parts;
            strPath.Split(".", parts);
            // Follow path
            CXMLNode* pNode = m_pRoot;
            for (uint i = 0; i < parts.size() && pNode; i++)
            {
                CXMLNode* pNext = pNode->FindSubNode(parts[i], 0);
                if (!pNext)
                    pNext = pNode->CreateSubNode(parts[i]);
                pNode = pNext;
            }
            return pNode;
        }

        // Set value from a CValue
        bool SetSubNodeValue(const SString& strPath, const CValue& strValue)
        {
            if (CXMLNode* pNode = GetSubNode(strPath, true))
            {
                pNode->SetTagContent(strValue.ToString());
                return true;
            }
            return false;
        }

        // Set value from a string
        bool SetSubNodeValue(const SString& strPath, const SString& strValue)
        {
            if (CXMLNode* pNode = GetSubNode(strPath, true))
            {
                pNode->SetTagContent(strValue);
                return true;
            }
            return false;
        }

        // Set subnodes values from a string list
        bool SetSubNodeValue(const SString& strPath, const std::vector<SString>& valueList, const SString& strKey = "item")
        {
            if (CXMLNode* pNode = GetSubNode(strPath, true))
            {
                // Process each subnode
                for (uint i = 0; i < valueList.size(); i++)
                    if (CXMLNode* pSubNode = pNode->CreateSubNode(strKey))
                        pSubNode->SetTagContent(valueList[i]);
                return true;
            }
            return false;
        }

        // Set subnodes values from a CDataInfoSet
        bool SetSubNodeValue(const SString& strPath, const CDataInfoSet& dataInfoSet)
        {
            if (CXMLNode* pNode = GetSubNode(strPath))
            {
                // Process each subnode
                for (uint i = 0; i < dataInfoSet.size(); i++)
                {
                    const SDataInfoItem& item = dataInfoSet[i];
                    if (CXMLNode* pSubNode = pNode->CreateSubNode(item.strName))
                    {
                        pSubNode->SetTagContent(item.strValue);
                        CXMLAttributes& attributes = pSubNode->GetAttributes();
                        for (std::map<SString, SString>::const_iterator iter = item.attributeMap.begin(); iter != item.attributeMap.end(); ++iter)
                        {
                            CXMLAttribute* attrib = attributes.Create(iter->first);
                            attrib->SetValue(iter->second);
                        }
                    }
                }
                return true;
            }
            return false;
        }

        // First result as CValue
        bool GetSubNodeValue(const SString& strPath, CValue& strOut, const char* szDefault = "")
        {
            assert(szDefault);
            if (CXMLNode* pNode = GetSubNode(strPath))
            {
                strOut.SetFromString(pNode->GetTagContent());
                return true;
            }
            strOut.SetFromString(szDefault);
            return false;
        }

        // First result as string
        bool GetSubNodeValue(const SString& strPath, SString& strOut, const char* szDefault = "")
        {
            assert(szDefault);
            if (CXMLNode* pNode = GetSubNode(strPath))
            {
                strOut = pNode->GetTagContent();
                return true;
            }
            strOut = szDefault;
            return false;
        }

        // All subnodes values as a string list
        bool GetSubNodeValue(const SString& strPath, std::vector<SString>& outList)
        {
            if (CXMLNode* pNode = GetSubNode(strPath))
            {
                // Process each subnode
                for (uint i = 0; i < pNode->GetSubNodeCount(); i++)
                    outList.push_back(pNode->GetSubNode(i)->GetTagContent());
                return true;
            }
            return false;
        }

        // All subnodes as a CDataInfoSet
        bool GetSubNodeValue(const SString& strPath, CDataInfoSet& outMap)
        {
            if (CXMLNode* pNode = GetSubNode(strPath))
            {
                // Process each subnode
                for (uint i = 0; i < pNode->GetSubNodeCount(); i++)
                {
                    CXMLNode* pSubNode = pNode->GetSubNode(i);

                    SDataInfoItem item;
                    item.strName = pSubNode->GetTagName();
                    item.strValue = pSubNode->GetTagContent();
                    CXMLAttributes& attributes = pSubNode->GetAttributes();
                    for (uint i = 0; i < attributes.Count(); i++)
                    {
                        CXMLAttribute* attribute = attributes.Get(i);
                        MapSet(item.attributeMap, SString(attribute->GetName()), SString(attribute->GetValue()));
                    }
                    outMap.push_back(item);
                }
                return true;
            }
            return false;
        }
    };

    ///////////////////////////////////////////////////////////////
    //
    // CReportWrap
    //
    // gawd knows
    //
    ///////////////////////////////////////////////////////////////
    class CReportWrap
    {
        SString          strFilter;
        int              iMinSize;
        int              iMaxSize;
        const static int DEFAULT_MIN_SIZE = 1;
        const static int DEFAULT_MAX_SIZE = 5000;

    public:
        CReportWrap() : iMinSize(DEFAULT_MIN_SIZE), iMaxSize(DEFAULT_MAX_SIZE) { LoadReportSettings(); }

        void SaveReportSettings() const
        {
            CArgMap m_ArgMap("@", ";");
            m_ArgMap.Set("filter2", strFilter);
            m_ArgMap.Set("min", iMinSize);
            m_ArgMap.Set("max", iMaxSize);
            CVARS_SET("reportsettings", m_ArgMap.ToString());
            SetApplicationSetting("reportsettings", m_ArgMap.ToString());
        }

        void LoadReportSettings()
        {
            SString strSettings;
            CVARS_GET("reportsettings", strSettings);
            SetSettings(strSettings);
        }

        void SetSettings(const SString& strSettings)
        {
            CArgMap m_ArgMap("@", ";");
            m_ArgMap.SetFromString(strSettings);
            // If build is 30 days old, default no report logging
            m_ArgMap.Get("filter2", strFilter, GetBuildAge() < 30 ? "+all" : "-all");
            m_ArgMap.Get("min", iMinSize, DEFAULT_MIN_SIZE);
            m_ArgMap.Get("max", iMaxSize, DEFAULT_MAX_SIZE);
            SaveReportSettings();
        }

        SString GetFilter() const { return strFilter != "" ? strFilter : "+all"; }

        int GetMinSize() const { return iMinSize; }

        int GetMaxSize() const { return iMaxSize; }

        static void ClearLogContents(const SString& strIdFilter)
        {
            if (strIdFilter == "-all" && FileExists(CalcMTASAPath("_keep_report_")))
                return;
            if (FileExists(CalcMTASAPath("_keep_report_all_")))
                return;
            SetReportLogContents(GetLogContents(strIdFilter));
        }

        static SString GetLogContents(const SString& strIdFilter, int iMaxSize = 0)
        {
            CFilterMap filterMap(strIdFilter);

            // Load file into a string
            SString strContent = GetReportLogContents();

            // Split into lines
            std::vector<SString> lines;
            strContent.Split("\n", lines);

            // Filter each line
            int                  iSize = 0;
            std::vector<SString> filteredLines;
            for (int i = lines.size() - 1; i >= 0; i--)
            {
                const SString& strLine = lines[i];
                if (!strLine.empty() && !filterMap.IsFiltered(atoi(strLine)))
                {
                    iSize += strLine.length();
                    if (iMaxSize && iSize > iMaxSize)
                        break;
                    filteredLines.push_back(strLine);
                }
            }

            // Compose final output
            SString strResult;
            for (int i = filteredLines.size() - 1; i >= 0; i--)
                strResult += filteredLines[i] + "\n";

            return strResult;
        }
    };

}            // namespace

namespace
{
    ///////////////////////////////////////////////////////////////
    //
    //
    // SUpdaterVarConfig
    //
    //
    ///////////////////////////////////////////////////////////////
    struct SUpdaterVarConfig
    {
        CDateTime    master_lastCheckTime;
        SString      master_highestNotifyRevision;
        CDateTime    version_lastCheckTime;
        CDateTime    news_lastCheckTime;
        SString      news_lastNewsDate;
        CDataInfoSet crashdump_history;
    };

    ///////////////////////////////////////////////////////////////
    //
    //
    // SUpdaterMasterConfig
    //
    //
    ///////////////////////////////////////////////////////////////
    struct SUpdaterMasterConfig
    {
        struct
        {
            SString      strRevision;
            CDataInfoSet serverInfoMap;
            CTimeSpan    interval;
        } master;

        struct
        {
            CDataInfoSet serverInfoMap;
            CTimeSpan    interval;
        } version;

        struct
        {
            CDataInfoSet serverInfoMap;
            CTimeSpan    interval;
            SString      strFilter;
            CValueInt    iMinSize;
            CValueInt    iMaxSize;
        } report;

        struct
        {
            CDataInfoSet serverInfoMap;
            CValueInt    iDuplicates;
            CValueInt    iMaxHistoryLength;
        } crashdump;

        struct
        {
            CDataInfoSet serverInfoMap;
        } trouble;

        struct
        {
            CDataInfoSet serverInfoMap;
        } ase;

        struct
        {
            CDataInfoSet serverInfoMap;
            CDataInfoSet nobrowseInfoMap;
            CDataInfoSet onlybrowseInfoMap;
        } sidegrade;

        struct
        {
            CDataInfoSet serverInfoMap;
            CTimeSpan    interval;
            SString      strOldestPost;
            CValueInt    iMaxHistoryLength;
        } news;

        struct
        {
            struct
            {
                SString strFilter;
            } debug;
        } misc;

        bool IsValid() const
        {
            return master.strRevision.length() && version.serverInfoMap.size() && report.serverInfoMap.size() && crashdump.serverInfoMap.size() &&
                   trouble.serverInfoMap.size() && ase.serverInfoMap.size() && !news.strOldestPost.empty();
        }
    };

}            // namespace

namespace
{
    ///////////////////////////////////////////////////////////////
    //
    //
    // SJobInfo
    //
    //
    ///////////////////////////////////////////////////////////////
    struct SJobInfo
    {
        SJobInfo()
            : iMaxServersToTry(3),
              iTimeoutConnect(10000),
              iTimeoutTransfer(25000),
              bShowDownloadPercent(true),
              bPostContentBinary(false),
              iCurrent(0),
              iRetryCount(0),
              iIdleTime(0),
              iIdleTimeLeft(0),
              uiBytesDownloaded(0),
              downloadStatus(EDownloadStatus::None),
              iDownloadResultCode(0),
              iFilesize(0)
        {
            exe.iFilesize = 0;
            sig.iFilesize = 0;
            rar.iFilesize = 0;
            slim.iFilesize = 0;
        }
        // Input
        int                  iMaxServersToTry;
        int                  iTimeoutConnect;
        int                  iTimeoutTransfer;
        bool                 bShowDownloadPercent;
        std::vector<SString> serverList;
        std::vector<char>    postContent;
        bool                 bPostContentBinary;
        SString              strPostFilename;

        // Using
        int             iCurrent;
        int             iRetryCount;
        int             iIdleTime;
        int             iIdleTimeLeft;
        unsigned int    uiBytesDownloaded;
        EDownloadStatus downloadStatus;
        int             iDownloadResultCode;
        SString         strResumableSaveLocation;

        // Result
        std::vector<char> downloadBuffer;
        SString           strStatus;
        SString           strParameters;
        SString           strTitle;
        SString           strMsg;
        SString           strMsg2;
        SString           strYes;
        SString           strNo;
        SString           strPriority;
        SString           strFilename;
        CValueInt         iFilesize;
        CDataInfoSet      serverInfoMap;
        SString           strMD5;
        SString           strSaveLocation;

        struct
        {
            SString      strFilename;
            CValueInt    iFilesize;
            CDataInfoSet serverInfoMap;
            SString      strMD5;
        } exe;

        struct
        {
            SString      strFilename;
            CValueInt    iFilesize;
            CDataInfoSet serverInfoMap;
            SString      strMD5;
        } sig;

        struct
        {
            SString      strFilename;
            CValueInt    iFilesize;
            CDataInfoSet serverInfoMap;
            SString      strMD5;
        } rar;

        struct
        {
            SString      strFilename;
            CValueInt    iFilesize;
            CDataInfoSet serverInfoMap;
            SString      strMD5;
            CDataInfoSet dependencyInfoMap;
        } slim;
    };

}            // namespace

namespace
{
    struct CStringPair
    {
        SString strValue1;
        SString strValue2;
    };

    ///////////////////////////////////////////////////////////////
    //
    // CConditionMap
    //
    //
    //
    ///////////////////////////////////////////////////////////////
    class CConditionMap : public std::map<SString, CStringPair>
    {
    public:
        void SetCondition(const SString& strType, const SString& strValue1, const SString& strValue2 = "")
        {
            CStringPair pair;
            pair.strValue1 = strValue1.ToLower();
            pair.strValue2 = strValue2.ToLower();
    #if MTA_DEBUG
            CStringPair* pPair = MapFind(*this, strType.ToLower());
            if (!pPair || pPair->strValue1 != pair.strValue1 || pPair->strValue2 != pair.strValue2)
                OutputDebugLine(SString("[Updater] SetCondition %s %s %s", strType.c_str(), strValue1.c_str(), strValue2.c_str()));
    #endif
            MapSet(*this, strType.ToLower(), pair);
        }

        bool IsConditionTrue(const SString& strCondition)
        {
            if (strCondition.length() == 0)
                return true;

            bool bResult = false;

            SString strType, strTemp, strValue1, strValue2;
            strCondition.ToLower().Split(".", &strType, &strTemp);
            strTemp.Split(".", &strValue1, &strValue2);

            bool bInvert = strValue1[0] == '!';
            if (bInvert)
                strValue1 = strValue1.substr(1);

            if (CStringPair* pPair = MapFind(*this, strType))
            {
                bResult = (!strValue1.size() || pPair->strValue1 == strValue1) && (!strValue2.size() || pPair->strValue2 == strValue2);
            }

            if (bInvert)
                bResult = !bResult;

            return bResult;
        }
    };

    typedef void (CVersionUpdater::*PFNVOIDVOID)();

    enum class EUpdaterProgramType
    {
        None,
        VersionCheck,
        ManualCheck,
        ManualCheckSim,
        ServerSaysUpdate,
        ServerSaysRecommend,
        ServerSaysDataFilesWrong,
        MasterFetch,
        SendCrashDump,
        SendReportLog,
        SidegradeLaunch,
        NewsUpdate,
    };

    class ExceptionQuitProgram : public std::exception
    {
    };
}            // namespace
>>>>>>> d8c3ff5f
<|MERGE_RESOLUTION|>--- conflicted
+++ resolved
@@ -1,987 +1,3 @@
-<<<<<<< HEAD
-/*****************************************************************************
-*
-*  PROJECT:     Multi Theft Auto v1.0
-*  LICENSE:     See LICENSE in the top level directory
-*  FILE:        core/CVersionUpdater
-*  PURPOSE:     Version update check and message dialog class
-*  DEVELOPERS:  
-*
-*  Multi Theft Auto is available from http://www.multitheftauto.com/
-*
-*****************************************************************************/
-
-class CVersionUpdater;
-
-// Update master info
-#define UPDATER_MASTER_URL1 "http://updatesa.mtasa.com/sa/master/?v=%VERSION%&id=%ID%"
-#define UPDATER_MASTER_URL2 "http://updatesa.multitheftauto.com/sa/master/?v=%VERSION%&id=%ID%"
-
-/*
-
-//
-// Exmaple of master file:
-//
-<masterroot>
-    <master>
-        <revision>2010-09-05-b</revision>
-        <serverlist>
-            <server>http://updatesa.mtasa.com/sa/master/?v=%VERSION%&amp;id=%ID%</server>
-            <server>http://updatesa.multitheftauto.com/sa/master/?v=%VERSION%&amp;id=%ID%</server>
-        </serverlist>
-        <interval>7d</interval>
-    </master>
-    <version>
-        <serverlist>
-            <server priority="3">http://updatesa.mtasa.com/sa/version/?v=%VERSION%&amp;id=%ID%&amp;ty=%TYPE%&amp;da=%DATA%&amp;be=%BETA%&amp;re=%REFER%</server>
-            <server priority="3">http://updatesa.multitheftauto.com/sa/version/?v=%VERSION%&amp;id=%ID%&amp;ty=%TYPE%&amp;da=%DATA%&amp;be=%BETA%&amp;re=%REFER%</server>
-        </serverlist>
-        <interval>12h</interval>
-    </version>
-    <report>
-        <serverlist>
-            <server>http://updatesa.mtasa.com/sa/report/?v=%VERSION%&amp;id=%ID%</server>
-            <server>http://updatesa.multitheftauto.com/sa/report/?v=%VERSION%&amp;id=%ID%</server>
-        </serverlist>
-        <interval>12h</interval>
-    </report>
-    <crashdump>
-        <serverlist>
-            <server priority="3">http://updatesa.mtasa.com/sa/crashdump/?v=%VERSION%&amp;id=%ID%&amp;file=%FILE%</server>
-            <server priority="4">http://updatesa.multitheftauto.com/sa/crashdump/?v=%VERSION%&amp;id=%ID%&amp;file=%FILE%</server>
-        </serverlist>
-        <interval>12h</interval>
-        <duplicates>0</duplicates>
-        <maxhistorylength>100</maxhistorylength>
-    </crashdump>
-    <gtadatafiles>
-        <serverlist>
-            <server priority="4">http://updatesa.mtasa.com/sa/gtadatafiles/?v=%VERSION%&amp;id=%ID%</server>
-            <server priority="3">http://updatesa.multitheftauto.com/sa/gtadatafiles/?v=%VERSION%&amp;id=%ID%</server>
-        </serverlist>
-    </gtadatafiles>
-    <trouble>
-        <serverlist>
-            <server>http://updatesa.mtasa.com/sa/trouble/?v=%VERSION%&amp;id=%ID%&amp;tr=%TROUBLE%</server>
-        </serverlist>
-    </trouble>
-</masterroot>
-
-
-
-//
-// Exmaple of version check file:
-//
-<versioncheckroot>
-    <status>update</status>
-    <priority>notmandatory</priority>
-    <dialog>
-        <title>NEW VERSION AVAILABLE</title>
-        <msg>There is an update for the version of MTA you are using.
-
-DO YOU WANT TO DOWNLOAD AND INSTALL THE LATEST VERSION ?
-        </msg>
-        <msg2>Press OK to install the update.
-
-        </msg2>
-        <yes>Yes</yes>
-        <no>No</no>
-    </dialog>
-    <file>
-        <name>mtasa-1.0.4-rc-2021-6-files-net.exe</name>
-        <size>213857</size>
-        <md5>1585F5C5FDF77AD3565A75608E0263DD</md5>
-    </file>
-    <serverlist>
-        <server priority="3">http://updatesa1.mtasa.com/mirror/mtasa-1.0.4-rc-2021-6-files-net.exe</server>
-        <server priority="3">http://updatesa2.mtasa.com/mirror/mtasa-1.0.4-rc-2021-6-files-net.exe</server>
-        <server priority="2">http://updatesa3.mtasa.com/mirror/mtasa-1.0.4-rc-2021-6-files-net.exe</server>
-    </serverlist>
-    <reportsettings>
-        <filter>1000-9999</filter>
-        <minsize>10</minsize>
-        <maxsize>4000</maxsize>
-    </reportsettings>
-    <notifymasterrevision>2010-09-05-b</notifymasterrevision>
-</versioncheckroot>
-
-*/
-
-namespace
-{
-    enum class EDownloadStatus
-    {
-        None,
-        Running,
-        Success,
-        Failure,
-    };
-
-    enum
-    {
-        RES_FAIL,
-        RES_OK,
-        RES_POLL,
-        RES_CANCEL,
-    };
-
-    enum
-    {
-        BUTTON_NONE = -1,
-        BUTTON_0    = 0,
-        BUTTON_1,
-        BUTTON_2,
-        BUTTON_3,
-    };
-
-    CQuestionBox& GetQuestionBox ( void )
-    {
-        return *CCore::GetSingleton ().GetLocalGUI ()->GetMainMenu ()->GetQuestionWindow ();
-    }
-
-}
-
-namespace
-{
-
-    ///////////////////////////////////////////////////////////////
-    //
-    // CValue
-    //
-    // Value which can be stored/restored using a string
-    //
-    ///////////////////////////////////////////////////////////////
-    class CValue
-    {
-    public:
-        virtual bool        SetFromString   ( const SString& str ) = 0;
-        virtual SString     ToString        ( void ) const = 0;
-    };
-
-
-    ///////////////////////////////////////////////////////////////
-    //
-    // CValueInt
-    //
-    //
-    //
-    ///////////////////////////////////////////////////////////////
-    class CValueInt : public CValue
-    {
-        int m_iValue;
-    public:
-        CValueInt ( int iValue = 0 ) : m_iValue ( iValue ) {}
-        void operator= ( int iValue )
-        {
-            m_iValue = iValue;
-        }
-        operator int ( void ) const
-        {
-            return m_iValue;
-        }
-        virtual bool SetFromString ( const SString& str )
-        {
-            m_iValue = atoi ( str );
-            return true;
-        }
-        virtual SString ToString ( void ) const
-        {
-            return SString ( "%d", m_iValue );
-        }
-    };
-
-
-    ///////////////////////////////////////////////////////////////
-    //
-    // CTimeSpan
-    //
-    //
-    //
-    ///////////////////////////////////////////////////////////////
-    class CTimeSpan : public CValue
-    {
-        time_t m_Seconds;
-    public:
-        CTimeSpan ( void ) : m_Seconds ( 0 ) {}
-        CTimeSpan ( const SString& strSpan ) { SetFromString ( strSpan ); }
-
-        void SetFromSeconds ( time_t seconds )
-        {
-            m_Seconds = seconds;
-        }
-
-        bool SetFromString ( const SString& strSpan )
-        {
-            int iSpan = atoi ( strSpan );
-            // Last character ie either s(seconds) m(minutes) h(hours) d(days)
-            switch ( strSpan.Right ( 1 ).ToLower ()[0] )
-            {
-                case 's': m_Seconds = iSpan; break;
-                case 'm': m_Seconds = iSpan * 60; break;
-                case 'h': m_Seconds = iSpan * 60 * 60; break;
-                case 'd': m_Seconds = iSpan * 60 * 60 * 24; break;
-                default:
-                    m_Seconds = 0;
-                    return false;
-            }
-            return true;
-        }
-
-        time_t ToSeconds ( void ) const
-        {
-            return m_Seconds;
-        }
-
-        SString ToString ( void ) const
-        {
-            if ( m_Seconds < 60 )
-                return SString ( "%ds", m_Seconds );
-            if ( m_Seconds < 60 * 60 )
-                return SString ( "%dm", m_Seconds / 60 );
-            if ( m_Seconds < 60 * 60 * 24 )
-                return SString ( "%dh", m_Seconds / 60 / 60 );
-            return SString ( "%dd", m_Seconds / 60 / 60 / 24 );
-        }
-    };
-
-
-    ///////////////////////////////////////////////////////////////
-    //
-    // CDateTime
-    //
-    // Manipulate dates (slowly)
-    //
-    ///////////////////////////////////////////////////////////////
-    class CDateTime : public CValue
-    {
-        time_t m_Seconds;
-    public:
-        CDateTime ( void ) : m_Seconds ( 0 ) {}
-        CDateTime ( const SString& strDate ) { SetFromString ( strDate ); }
-
-        CDateTime operator - ( const CDateTime& other ) const
-        {
-            CDateTime result;
-            result.SetFromSeconds ( ToSeconds () - other.ToSeconds () );
-            return result;
-        }
-
-        static CDateTime Now ( bool bLocal = false )
-        {
-            CDateTime date;
-            date.SetFromSeconds ( time ( NULL ) );
-            return date;
-        }
-
-        void SetFromSeconds ( time_t seconds )
-        {
-            m_Seconds = seconds;
-        }
-
-        bool SetFromString ( const SString& strDate )
-        {
-            std::vector < int > numbers;
-
-            bool bWasDigit = false;
-            // Get first 6 non-digit delimited digits
-            for ( uint i = 0 ; i < strDate.length () ; i++ )
-            {
-                bool bIsDigit = isdigit ( (uchar)strDate[i] ) != 0;
-                if ( bIsDigit && !bWasDigit )
-                    numbers.push_back ( atoi ( &strDate[i] ) );
-                bWasDigit = bIsDigit;
-            }
-
-            if ( numbers.size () < 6 )
-                return false;
-
-            tm timeinfo;
-            memset ( &timeinfo, 0, sizeof ( timeinfo ) );
-            uint i = 0;
-            timeinfo.tm_year    = numbers[i++] - 1900;
-            timeinfo.tm_mon     = numbers[i++] - 1;
-            timeinfo.tm_mday    = numbers[i++];
-            timeinfo.tm_hour    = numbers[i++];
-            timeinfo.tm_min     = numbers[i++];
-            timeinfo.tm_sec     = numbers[i++];
-
-            m_Seconds = mktime ( &timeinfo );
-            if ( m_Seconds == -1 )
-                m_Seconds = 0;
-            return true;
-        }
-
-        time_t ToSeconds ( void ) const
-        {
-            return m_Seconds;
-        }
-
-        SString ToString ( void ) const
-        {
-            time_t t = ToSeconds ();
-            tm* tmp = localtime ( &t );
-            if ( tmp == nullptr )
-            {
-                t = 0;
-                tmp = localtime ( &t );
-            }
-            assert ( tmp );
-
-            char outstr[200] = { 0 };
-            strftime ( outstr, sizeof ( outstr ), "%Y-%m-%d %H:%M:%S", tmp );
-            return outstr;
-        }
-    };
-
-
-    ///////////////////////////////////////////////////////////////
-    //
-    // CXMLBuffer
-    //
-    // Simulate non-file based xml document
-    //
-    ///////////////////////////////////////////////////////////////
-    class CXMLBuffer
-    {
-    public:
-        SString m_strTempFileName;
-        CXMLFile* m_pXMLFile;
-        CXMLNode* m_pRoot;
-
-        CXMLBuffer ()
-        {
-            m_pXMLFile = NULL;
-            m_pRoot = NULL;
-        }
-
-        ~CXMLBuffer ()
-        {
-            // Close XML file
-            if ( m_pXMLFile )
-            {
-                delete m_pXMLFile;
-                m_pXMLFile = NULL;
-                m_pRoot = NULL;
-            }
-            // Attempt to delete temp file
-            FileDelete ( m_strTempFileName );
-        }
-
-        CXMLNode* SetFromData ( char* data, uint uiSize )
-        {
-            assert ( !m_pXMLFile );
-
-            // Try to save
-            m_strTempFileName = MakeUniquePath ( PathJoin ( GetMTADataPath (), "temp", "buffer.xml" ) );
-            if ( !FileSave ( m_strTempFileName, &data[0], uiSize ) )
-            {
-                AddReportLog ( 2501, SString ( "CXMLBuffer::SetFromBuffer: Could not save %s", m_strTempFileName.c_str () ) );
-                return NULL;
-            }
-
-            m_pXMLFile = CCore::GetSingleton ().GetXML ()->CreateXML ( m_strTempFileName );
-            if ( !m_pXMLFile )
-            {
-                AddReportLog ( 2502, SString ( "CXMLBuffer::SetFromBuffer: Could not CreateXML %s", m_strTempFileName.c_str () ) );
-                return NULL;
-            }
-            if ( !m_pXMLFile->Parse () )
-            {
-                AddReportLog ( 2503, SString ( "CXMLBuffer::SetFromBuffer: Could not parse %s", m_strTempFileName.c_str () ) );
-                return NULL;
-            }
-            m_pRoot = m_pXMLFile->GetRootNode ();
-            if ( !m_pRoot )
-            {
-                AddReportLog ( 2504, SString ( "CXMLBuffer::SetFromBuffer: No root node in %s", m_strTempFileName.c_str () ) );
-                return NULL;
-            }
-
-            return m_pRoot;
-        }
-
-    };
-
-
-
-    // A node and its attributes
-    struct SDataInfoItem
-    {
-        SString strName;
-        SString strValue;
-        std::map < SString, SString > attributeMap;
-        SString GetAttribute ( const SString& strName ) const
-        {
-            const SString* pValue = MapFind ( attributeMap, strName );
-            return pValue ? *pValue : "";
-        }
-        void SetAttribute ( const SString& strName, const SString& strValue )
-        {
-            MapSet ( attributeMap, strName, strValue );
-        }
-    };
-
-    // A list of subnodes and their attributes
-    class CDataInfoSet : public std::vector < SDataInfoItem >
-    {
-    public:
-    };
-
-    ///////////////////////////////////////////////////////////////
-    //
-    // CXMLAccess
-    //
-    // Heavy lifting done here
-    //
-    ///////////////////////////////////////////////////////////////
-    class CXMLAccess
-    {
-    public:
-        CXMLNode* m_pRoot;
-
-        CXMLAccess ( CXMLNode* pNode )
-        {
-            m_pRoot = pNode;
-        }
-
-        // Get/create node at path
-        CXMLNode* GetSubNode ( const SString& strPath, bool bCreateIfRequired = false )
-        {
-            std::vector < SString > parts;
-            strPath.Split ( ".", parts );
-            // Follow path
-            CXMLNode* pNode = m_pRoot;
-            for ( uint i = 0 ; i < parts.size () && pNode ; i++ )
-            {
-                CXMLNode* pNext = pNode->GetChild ( parts[i], 0 );
-                if ( !pNext )
-                    pNext = pNode->CreateChild ( parts[i] );
-                pNode = pNext;
-            }
-            return pNode;
-        }
-
-        // Set value from a CValue
-        bool SetSubNodeValue ( const SString& strPath, const CValue& strValue )
-        {
-            if ( CXMLNode* pNode = GetSubNode ( strPath, true ) )
-            {
-                pNode->SetTagContent ( strValue.ToString () );
-                return true;
-            }
-            return false;
-        }
-
-        // Set value from a string
-        bool SetSubNodeValue ( const SString& strPath, const SString& strValue )
-        {
-            if ( CXMLNode* pNode = GetSubNode ( strPath, true ) )
-            {
-                pNode->SetTagContent ( strValue );
-                return true;
-            }
-            return false;
-        }
-
-        // Set subnodes values from a string list
-        bool SetSubNodeValue ( const SString& strPath, const std::vector < SString > & valueList, const SString& strKey = "item" )
-        {
-            if ( CXMLNode* pNode = GetSubNode ( strPath, true ) )
-            {
-                // Process each subnode
-                for ( uint i = 0 ; i < valueList.size () ; i++ )
-                    if ( CXMLNode* pSubNode = pNode->CreateChild ( strKey ) )
-                        pSubNode->SetTagContent ( valueList[i] );
-                return true;
-            }
-            return false;
-        }
-
-        // Set subnodes values from a CDataInfoSet
-        bool SetSubNodeValue ( const SString& strPath, const CDataInfoSet& dataInfoSet )
-        {
-            if ( CXMLNode* pNode = GetSubNode ( strPath ) )
-            {
-                // Process each subnode
-                for ( uint i = 0 ; i < dataInfoSet.size () ; i++ )
-                {
-                    const SDataInfoItem& item = dataInfoSet[i];
-                    if ( CXMLNode* pSubNode = pNode->CreateChild( item.strName ) )
-                    {
-                        pSubNode->SetTagContent ( item.strValue );
-                        for ( auto& iter : item.attributeMap )
-                        {
-                            pSubNode->AddAttribute(iter.first)->SetValue(iter.second);
-                        }
-                    }
-                }
-                return true;
-            }
-            return false;
-        }
-
-        // First result as CValue
-        bool GetSubNodeValue ( const SString& strPath, CValue& strOut, const char* szDefault = "" )
-        {
-            assert ( szDefault );
-            if ( CXMLNode* pNode = GetSubNode ( strPath ) )
-            {
-                strOut.SetFromString ( pNode->GetTagContent () );
-                return true;
-            }
-            strOut.SetFromString ( szDefault );
-            return false;
-        }
-
-        // First result as string
-        bool GetSubNodeValue ( const SString& strPath, SString& strOut, const char* szDefault = "" )
-        {
-            assert ( szDefault );
-            if ( CXMLNode* pNode = GetSubNode ( strPath ) )
-            {
-                strOut = pNode->GetTagContent ();
-                return true;
-            }
-            strOut = szDefault;
-            return false;
-        }
-
-        // All subnodes values as a string list
-        bool GetSubNodeValue ( const SString& strPath, std::vector < SString > & outList )
-        {
-            if ( CXMLNode* pNode = GetSubNode ( strPath ) )
-            {
-                // Process each subnode
-                for ( uint i = 0 ; i < pNode->GetChildCount () ; i++ )
-                    outList.push_back ( pNode->GetChild( i )->GetTagContent () );
-                return true;
-            }
-            return false;
-       }
-
-        // All subnodes as a CDataInfoSet
-        bool GetSubNodeValue ( const SString& strPath, CDataInfoSet& outMap )
-        {
-            if ( CXMLNode* pNode = GetSubNode ( strPath ) )
-            {
-                // Process each subnode
-                for ( uint i = 0 ; i < pNode->GetChildCount () ; i++ )
-                {
-                    CXMLNode* pSubNode = pNode->GetChild ( i );
-
-                    SDataInfoItem item;
-                    item.strName = pSubNode->GetTagName ();
-                    item.strValue = pSubNode->GetTagContent ();
-                    for ( auto& attribute : pSubNode->GetAttributes() )
-                    {
-                        MapSet ( item.attributeMap, SString ( attribute->GetName () ), SString ( attribute->GetValue () ) );
-                    }
-                    outMap.push_back ( item );
-                }
-                return true;
-            }
-            return false;
-        }
-    };
-
-
-    ///////////////////////////////////////////////////////////////
-    //
-    // CReportWrap
-    //
-    // gawd knows
-    //
-    ///////////////////////////////////////////////////////////////
-    class CReportWrap
-    {
-        SString strFilter;
-        int iMinSize;
-        int iMaxSize;
-        const static int DEFAULT_MIN_SIZE = 1;
-        const static int DEFAULT_MAX_SIZE = 5000;
-    public:
-
-        CReportWrap ()
-            : iMinSize ( DEFAULT_MIN_SIZE )
-            , iMaxSize ( DEFAULT_MAX_SIZE )
-        {
-            LoadReportSettings ();
-        }
-
-        void SaveReportSettings ( void ) const
-        {
-            CArgMap m_ArgMap ( "@", ";" );
-            m_ArgMap.Set ( "filter2", strFilter );
-            m_ArgMap.Set ( "min", iMinSize );
-            m_ArgMap.Set ( "max", iMaxSize );
-            CVARS_SET ( "reportsettings", m_ArgMap.ToString () );
-            SetApplicationSetting ( "reportsettings", m_ArgMap.ToString () );
-        }
-
-        void LoadReportSettings ( void )
-        {
-            SString strSettings;
-            CVARS_GET ( "reportsettings", strSettings );
-            SetSettings ( strSettings );
-        }
-
-        void SetSettings ( const SString& strSettings )
-        {
-            CArgMap m_ArgMap ( "@", ";" );
-            m_ArgMap.SetFromString ( strSettings );
-            // If build is 30 days old, default no report logging
-            m_ArgMap.Get ( "filter2", strFilter, GetBuildAge () < 30 ? "+all" : "-all" );
-            m_ArgMap.Get ( "min", iMinSize, DEFAULT_MIN_SIZE );
-            m_ArgMap.Get ( "max", iMaxSize, DEFAULT_MAX_SIZE );
-            SaveReportSettings ();
-        }
-
-        SString GetFilter ( void ) const
-        {
-            return strFilter != "" ? strFilter : "+all";
-        }
-
-        int GetMinSize ( void ) const
-        {
-            return iMinSize;
-        }
-
-        int GetMaxSize ( void ) const
-        {
-            return iMaxSize;
-        }
-
-        static void ClearLogContents ( const SString& strIdFilter )
-        {
-            if ( strIdFilter == "-all" && FileExists ( CalcMTASAPath ( "_keep_report_" ) ) )
-                return;
-            if ( FileExists ( CalcMTASAPath ( "_keep_report_all_" ) ) )
-                return;
-            SetReportLogContents ( GetLogContents ( strIdFilter ) );
-        }
-
-        static SString GetLogContents ( const SString& strIdFilter, int iMaxSize = 0 )
-        {
-            CFilterMap filterMap ( strIdFilter );
-
-            // Load file into a string
-            SString strContent = GetReportLogContents ();
-
-            // Split into lines
-            std::vector < SString > lines;
-            strContent.Split ( "\n", lines );
-
-            // Filter each line
-            int iSize = 0;
-            std::vector < SString > filteredLines;
-            for ( int i = lines.size () - 1 ; i  >= 0 ; i-- )
-            {
-                const SString& strLine = lines[i];
-                if ( !strLine.empty () && !filterMap.IsFiltered ( atoi ( strLine ) ) )
-                {
-                    iSize += strLine.length ();
-                    if ( iMaxSize && iSize > iMaxSize )
-                        break;
-                    filteredLines.push_back ( strLine );
-                }
-            }
-
-            // Compose final output
-            SString strResult;
-            for ( int i = filteredLines.size () - 1 ; i  >= 0 ; i-- )
-                strResult += filteredLines[i] + "\n";
-
-            return strResult;
-        }
-    };
-
-}
-
-namespace
-{
-
-    ///////////////////////////////////////////////////////////////
-    //
-    //
-    // SUpdaterVarConfig
-    //
-    //
-    ///////////////////////////////////////////////////////////////
-    struct SUpdaterVarConfig
-    {
-        CDateTime       master_lastCheckTime;
-        SString         master_highestNotifyRevision;
-        CDateTime       version_lastCheckTime;
-        CDateTime       news_lastCheckTime;
-        SString         news_lastNewsDate;
-        CDataInfoSet    crashdump_history;
-    };
-
-    ///////////////////////////////////////////////////////////////
-    //
-    //
-    // SUpdaterMasterConfig
-    //
-    //
-    ///////////////////////////////////////////////////////////////
-    struct SUpdaterMasterConfig
-    {
-        struct {
-            SString         strRevision;
-            CDataInfoSet    serverInfoMap;
-            CTimeSpan       interval;
-        } master;
-
-        struct {
-            CDataInfoSet    serverInfoMap;
-            CTimeSpan       interval;
-        } version;
-
-        struct {
-            CDataInfoSet    serverInfoMap;
-            CTimeSpan       interval;
-            SString         strFilter;
-            CValueInt       iMinSize;
-            CValueInt       iMaxSize;
-        } report;
-
-        struct {
-            CDataInfoSet    serverInfoMap;
-            CValueInt       iDuplicates;
-            CValueInt       iMaxHistoryLength;
-        } crashdump;
-
-        struct {
-            CDataInfoSet    serverInfoMap;
-        } trouble;
-
-        struct {
-            CDataInfoSet    serverInfoMap;
-        } ase;
-
-        struct {
-            CDataInfoSet    serverInfoMap;
-            CDataInfoSet    nobrowseInfoMap;
-            CDataInfoSet    onlybrowseInfoMap;
-        } sidegrade;
-
-        struct {
-            CDataInfoSet    serverInfoMap;
-            CTimeSpan       interval;
-            SString         strOldestPost;
-            CValueInt       iMaxHistoryLength;
-        } news;
-
-        struct {
-            struct {
-                SString         strFilter;
-            } debug;
-        } misc;
-
-        bool IsValid () const
-        {
-            return master.strRevision.length ()
-                    && version.serverInfoMap.size ()
-                    && report.serverInfoMap.size ()
-                    && crashdump.serverInfoMap.size ()
-                    && trouble.serverInfoMap.size ()
-                    && ase.serverInfoMap.size ()
-                    && !news.strOldestPost.empty ()
-                    ;
-        }
-    };
-
-}
-
-namespace
-{
-
-    ///////////////////////////////////////////////////////////////
-    //
-    //
-    // SJobInfo
-    //
-    //
-    ///////////////////////////////////////////////////////////////
-    struct SJobInfo
-    {
-                                SJobInfo ( void )
-                                    : iMaxServersToTry ( 3 )
-                                    , iTimeoutConnect ( 10000 )
-                                    , iTimeoutTransfer ( 25000 )
-                                    , bShowDownloadPercent ( true )
-                                    , bPostContentBinary ( false )
-                                    , iCurrent ( 0 )
-                                    , iRetryCount ( 0 )
-                                    , iIdleTime ( 0 )
-                                    , iIdleTimeLeft ( 0 )
-                                    , uiBytesDownloaded ( 0 )
-                                    , downloadStatus ( EDownloadStatus::None )
-                                    , iDownloadResultCode ( 0 )
-                                    , iFilesize ( 0 )
-                                {
-                                    exe.iFilesize = 0;
-                                    sig.iFilesize = 0;
-                                    rar.iFilesize = 0;
-                                    slim.iFilesize = 0;
-                                }
-        // Input
-        int                     iMaxServersToTry;
-        int                     iTimeoutConnect;
-        int                     iTimeoutTransfer;
-        bool                    bShowDownloadPercent;
-        std::vector < SString > serverList;
-        std::vector < char >    postContent;
-        bool                    bPostContentBinary;
-        SString                 strPostFilename;
-
-        // Using
-        int                     iCurrent;
-        int                     iRetryCount;
-        int                     iIdleTime;
-        int                     iIdleTimeLeft;
-        unsigned int            uiBytesDownloaded;
-        EDownloadStatus         downloadStatus;
-        int                     iDownloadResultCode;
-        SString                 strResumableSaveLocation;
-
-        // Result
-        std::vector < char >    downloadBuffer;
-        SString                 strStatus;
-        SString                 strParameters;
-        SString                 strTitle;
-        SString                 strMsg;
-        SString                 strMsg2;
-        SString                 strYes;
-        SString                 strNo;
-        SString                 strPriority;
-        SString                 strFilename;
-        CValueInt               iFilesize;
-        CDataInfoSet            serverInfoMap;
-        SString                 strMD5;
-        SString                 strSaveLocation;
-
-        struct
-        {
-            SString                 strFilename;
-            CValueInt               iFilesize;
-            CDataInfoSet            serverInfoMap;
-            SString                 strMD5;
-        } exe;
-
-        struct
-        {
-            SString                 strFilename;
-            CValueInt               iFilesize;
-            CDataInfoSet            serverInfoMap;
-            SString                 strMD5;
-        } sig;
-
-        struct
-        {
-            SString                 strFilename;
-            CValueInt               iFilesize;
-            CDataInfoSet            serverInfoMap;
-            SString                 strMD5;
-        } rar;
-
-        struct
-        {
-            SString                 strFilename;
-            CValueInt               iFilesize;
-            CDataInfoSet            serverInfoMap;
-            SString                 strMD5;
-            CDataInfoSet            dependencyInfoMap;
-        } slim;
-
-    };
-
-}
-
-namespace
-{
-
-    struct CStringPair
-    {
-        SString strValue1;
-        SString strValue2;
-    };
-
-    ///////////////////////////////////////////////////////////////
-    //
-    // CConditionMap
-    //
-    //
-    //
-    ///////////////////////////////////////////////////////////////
-    class CConditionMap : public std::map < SString, CStringPair >
-    {
-    public:
-
-        void SetCondition ( const SString& strType, const SString& strValue1, const SString& strValue2 = "" )
-        {
-            CStringPair pair;
-            pair.strValue1 = strValue1.ToLower ();
-            pair.strValue2 = strValue2.ToLower ();
-    #if MTA_DEBUG
-            CStringPair* pPair = MapFind ( *this, strType.ToLower () );
-            if ( !pPair || pPair->strValue1 != pair.strValue1 || pPair->strValue2 != pair.strValue2 )
-                OutputDebugLine ( SString ( "[Updater] SetCondition %s %s %s", strType.c_str (), strValue1.c_str (), strValue2.c_str () ) );
-    #endif
-            MapSet ( *this, strType.ToLower (), pair );
-        }
-
-        bool IsConditionTrue ( const SString& strCondition )
-        {
-            if ( strCondition.length () == 0 )
-                return true;
-
-            bool bResult = false;
-
-            SString strType, strTemp, strValue1, strValue2;
-            strCondition.ToLower ().Split( ".", &strType, &strTemp );
-            strTemp.Split( ".", &strValue1, &strValue2 );
-
-            bool bInvert = strValue1[0] == '!';
-            if ( bInvert )
-                strValue1 = strValue1.substr ( 1 );
-
-            if ( CStringPair *pPair = MapFind ( *this, strType ) )
-            {
-                bResult = ( !strValue1.size () || pPair->strValue1 == strValue1 )
-                       && ( !strValue2.size () || pPair->strValue2 == strValue2 );
-            }
-
-            if ( bInvert )
-                bResult = !bResult;
-
-            return bResult;
-        }
-    };
-
-    typedef void (CVersionUpdater::*PFNVOIDVOID) ( void );
-
-    enum class EUpdaterProgramType
-    {
-        None,
-        VersionCheck,
-        ManualCheck,
-        ManualCheckSim,
-        ServerSaysUpdate,
-        ServerSaysRecommend,
-        ServerSaysDataFilesWrong,
-        MasterFetch,
-        SendCrashDump,
-        SendReportLog,
-        SidegradeLaunch,
-        NewsUpdate,
-    };
-
-    class ExceptionQuitProgram : public std::exception
-    {
-    };
-}
-=======
 /*****************************************************************************
  *
  *  PROJECT:     Multi Theft Auto v1.0
@@ -1409,9 +425,9 @@
             CXMLNode* pNode = m_pRoot;
             for (uint i = 0; i < parts.size() && pNode; i++)
             {
-                CXMLNode* pNext = pNode->FindSubNode(parts[i], 0);
+                CXMLNode* pNext = pNode->GetChild(parts[i], 0);
                 if (!pNext)
-                    pNext = pNode->CreateSubNode(parts[i]);
+                    pNext = pNode->CreateChild(parts[i]);
                 pNode = pNext;
             }
             return pNode;
@@ -1446,7 +462,7 @@
             {
                 // Process each subnode
                 for (uint i = 0; i < valueList.size(); i++)
-                    if (CXMLNode* pSubNode = pNode->CreateSubNode(strKey))
+                    if (CXMLNode* pSubNode = pNode->CreateChild(strKey))
                         pSubNode->SetTagContent(valueList[i]);
                 return true;
             }
@@ -1462,15 +478,11 @@
                 for (uint i = 0; i < dataInfoSet.size(); i++)
                 {
                     const SDataInfoItem& item = dataInfoSet[i];
-                    if (CXMLNode* pSubNode = pNode->CreateSubNode(item.strName))
+                    if (CXMLNode* pSubNode = pNode->CreateChild(item.strName))
                     {
                         pSubNode->SetTagContent(item.strValue);
-                        CXMLAttributes& attributes = pSubNode->GetAttributes();
-                        for (std::map<SString, SString>::const_iterator iter = item.attributeMap.begin(); iter != item.attributeMap.end(); ++iter)
-                        {
-                            CXMLAttribute* attrib = attributes.Create(iter->first);
-                            attrib->SetValue(iter->second);
-                        }
+                        for (auto& iter : item.attributeMap)
+                            pSubNode->AddAttribute(iter.first)->SetValue(iter.second);
                     }
                 }
                 return true;
@@ -1510,8 +522,8 @@
             if (CXMLNode* pNode = GetSubNode(strPath))
             {
                 // Process each subnode
-                for (uint i = 0; i < pNode->GetSubNodeCount(); i++)
-                    outList.push_back(pNode->GetSubNode(i)->GetTagContent());
+                for (uint i = 0; i < pNode->GetChildCount(); i++)
+                    outList.push_back(pNode->GetChild(i)->GetTagContent());
                 return true;
             }
             return false;
@@ -1523,19 +535,15 @@
             if (CXMLNode* pNode = GetSubNode(strPath))
             {
                 // Process each subnode
-                for (uint i = 0; i < pNode->GetSubNodeCount(); i++)
+                for (uint i = 0; i < pNode->GetChildCount(); i++)
                 {
-                    CXMLNode* pSubNode = pNode->GetSubNode(i);
+                    CXMLNode* pSubNode = pNode->GetChild(i);
 
                     SDataInfoItem item;
                     item.strName = pSubNode->GetTagName();
                     item.strValue = pSubNode->GetTagContent();
-                    CXMLAttributes& attributes = pSubNode->GetAttributes();
-                    for (uint i = 0; i < attributes.Count(); i++)
-                    {
-                        CXMLAttribute* attribute = attributes.Get(i);
+                    for (auto& attribute : pSubNode->GetAttributes())
                         MapSet(item.attributeMap, SString(attribute->GetName()), SString(attribute->GetValue()));
-                    }
                     outMap.push_back(item);
                 }
                 return true;
@@ -1923,5 +931,4 @@
     class ExceptionQuitProgram : public std::exception
     {
     };
-}            // namespace
->>>>>>> d8c3ff5f
+}            // namespace