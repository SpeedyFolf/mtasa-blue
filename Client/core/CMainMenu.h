/*****************************************************************************
 *
 *  PROJECT:     Multi Theft Auto v1.0
 *  LICENSE:     See LICENSE in the top level directory
 *  FILE:        core/CMainMenu.h
 *  PURPOSE:     Header file for main menu graphical user interface class
 *
 *  Multi Theft Auto is available from http://www.multitheftauto.com/
 *
 *****************************************************************************/

class CMainMenu;

#pragma once

#include "CCore.h"
#include "CQuestionBox.h"
#include <ServerBrowser/CServerBrowser.h>
#include <ServerBrowser/CServerInfo.h>
#include "CSettings.h"
#include "CCredits.h"
#include <Graphics/CGraphics.h>
class CNewsBrowser;
class CLanguageSelector;

#define CORE_MTA_NEWS_ITEMS         3

struct sMenuItem
{
    unsigned char    menuType;
    int              drawPositionX;
    int              drawPositionY;
    int              nativeSizeX;
    int              nativeSizeY;
    CGUIStaticImage* image;
};

class CMainMenu
{
    friend class CServerBrowser;
    friend class CSettings;
    friend class CCredits;

public:
    CMainMenu(CGUI* pManager);
    ~CMainMenu();

    void Update();

    void Show(bool bOverlay);
    void Hide();

    void SetVisible(bool bVisible, bool bOverlay = true, bool bFrameDelay = true);
    bool IsVisible();
    bool IsFading() { return m_ucFade == FADE_IN || m_ucFade == FADE_OUT; }

    void SetIsIngame(bool bIsIngame);
    bool GetIsIngame();

    CServerBrowser* GetServerBrowser() { return &m_ServerBrowser; };
    CSettings*      GetSettingsWindow() { return &m_Settings; };
    CQuestionBox*   GetQuestionWindow() { return &m_QuestionBox; };
    CNewsBrowser*   GetNewsBrowser() { return m_pNewsBrowser; };

    void SetMenuVerticalPosition(int iPosY);
    void SetMenuUnhovered();

    bool HasStarted() { return m_bStarted; };

    void SetNewsHeadline(int iIndex, const SString& strHeadline, const SString& strDate, bool bIsNew);
    void ReloadNews();
    void OnEscapePressedOffLine();

    static void StaticWantsToDisconnectCallBack(void* pData, uint uiButton);
    void        WantsToDisconnectCallBack(void* pData, uint uiButton);
    void        AskUserIfHeWantsToDisconnect(uchar menuType);

private:
    sMenuItem* CreateItem(unsigned char menuType, const char* szFilename, CVector2D vecRelPosition);
    bool       SetItemHoverProgress(sMenuItem* pItem, float fProgress, bool bHovering);

    bool OnMenuEnter(CGUIElement* pElement);
    bool OnMenuExit(CGUIElement* pElement);
    bool OnMenuClick(CGUIElement* pElement);
    bool OnQuickConnectButtonClick(CGUIElement* pElement);
    bool OnResumeButtonClick(CGUIElement* pElement);
    bool OnBrowseServersButtonClick(CGUIElement* pElement);
    bool OnHostGameButtonClick();
    bool OnDisconnectButtonClick(CGUIElement* pElement);
    bool OnEditorButtonClick();
    bool OnSettingsButtonClick(CGUIElement* pElement);
    bool OnAboutButtonClick(CGUIElement* pElement);
    bool OnQuitButtonClick(CGUIElement* pElement);
    bool OnNewsButtonClick(CGUIElement* pElement);

    void HideServerInfo();

    CGUI* m_pManager;

    // Images
    CGUIStaticImage* m_pBackground;
    CGUIStaticImage* m_pLogo;
    CGUIStaticImage* m_pLatestNews;
    CGUIStaticImage* m_pFiller;
    CGUIStaticImage* m_pFiller2;
    CGUIStaticImage* m_pVersion;
    CGUIStaticImage* m_pMenuArea;

    CGUIScrollPane* m_pCanvas;

    std::deque<sMenuItem*> m_menuItems;
    std::set<sMenuItem*>   m_unhoveredItems;
    sMenuItem*             m_pDisconnect;
    sMenuItem*             m_pHoveredItem;
    bool                   m_bMouseOverMenu;

    // Submenu classes
    CQuestionBox       m_QuestionBox;
    CSettings          m_Settings;
    CNewsBrowser*      m_pNewsBrowser;
    CCredits           m_Credits;
    CServerBrowser     m_ServerBrowser;
    CServerInfo        m_ServerInfo;
    CLanguageSelector* m_pLanguageSelector;

    // Properties
    bool m_bIsIngame;
    bool m_bIsVisible;
    bool m_bIsFullyVisible;
    bool m_bFrameDelay;
    bool m_bIsInSubWindow;
    bool m_bHideGame;

    int m_iXOff;
    int m_iYOff;
    int m_iMenuSizeX;
    int m_iMenuSizeY;
    int m_iFirstItemCentre;
    int m_iSecondItemCentre;
    // Define our bounding box for menu items
    int m_menuAX;
    int m_menuAY;
    int m_menuBX;
    int m_menuBY;

    CGraphics* m_pGraphics;
    bool       m_bStarted;
    CVector2D  m_ScreenSize;

    // Fade variables
    unsigned char m_ucFade;
    float         m_fFader;

    // Animation variables
    unsigned long ulPreviousTick;
    int           m_iMoveStartPos;
    int           m_iMoveTargetPos;
    unsigned long m_ulMoveStartTick;

    CGUILabel* m_pNewsItemLabels[CORE_MTA_NEWS_ITEMS];
    CGUILabel* m_pNewsItemShadowLabels[CORE_MTA_NEWS_ITEMS];
    CGUILabel* m_pNewsItemDateLabels[CORE_MTA_NEWS_ITEMS];
    CGUILabel* m_pNewsItemNEWLabels[CORE_MTA_NEWS_ITEMS];

#ifdef CI_BUILD
    std::unique_ptr<CGUITexture>     m_pFeatureBranchAlertTexture;
    std::unique_ptr<CGUIStaticImage> m_pFeatureBranchAlertImage;
    std::unique_ptr<CGUILabel>       m_pFeatureBranchAlertLabel;
#endif

<<<<<<< HEAD
    std::unique_ptr<CGUITexture> m_pAlertTexture;
    std::unique_ptr<CGUIStaticImage> m_pAlertImage;
    std::unique_ptr<CGUILabel> m_pAlertLabel;
=======
#if _WIN32_WINNT <= _WIN32_WINNT_WINXP
    std::unique_ptr<CGUITexture> m_pAlertTexture;
    std::unique_ptr<CGUIStaticImage> m_pAlertImage;
    std::unique_ptr<CGUILabel> m_pAlertLabel;
#endif
>>>>>>> dccd2afb

    // Fade states
    enum eFadeStates
    {
        FADE_VISIBLE,
        FADE_INVISIBLE,
        FADE_IN,
        FADE_OUT
    };

    // Main menu items
    enum eMenuItems
    {
        MENU_ITEM_DISCONNECT,
        MENU_ITEM_QUICK_CONNECT,
        MENU_ITEM_BROWSE_SERVERS,
        MENU_ITEM_HOST_GAME,
        MENU_ITEM_MAP_EDITOR,
        MENU_ITEM_SETTINGS,
        MENU_ITEM_ABOUT,
        MENU_ITEM_QUIT,
    };
};
<|MERGE_RESOLUTION|>--- conflicted
+++ resolved
@@ -1,204 +1,198 @@
-/*****************************************************************************
- *
- *  PROJECT:     Multi Theft Auto v1.0
- *  LICENSE:     See LICENSE in the top level directory
- *  FILE:        core/CMainMenu.h
- *  PURPOSE:     Header file for main menu graphical user interface class
- *
- *  Multi Theft Auto is available from http://www.multitheftauto.com/
- *
- *****************************************************************************/
-
-class CMainMenu;
-
-#pragma once
-
-#include "CCore.h"
-#include "CQuestionBox.h"
-#include <ServerBrowser/CServerBrowser.h>
-#include <ServerBrowser/CServerInfo.h>
-#include "CSettings.h"
-#include "CCredits.h"
-#include <Graphics/CGraphics.h>
-class CNewsBrowser;
-class CLanguageSelector;
-
-#define CORE_MTA_NEWS_ITEMS         3
-
-struct sMenuItem
-{
-    unsigned char    menuType;
-    int              drawPositionX;
-    int              drawPositionY;
-    int              nativeSizeX;
-    int              nativeSizeY;
-    CGUIStaticImage* image;
-};
-
-class CMainMenu
-{
-    friend class CServerBrowser;
-    friend class CSettings;
-    friend class CCredits;
-
-public:
-    CMainMenu(CGUI* pManager);
-    ~CMainMenu();
-
-    void Update();
-
-    void Show(bool bOverlay);
-    void Hide();
-
-    void SetVisible(bool bVisible, bool bOverlay = true, bool bFrameDelay = true);
-    bool IsVisible();
-    bool IsFading() { return m_ucFade == FADE_IN || m_ucFade == FADE_OUT; }
-
-    void SetIsIngame(bool bIsIngame);
-    bool GetIsIngame();
-
-    CServerBrowser* GetServerBrowser() { return &m_ServerBrowser; };
-    CSettings*      GetSettingsWindow() { return &m_Settings; };
-    CQuestionBox*   GetQuestionWindow() { return &m_QuestionBox; };
-    CNewsBrowser*   GetNewsBrowser() { return m_pNewsBrowser; };
-
-    void SetMenuVerticalPosition(int iPosY);
-    void SetMenuUnhovered();
-
-    bool HasStarted() { return m_bStarted; };
-
-    void SetNewsHeadline(int iIndex, const SString& strHeadline, const SString& strDate, bool bIsNew);
-    void ReloadNews();
-    void OnEscapePressedOffLine();
-
-    static void StaticWantsToDisconnectCallBack(void* pData, uint uiButton);
-    void        WantsToDisconnectCallBack(void* pData, uint uiButton);
-    void        AskUserIfHeWantsToDisconnect(uchar menuType);
-
-private:
-    sMenuItem* CreateItem(unsigned char menuType, const char* szFilename, CVector2D vecRelPosition);
-    bool       SetItemHoverProgress(sMenuItem* pItem, float fProgress, bool bHovering);
-
-    bool OnMenuEnter(CGUIElement* pElement);
-    bool OnMenuExit(CGUIElement* pElement);
-    bool OnMenuClick(CGUIElement* pElement);
-    bool OnQuickConnectButtonClick(CGUIElement* pElement);
-    bool OnResumeButtonClick(CGUIElement* pElement);
-    bool OnBrowseServersButtonClick(CGUIElement* pElement);
-    bool OnHostGameButtonClick();
-    bool OnDisconnectButtonClick(CGUIElement* pElement);
-    bool OnEditorButtonClick();
-    bool OnSettingsButtonClick(CGUIElement* pElement);
-    bool OnAboutButtonClick(CGUIElement* pElement);
-    bool OnQuitButtonClick(CGUIElement* pElement);
-    bool OnNewsButtonClick(CGUIElement* pElement);
-
-    void HideServerInfo();
-
-    CGUI* m_pManager;
-
-    // Images
-    CGUIStaticImage* m_pBackground;
-    CGUIStaticImage* m_pLogo;
-    CGUIStaticImage* m_pLatestNews;
-    CGUIStaticImage* m_pFiller;
-    CGUIStaticImage* m_pFiller2;
-    CGUIStaticImage* m_pVersion;
-    CGUIStaticImage* m_pMenuArea;
-
-    CGUIScrollPane* m_pCanvas;
-
-    std::deque<sMenuItem*> m_menuItems;
-    std::set<sMenuItem*>   m_unhoveredItems;
-    sMenuItem*             m_pDisconnect;
-    sMenuItem*             m_pHoveredItem;
-    bool                   m_bMouseOverMenu;
-
-    // Submenu classes
-    CQuestionBox       m_QuestionBox;
-    CSettings          m_Settings;
-    CNewsBrowser*      m_pNewsBrowser;
-    CCredits           m_Credits;
-    CServerBrowser     m_ServerBrowser;
-    CServerInfo        m_ServerInfo;
-    CLanguageSelector* m_pLanguageSelector;
-
-    // Properties
-    bool m_bIsIngame;
-    bool m_bIsVisible;
-    bool m_bIsFullyVisible;
-    bool m_bFrameDelay;
-    bool m_bIsInSubWindow;
-    bool m_bHideGame;
-
-    int m_iXOff;
-    int m_iYOff;
-    int m_iMenuSizeX;
-    int m_iMenuSizeY;
-    int m_iFirstItemCentre;
-    int m_iSecondItemCentre;
-    // Define our bounding box for menu items
-    int m_menuAX;
-    int m_menuAY;
-    int m_menuBX;
-    int m_menuBY;
-
-    CGraphics* m_pGraphics;
-    bool       m_bStarted;
-    CVector2D  m_ScreenSize;
-
-    // Fade variables
-    unsigned char m_ucFade;
-    float         m_fFader;
-
-    // Animation variables
-    unsigned long ulPreviousTick;
-    int           m_iMoveStartPos;
-    int           m_iMoveTargetPos;
-    unsigned long m_ulMoveStartTick;
-
-    CGUILabel* m_pNewsItemLabels[CORE_MTA_NEWS_ITEMS];
-    CGUILabel* m_pNewsItemShadowLabels[CORE_MTA_NEWS_ITEMS];
-    CGUILabel* m_pNewsItemDateLabels[CORE_MTA_NEWS_ITEMS];
-    CGUILabel* m_pNewsItemNEWLabels[CORE_MTA_NEWS_ITEMS];
-
-#ifdef CI_BUILD
-    std::unique_ptr<CGUITexture>     m_pFeatureBranchAlertTexture;
-    std::unique_ptr<CGUIStaticImage> m_pFeatureBranchAlertImage;
-    std::unique_ptr<CGUILabel>       m_pFeatureBranchAlertLabel;
-#endif
-
-<<<<<<< HEAD
-    std::unique_ptr<CGUITexture> m_pAlertTexture;
-    std::unique_ptr<CGUIStaticImage> m_pAlertImage;
-    std::unique_ptr<CGUILabel> m_pAlertLabel;
-=======
-#if _WIN32_WINNT <= _WIN32_WINNT_WINXP
-    std::unique_ptr<CGUITexture> m_pAlertTexture;
-    std::unique_ptr<CGUIStaticImage> m_pAlertImage;
-    std::unique_ptr<CGUILabel> m_pAlertLabel;
-#endif
->>>>>>> dccd2afb
-
-    // Fade states
-    enum eFadeStates
-    {
-        FADE_VISIBLE,
-        FADE_INVISIBLE,
-        FADE_IN,
-        FADE_OUT
-    };
-
-    // Main menu items
-    enum eMenuItems
-    {
-        MENU_ITEM_DISCONNECT,
-        MENU_ITEM_QUICK_CONNECT,
-        MENU_ITEM_BROWSE_SERVERS,
-        MENU_ITEM_HOST_GAME,
-        MENU_ITEM_MAP_EDITOR,
-        MENU_ITEM_SETTINGS,
-        MENU_ITEM_ABOUT,
-        MENU_ITEM_QUIT,
-    };
-};
+/*****************************************************************************
+ *
+ *  PROJECT:     Multi Theft Auto v1.0
+ *  LICENSE:     See LICENSE in the top level directory
+ *  FILE:        core/CMainMenu.h
+ *  PURPOSE:     Header file for main menu graphical user interface class
+ *
+ *  Multi Theft Auto is available from http://www.multitheftauto.com/
+ *
+ *****************************************************************************/
+
+class CMainMenu;
+
+#pragma once
+
+#include "CCore.h"
+#include "CQuestionBox.h"
+#include <ServerBrowser/CServerBrowser.h>
+#include <ServerBrowser/CServerInfo.h>
+#include "CSettings.h"
+#include "CCredits.h"
+#include <Graphics/CGraphics.h>
+class CNewsBrowser;
+class CLanguageSelector;
+
+#define CORE_MTA_NEWS_ITEMS         3
+
+struct sMenuItem
+{
+    unsigned char    menuType;
+    int              drawPositionX;
+    int              drawPositionY;
+    int              nativeSizeX;
+    int              nativeSizeY;
+    CGUIStaticImage* image;
+};
+
+class CMainMenu
+{
+    friend class CServerBrowser;
+    friend class CSettings;
+    friend class CCredits;
+
+public:
+    CMainMenu(CGUI* pManager);
+    ~CMainMenu();
+
+    void Update();
+
+    void Show(bool bOverlay);
+    void Hide();
+
+    void SetVisible(bool bVisible, bool bOverlay = true, bool bFrameDelay = true);
+    bool IsVisible();
+    bool IsFading() { return m_ucFade == FADE_IN || m_ucFade == FADE_OUT; }
+
+    void SetIsIngame(bool bIsIngame);
+    bool GetIsIngame();
+
+    CServerBrowser* GetServerBrowser() { return &m_ServerBrowser; };
+    CSettings*      GetSettingsWindow() { return &m_Settings; };
+    CQuestionBox*   GetQuestionWindow() { return &m_QuestionBox; };
+    CNewsBrowser*   GetNewsBrowser() { return m_pNewsBrowser; };
+
+    void SetMenuVerticalPosition(int iPosY);
+    void SetMenuUnhovered();
+
+    bool HasStarted() { return m_bStarted; };
+
+    void SetNewsHeadline(int iIndex, const SString& strHeadline, const SString& strDate, bool bIsNew);
+    void ReloadNews();
+    void OnEscapePressedOffLine();
+
+    static void StaticWantsToDisconnectCallBack(void* pData, uint uiButton);
+    void        WantsToDisconnectCallBack(void* pData, uint uiButton);
+    void        AskUserIfHeWantsToDisconnect(uchar menuType);
+
+private:
+    sMenuItem* CreateItem(unsigned char menuType, const char* szFilename, CVector2D vecRelPosition);
+    bool       SetItemHoverProgress(sMenuItem* pItem, float fProgress, bool bHovering);
+
+    bool OnMenuEnter(CGUIElement* pElement);
+    bool OnMenuExit(CGUIElement* pElement);
+    bool OnMenuClick(CGUIElement* pElement);
+    bool OnQuickConnectButtonClick(CGUIElement* pElement);
+    bool OnResumeButtonClick(CGUIElement* pElement);
+    bool OnBrowseServersButtonClick(CGUIElement* pElement);
+    bool OnHostGameButtonClick();
+    bool OnDisconnectButtonClick(CGUIElement* pElement);
+    bool OnEditorButtonClick();
+    bool OnSettingsButtonClick(CGUIElement* pElement);
+    bool OnAboutButtonClick(CGUIElement* pElement);
+    bool OnQuitButtonClick(CGUIElement* pElement);
+    bool OnNewsButtonClick(CGUIElement* pElement);
+
+    void HideServerInfo();
+
+    CGUI* m_pManager;
+
+    // Images
+    CGUIStaticImage* m_pBackground;
+    CGUIStaticImage* m_pLogo;
+    CGUIStaticImage* m_pLatestNews;
+    CGUIStaticImage* m_pFiller;
+    CGUIStaticImage* m_pFiller2;
+    CGUIStaticImage* m_pVersion;
+    CGUIStaticImage* m_pMenuArea;
+
+    CGUIScrollPane* m_pCanvas;
+
+    std::deque<sMenuItem*> m_menuItems;
+    std::set<sMenuItem*>   m_unhoveredItems;
+    sMenuItem*             m_pDisconnect;
+    sMenuItem*             m_pHoveredItem;
+    bool                   m_bMouseOverMenu;
+
+    // Submenu classes
+    CQuestionBox       m_QuestionBox;
+    CSettings          m_Settings;
+    CNewsBrowser*      m_pNewsBrowser;
+    CCredits           m_Credits;
+    CServerBrowser     m_ServerBrowser;
+    CServerInfo        m_ServerInfo;
+    CLanguageSelector* m_pLanguageSelector;
+
+    // Properties
+    bool m_bIsIngame;
+    bool m_bIsVisible;
+    bool m_bIsFullyVisible;
+    bool m_bFrameDelay;
+    bool m_bIsInSubWindow;
+    bool m_bHideGame;
+
+    int m_iXOff;
+    int m_iYOff;
+    int m_iMenuSizeX;
+    int m_iMenuSizeY;
+    int m_iFirstItemCentre;
+    int m_iSecondItemCentre;
+    // Define our bounding box for menu items
+    int m_menuAX;
+    int m_menuAY;
+    int m_menuBX;
+    int m_menuBY;
+
+    CGraphics* m_pGraphics;
+    bool       m_bStarted;
+    CVector2D  m_ScreenSize;
+
+    // Fade variables
+    unsigned char m_ucFade;
+    float         m_fFader;
+
+    // Animation variables
+    unsigned long ulPreviousTick;
+    int           m_iMoveStartPos;
+    int           m_iMoveTargetPos;
+    unsigned long m_ulMoveStartTick;
+
+    CGUILabel* m_pNewsItemLabels[CORE_MTA_NEWS_ITEMS];
+    CGUILabel* m_pNewsItemShadowLabels[CORE_MTA_NEWS_ITEMS];
+    CGUILabel* m_pNewsItemDateLabels[CORE_MTA_NEWS_ITEMS];
+    CGUILabel* m_pNewsItemNEWLabels[CORE_MTA_NEWS_ITEMS];
+
+#ifdef CI_BUILD
+    std::unique_ptr<CGUITexture>     m_pFeatureBranchAlertTexture;
+    std::unique_ptr<CGUIStaticImage> m_pFeatureBranchAlertImage;
+    std::unique_ptr<CGUILabel>       m_pFeatureBranchAlertLabel;
+#endif
+
+#if _WIN32_WINNT <= _WIN32_WINNT_WINXP
+    std::unique_ptr<CGUITexture> m_pAlertTexture;
+    std::unique_ptr<CGUIStaticImage> m_pAlertImage;
+    std::unique_ptr<CGUILabel> m_pAlertLabel;
+#endif
+
+    // Fade states
+    enum eFadeStates
+    {
+        FADE_VISIBLE,
+        FADE_INVISIBLE,
+        FADE_IN,
+        FADE_OUT
+    };
+
+    // Main menu items
+    enum eMenuItems
+    {
+        MENU_ITEM_DISCONNECT,
+        MENU_ITEM_QUICK_CONNECT,
+        MENU_ITEM_BROWSE_SERVERS,
+        MENU_ITEM_HOST_GAME,
+        MENU_ITEM_MAP_EDITOR,
+        MENU_ITEM_SETTINGS,
+        MENU_ITEM_ABOUT,
+        MENU_ITEM_QUIT,
+    };
+};