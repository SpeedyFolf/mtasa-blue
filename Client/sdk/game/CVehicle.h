/*****************************************************************************
 *
 *  PROJECT:     Multi Theft Auto v1.0
 *  LICENSE:     See LICENSE in the top level directory
 *  FILE:        sdk/game/CVehicle.h
 *  PURPOSE:     Vehicle entity interface
 *
 *  Multi Theft Auto is available from http://www.multitheftauto.com/
 *
 *****************************************************************************/

#pragma once

#include "Common.h"
#include "CColPoint.h"
#include "CPhysical.h"
#include "CDamageManager.h"
#include "CHandlingManager.h"
#include "CDoor.h"
#include "CWeaponInfo.h"
#include "CAEVehicleAudioEntity.h"

#include <CVector.h>

#include <windows.h>

enum eWinchType
{
    WINCH_NONE = 0,
    WINCH_BIG_MAGNET,
    WINCH_SMALL_MAGNET = 3
};

// forward declaration, avoid compile error
class CPed;
class CObject;
class CColModel;
class CTrainTrack;

#define SIREN_TYPE_FIRST 1
#define SIREN_TYPE_LAST 6
#define SIREN_ID_MAX 7
#define SIREN_COUNT_MAX 8

struct SSirenBeaconInfo
{
    CVector m_vecSirenPositions;
    SColor  m_RGBBeaconColour;
    DWORD   m_dwMinSirenAlpha;
};
struct SSirenInfo
{
    // Flags
    bool m_b360Flag;
    bool m_bDoLOSCheck;
    bool m_bUseRandomiser;
    bool m_bSirenSilent;
    // End of flags
    bool                             m_bOverrideSirens;
    unsigned char                    m_ucSirenType;
    unsigned char                    m_ucSirenCount;
    unsigned char                    m_ucCurrentSirenID;
    unsigned char                    m_ucCurrentSirenRandomiser;
    SFixedArray<SSirenBeaconInfo, 8> m_tSirenInfo;
    SColor                           m_tPointLightColour;
};

struct SVehicleFrame
{
    SVehicleFrame(RwFrame* pFrame = NULL, bool bReadOnly = true) : pFrame(pFrame), bReadOnly(bReadOnly) {}

    RwFrame*              pFrame;
    bool                  bReadOnly;
    std::vector<RwFrame*> frameList;            // Frames from root to parent
};

class CVehicle : public virtual CPhysical
{
public:
    virtual ~CVehicle(){};

    virtual bool AddProjectile(eWeaponType eWeapon, CVector vecOrigin, float fForce, CVector* target, CEntity* targetEntity) = 0;

    virtual CPed* GetDriver() = 0;
    virtual CPed* GetPassenger(unsigned char ucSlot) = 0;
    virtual bool  IsBeingDriven() = 0;

    virtual CVehicle* GetNextTrainCarriage() = 0;
    virtual void      SetNextTrainCarriage(CVehicle* pNext) = 0;
    virtual CVehicle* GetPreviousTrainCarriage() = 0;
    virtual void      SetPreviousTrainCarriage(CVehicle* pPrevious) = 0;
    virtual float     GetDistanceToCarriage(CVehicle* pCarriage) = 0;
    virtual void      AttachTrainCarriage(CVehicle* pCarriage) = 0;
    virtual void      DetachTrainCarriage(CVehicle* pCarriage) = 0;
    virtual bool      IsChainEngine() = 0;
    virtual void      SetIsChainEngine(bool bChainEngine = true) = 0;

<<<<<<< HEAD
    virtual bool         IsDerailed() = 0;
    virtual void         SetDerailed(bool bDerailed) = 0;
    virtual bool         IsDerailable() = 0;
    virtual void         SetDerailable(bool bDerailable) = 0;
    virtual float        GetTrainSpeed() = 0;
    virtual void         SetTrainSpeed(float fSpeed) = 0;
    virtual bool         GetTrainDirection() = 0;
    virtual void         SetTrainDirection(bool bDirection) = 0;
    virtual CTrainTrack* GetTrainTrack() = 0;
    virtual void         SetTrainTrack(CTrainTrack* pTrainTrack) = 0;
    virtual float        GetTrainPosition(void) = 0;
    virtual void         SetTrainPosition(float fPosition, bool bRecalcOnRailDistance = true) = 0;
=======
    virtual bool  IsDerailed() = 0;
    virtual void  SetDerailed(bool bDerailed) = 0;
    virtual bool  IsDerailable() = 0;
    virtual void  SetDerailable(bool bDerailable) = 0;
    virtual float GetTrainSpeed() = 0;
    virtual void  SetTrainSpeed(float fSpeed) = 0;
    virtual bool  GetTrainDirection() = 0;
    virtual void  SetTrainDirection(bool bDirection) = 0;
    virtual BYTE  GetRailTrack() = 0;
    virtual void  SetRailTrack(BYTE ucTrackID) = 0;
    virtual float GetTrainPosition() = 0;
    virtual void  SetTrainPosition(float fPosition, bool bRecalcOnRailDistance = true) = 0;
>>>>>>> 5c648b24

    virtual bool CanPedEnterCar() = 0;
    virtual bool CanPedJumpOutCar(CPed* pPed) = 0;
    virtual void AddVehicleUpgrade(DWORD dwModelID) = 0;
    virtual void RemoveVehicleUpgrade(DWORD dwModelID) = 0;
    virtual bool DoesSupportUpgrade(const SString& strFrameName) = 0;
    virtual bool CanPedLeanOut(CPed* pPed) = 0;
    virtual bool CanPedStepOutCar(bool bUnknown) = 0;

    virtual CDoor* GetDoor(unsigned char ucDoor) = 0;
    virtual void   OpenDoor(unsigned char ucDoor, float fRatio, bool bMakeNoise = false) = 0;
    virtual void   SetSwingingDoorsAllowed(bool bAllowed) = 0;
    virtual bool   AreSwingingDoorsAllowed() const = 0;
    virtual bool   AreDoorsLocked() = 0;
    virtual void   LockDoors(bool bLocked) = 0;
    virtual bool   AreDoorsUndamageable() = 0;
    virtual void   SetDoorsUndamageable(bool bUndamageable) = 0;

    virtual bool  CarHasRoof() = 0;
    virtual void  ExtinguishCarFire() = 0;
    virtual DWORD GetBaseVehicleType() = 0;

    virtual void  SetBodyDirtLevel(float fDirtLevel) = 0;
    virtual float GetBodyDirtLevel() = 0;

    virtual unsigned char GetCurrentGear() = 0;
    virtual float         GetGasPedal() = 0;
    virtual float         GetHeightAboveRoad() = 0;
    virtual float         GetSteerAngle() = 0;
    virtual bool          GetTowBarPos(CVector* pVector, CVehicle* pTrailer) = 0;
    virtual bool          GetTowHitchPos(CVector* pVector) = 0;
    virtual bool          IsOnItsSide() = 0;
    virtual bool          IsLawEnforcementVehicle() = 0;
    virtual bool          IsPassenger(CPed* pPed) = 0;
    virtual bool          IsSphereTouchingVehicle(CVector* vecOrigin, float fRadius) = 0;
    virtual bool          IsUpsideDown() = 0;
    virtual void          MakeDirty(CColPoint* pPoint) = 0;

    virtual bool IsEngineBroken() = 0;
    virtual void SetEngineBroken(bool bEngineBroken) = 0;
    virtual bool IsScriptLocked() = 0;
    virtual void SetScriptLocked(bool bLocked) = 0;

    virtual void          PlaceBikeOnRoadProperly() = 0;
    virtual void          PlaceAutomobileOnRoadProperly() = 0;
    virtual void          SetColor(SColor color1, SColor color2, SColor color3, SColor color4, int) = 0;
    virtual void          GetColor(SColor* color1, SColor* color2, SColor* color3, SColor* color4, bool bFixedForGTA) = 0;
    virtual void          Fix() = 0;
    virtual bool          IsSirenOrAlarmActive() = 0;
    virtual void          SetSirenOrAlarmActive(bool bActive) = 0;
    virtual DWORD*        GetMemoryValue(DWORD dwOffset) = 0;
    virtual void          SetAlpha(unsigned char ucAlpha) = 0;
    virtual unsigned char GetAlpha() = 0;

    virtual void BlowUp(CEntity* pCreator, unsigned long ulUnknown) = 0;
    virtual void BlowUpCutSceneNoExtras(unsigned long ulUnknown1, unsigned long ulUnknown2, unsigned long ulUnknown3, unsigned long ulUnknown4) = 0;

    virtual CDamageManager* GetDamageManager() = 0;
    virtual void            FadeOut(bool bFadeOut) = 0;
    virtual bool            IsFadingOut() = 0;

    virtual void      SetTowLink(CVehicle* pVehicle) = 0;
    virtual bool      BreakTowLink() = 0;
    virtual CVehicle* GetTowedVehicle() = 0;
    virtual CVehicle* GetTowedByVehicle() = 0;

    virtual void       SetWinchType(eWinchType winchType) = 0;
    virtual void       PickupEntityWithWinch(CEntity* pEntity) = 0;
    virtual void       ReleasePickedUpEntityWithWinch() = 0;
    virtual void       SetRopeHeightForHeli(float fRopeHeight) = 0;
    virtual CPhysical* QueryPickedUpEntityWithWinch() = 0;

    virtual void SetRemap(int iRemap) = 0;
    virtual int  GetRemapIndex() = 0;
    virtual void SetRemapTexDictionary(int iRemapTextureDictionary) = 0;

    virtual bool           GetCanBeTargettedByHeatSeekingMissiles() = 0;
    virtual bool           IsDamaged() = 0;
    virtual bool           IsDrowning() = 0;
    virtual bool           IsEngineOn() = 0;
    virtual bool           IsHandbrakeOn() = 0;
    virtual bool           IsRCVehicle() = 0;
    virtual bool           GetAlwaysLeaveSkidMarks() = 0;
    virtual bool           GetCanBeDamaged() = 0;
    virtual bool           GetCanShootPetrolTank() = 0;
    virtual bool           GetChangeColourWhenRemapping() = 0;
    virtual bool           GetComedyControls() = 0;
    virtual bool           GetGunSwitchedOff() = 0;
    virtual bool           GetLightsOn() = 0;
    virtual unsigned int   GetOverrideLights() = 0;
    virtual bool           GetTakeLessDamage() = 0;
    virtual bool           GetTyresDontBurst() = 0;
    virtual unsigned short GetAdjustablePropertyValue() = 0;
    virtual float          GetHeliRotorSpeed() = 0;
    virtual unsigned long  GetExplodeTime() = 0;

    virtual char  GetNitroCount() = 0;
    virtual float GetNitroLevel() = 0;

    virtual void SetAlwaysLeaveSkidMarks(bool bAlwaysLeaveSkidMarks) = 0;
    virtual void SetCanBeDamaged(bool bCanBeDamaged) = 0;
    virtual void SetCanBeTargettedByHeatSeekingMissiles(bool bEnabled) = 0;
    virtual void SetCanShootPetrolTank(bool bCanShoot) = 0;
    virtual void SetChangeColourWhenRemapping(bool bChangeColour) = 0;
    virtual void SetComedyControls(bool bComedyControls) = 0;
    virtual void SetEngineOn(bool bEngineOn) = 0;
    virtual void SetGunSwitchedOff(bool bGunsOff) = 0;
    virtual void SetHandbrakeOn(bool bHandbrakeOn) = 0;
    virtual void SetLightsOn(bool bLightsOn) = 0;
    virtual void SetOverrideLights(unsigned int uiOverrideLights) = 0;
    virtual void SetTakeLessDamage(bool bTakeLessDamage) = 0;
    virtual void SetTyresDontBurst(bool bTyresDontBurst) = 0;
    virtual void SetAdjustablePropertyValue(unsigned short usAdjustableProperty) = 0;
    virtual void SetHeliRotorSpeed(float fSpeed) = 0;
    virtual void SetTaxiLightOn(bool bLightState) = 0;
    virtual void SetExplodeTime(unsigned long ulTime) = 0;
    virtual void SetRadioStatus(bool bStatus) = 0;

    virtual void SetNitroCount(char cNitroCount) = 0;
    virtual void SetNitroLevel(float fNitroLevel) = 0;

    virtual CHandlingEntry* GetHandlingData() = 0;
    virtual void            SetHandlingData(CHandlingEntry* pHandling) = 0;

    virtual void BurstTyre(BYTE bTyre) = 0;

    virtual BYTE GetBikeWheelStatus(BYTE bWheel) = 0;
    virtual void SetBikeWheelStatus(BYTE bWheel, BYTE bStatus) = 0;

    virtual bool IsWheelCollided(BYTE bWheel) = 0;

    virtual class CVehicleSAInterface* GetVehicleInterface() = 0;

    virtual float GetHealth() = 0;
    virtual void  SetHealth(float fHealth) = 0;
    virtual void  SetLandingGearDown(bool bLandingGearDown) = 0;
    virtual float GetLandingGearPosition() = 0;
    virtual bool  IsLandingGearDown() = 0;
    virtual void  SetLandingGearPosition(float fPosition) = 0;

    virtual void GetTurretRotation(float* fHorizontal, float* fVertical) = 0;
    virtual void SetTurretRotation(float fHorizontal, float fVertical) = 0;

    virtual unsigned char GetNumberGettingIn() = 0;
    virtual unsigned char GetPassengerCount() = 0;
    virtual unsigned char GetMaxPassengerCount() = 0;

    virtual bool IsSmokeTrailEnabled() = 0;
    virtual void SetSmokeTrailEnabled(bool bEnabled) = 0;

    virtual void GetGravity(CVector* pvecGravity) const = 0;
    virtual void SetGravity(const CVector* pvecGravity) = 0;

    virtual SColor GetHeadLightColor() = 0;
    virtual void   SetHeadLightColor(const SColor color) = 0;

    virtual CObject* SpawnFlyingComponent(int i_1, unsigned int ui_2) = 0;
    virtual void     SetWheelVisibility(eWheelPosition wheel, bool bVisible) = 0;
    virtual CVector  GetWheelPosition(eWheelPosition wheel) = 0;

    virtual bool IsHeliSearchLightVisible() = 0;
    virtual void SetHeliSearchLightVisible(bool bVisible) = 0;

    virtual CColModel* GetSpecialColModel() = 0;
    virtual bool       UpdateMovingCollision(float fAngle) = 0;

    virtual void RecalculateHandling() = 0;

    virtual void* GetPrivateSuspensionLines() = 0;

    virtual bool DoesVehicleHaveSirens() = 0;

    virtual void                              RemoveVehicleSirens() = 0;
    virtual void                              GiveVehicleSirens(unsigned char ucSirenType, unsigned char ucSirenCount) = 0;
    virtual void                              SetVehicleSirenMinimumAlpha(unsigned char ucSirenID, DWORD dwPercentage) = 0;
    virtual void                              SetVehicleSirenPosition(unsigned char ucSirenID, CVector vecPos) = 0;
    virtual void                              GetVehicleSirenPosition(unsigned char ucSirenID, CVector& vecPos) = 0;
    virtual unsigned char                     GetVehicleSirenCount() = 0;
    virtual unsigned char                     GetVehicleSirenType() = 0;
    virtual DWORD                             GetVehicleSirenMinimumAlpha(unsigned char ucSirenID) = 0;
    virtual SColor                            GetVehicleSirenColour(unsigned char ucSirenCount) = 0;
    virtual void                              SetVehicleSirenColour(unsigned char ucSirenID, SColor tVehicleSirenColour) = 0;
    virtual void                              SetVehicleCurrentSirenID(unsigned char ucCurrentSirenID) = 0;
    virtual unsigned char                     GetVehicleCurrentSirenID() = 0;
    virtual unsigned char                     GetSirenRandomiser() = 0;
    virtual void                              SetSirenRandomiser(unsigned char ucSirenRandomiser) = 0;
    virtual void                              SetPointLightColour(SColor tPointLightColour) = 0;
    virtual SColor                            GetPointLightColour() = 0;
    virtual bool                              IsSiren360EffectEnabled() = 0;
    virtual bool                              IsSirenLOSCheckEnabled() = 0;
    virtual bool                              IsSirenRandomiserEnabled() = 0;
    virtual bool                              IsSirenSilentEffectEnabled() = 0;
    virtual void                              SetVehicleFlags(bool bEnable360, bool bEnableRandomiser, bool bEnableLOSCheck, bool bEnableSilent) = 0;
    virtual bool                              SetComponentRotation(const SString& vehicleComponent, const CVector& vecRotation) = 0;
    virtual bool                              GetComponentRotation(const SString& vehicleComponent, CVector& vecRotation) = 0;
    virtual bool                              SetComponentPosition(const SString& vehicleComponent, const CVector& vecPosition) = 0;
    virtual bool                              GetComponentPosition(const SString& vehicleComponent, CVector& vecPositionModelling) = 0;
    virtual bool                              SetComponentScale(const SString& vehicleComponent, const CVector& vecScale) = 0;
    virtual bool                              GetComponentScale(const SString& vehicleComponent, CVector& vecScaleModelling) = 0;
    virtual bool                              IsComponentPresent(const SString& vehicleComponent) = 0;
    virtual bool                              SetComponentMatrix(const SString& vehicleComponent, const CMatrix& matOrientation) = 0;
    virtual bool                              GetComponentMatrix(const SString& vehicleComponent, CMatrix& matOutOrientation) = 0;
    virtual bool                              GetComponentParentToRootMatrix(const SString& vehicleComponent, CMatrix& matOutParentToRoot) = 0;
    virtual bool                              SetComponentVisible(const SString& vehicleComponent, bool bVisible) = 0;
    virtual bool                              GetComponentVisible(const SString& vehicleComponent, bool& bVisible) = 0;
    virtual std::map<SString, SVehicleFrame>& GetComponentMap() = 0;
    virtual void                              UpdateLandingGearPosition() = 0;
    virtual bool                              SetPlateText(const SString& strText) = 0;
    virtual bool                              SetWindowOpenFlagState(unsigned char ucWindow, bool bState) = 0;
    virtual CAEVehicleAudioEntity*            GetVehicleAudioEntity() = 0;
};
<|MERGE_RESOLUTION|>--- conflicted
+++ resolved
@@ -1,335 +1,320 @@
-/*****************************************************************************
- *
- *  PROJECT:     Multi Theft Auto v1.0
- *  LICENSE:     See LICENSE in the top level directory
- *  FILE:        sdk/game/CVehicle.h
- *  PURPOSE:     Vehicle entity interface
- *
- *  Multi Theft Auto is available from http://www.multitheftauto.com/
- *
- *****************************************************************************/
-
-#pragma once
-
-#include "Common.h"
-#include "CColPoint.h"
-#include "CPhysical.h"
-#include "CDamageManager.h"
-#include "CHandlingManager.h"
-#include "CDoor.h"
-#include "CWeaponInfo.h"
-#include "CAEVehicleAudioEntity.h"
-
-#include <CVector.h>
-
-#include <windows.h>
-
-enum eWinchType
-{
-    WINCH_NONE = 0,
-    WINCH_BIG_MAGNET,
-    WINCH_SMALL_MAGNET = 3
-};
-
-// forward declaration, avoid compile error
-class CPed;
-class CObject;
-class CColModel;
-class CTrainTrack;
-
-#define SIREN_TYPE_FIRST 1
-#define SIREN_TYPE_LAST 6
-#define SIREN_ID_MAX 7
-#define SIREN_COUNT_MAX 8
-
-struct SSirenBeaconInfo
-{
-    CVector m_vecSirenPositions;
-    SColor  m_RGBBeaconColour;
-    DWORD   m_dwMinSirenAlpha;
-};
-struct SSirenInfo
-{
-    // Flags
-    bool m_b360Flag;
-    bool m_bDoLOSCheck;
-    bool m_bUseRandomiser;
-    bool m_bSirenSilent;
-    // End of flags
-    bool                             m_bOverrideSirens;
-    unsigned char                    m_ucSirenType;
-    unsigned char                    m_ucSirenCount;
-    unsigned char                    m_ucCurrentSirenID;
-    unsigned char                    m_ucCurrentSirenRandomiser;
-    SFixedArray<SSirenBeaconInfo, 8> m_tSirenInfo;
-    SColor                           m_tPointLightColour;
-};
-
-struct SVehicleFrame
-{
-    SVehicleFrame(RwFrame* pFrame = NULL, bool bReadOnly = true) : pFrame(pFrame), bReadOnly(bReadOnly) {}
-
-    RwFrame*              pFrame;
-    bool                  bReadOnly;
-    std::vector<RwFrame*> frameList;            // Frames from root to parent
-};
-
-class CVehicle : public virtual CPhysical
-{
-public:
-    virtual ~CVehicle(){};
-
-    virtual bool AddProjectile(eWeaponType eWeapon, CVector vecOrigin, float fForce, CVector* target, CEntity* targetEntity) = 0;
-
-    virtual CPed* GetDriver() = 0;
-    virtual CPed* GetPassenger(unsigned char ucSlot) = 0;
-    virtual bool  IsBeingDriven() = 0;
-
-    virtual CVehicle* GetNextTrainCarriage() = 0;
-    virtual void      SetNextTrainCarriage(CVehicle* pNext) = 0;
-    virtual CVehicle* GetPreviousTrainCarriage() = 0;
-    virtual void      SetPreviousTrainCarriage(CVehicle* pPrevious) = 0;
-    virtual float     GetDistanceToCarriage(CVehicle* pCarriage) = 0;
-    virtual void      AttachTrainCarriage(CVehicle* pCarriage) = 0;
-    virtual void      DetachTrainCarriage(CVehicle* pCarriage) = 0;
-    virtual bool      IsChainEngine() = 0;
-    virtual void      SetIsChainEngine(bool bChainEngine = true) = 0;
-
-<<<<<<< HEAD
-    virtual bool         IsDerailed() = 0;
-    virtual void         SetDerailed(bool bDerailed) = 0;
-    virtual bool         IsDerailable() = 0;
-    virtual void         SetDerailable(bool bDerailable) = 0;
-    virtual float        GetTrainSpeed() = 0;
-    virtual void         SetTrainSpeed(float fSpeed) = 0;
-    virtual bool         GetTrainDirection() = 0;
-    virtual void         SetTrainDirection(bool bDirection) = 0;
-    virtual CTrainTrack* GetTrainTrack() = 0;
-    virtual void         SetTrainTrack(CTrainTrack* pTrainTrack) = 0;
-    virtual float        GetTrainPosition(void) = 0;
-    virtual void         SetTrainPosition(float fPosition, bool bRecalcOnRailDistance = true) = 0;
-=======
-    virtual bool  IsDerailed() = 0;
-    virtual void  SetDerailed(bool bDerailed) = 0;
-    virtual bool  IsDerailable() = 0;
-    virtual void  SetDerailable(bool bDerailable) = 0;
-    virtual float GetTrainSpeed() = 0;
-    virtual void  SetTrainSpeed(float fSpeed) = 0;
-    virtual bool  GetTrainDirection() = 0;
-    virtual void  SetTrainDirection(bool bDirection) = 0;
-    virtual BYTE  GetRailTrack() = 0;
-    virtual void  SetRailTrack(BYTE ucTrackID) = 0;
-    virtual float GetTrainPosition() = 0;
-    virtual void  SetTrainPosition(float fPosition, bool bRecalcOnRailDistance = true) = 0;
->>>>>>> 5c648b24
-
-    virtual bool CanPedEnterCar() = 0;
-    virtual bool CanPedJumpOutCar(CPed* pPed) = 0;
-    virtual void AddVehicleUpgrade(DWORD dwModelID) = 0;
-    virtual void RemoveVehicleUpgrade(DWORD dwModelID) = 0;
-    virtual bool DoesSupportUpgrade(const SString& strFrameName) = 0;
-    virtual bool CanPedLeanOut(CPed* pPed) = 0;
-    virtual bool CanPedStepOutCar(bool bUnknown) = 0;
-
-    virtual CDoor* GetDoor(unsigned char ucDoor) = 0;
-    virtual void   OpenDoor(unsigned char ucDoor, float fRatio, bool bMakeNoise = false) = 0;
-    virtual void   SetSwingingDoorsAllowed(bool bAllowed) = 0;
-    virtual bool   AreSwingingDoorsAllowed() const = 0;
-    virtual bool   AreDoorsLocked() = 0;
-    virtual void   LockDoors(bool bLocked) = 0;
-    virtual bool   AreDoorsUndamageable() = 0;
-    virtual void   SetDoorsUndamageable(bool bUndamageable) = 0;
-
-    virtual bool  CarHasRoof() = 0;
-    virtual void  ExtinguishCarFire() = 0;
-    virtual DWORD GetBaseVehicleType() = 0;
-
-    virtual void  SetBodyDirtLevel(float fDirtLevel) = 0;
-    virtual float GetBodyDirtLevel() = 0;
-
-    virtual unsigned char GetCurrentGear() = 0;
-    virtual float         GetGasPedal() = 0;
-    virtual float         GetHeightAboveRoad() = 0;
-    virtual float         GetSteerAngle() = 0;
-    virtual bool          GetTowBarPos(CVector* pVector, CVehicle* pTrailer) = 0;
-    virtual bool          GetTowHitchPos(CVector* pVector) = 0;
-    virtual bool          IsOnItsSide() = 0;
-    virtual bool          IsLawEnforcementVehicle() = 0;
-    virtual bool          IsPassenger(CPed* pPed) = 0;
-    virtual bool          IsSphereTouchingVehicle(CVector* vecOrigin, float fRadius) = 0;
-    virtual bool          IsUpsideDown() = 0;
-    virtual void          MakeDirty(CColPoint* pPoint) = 0;
-
-    virtual bool IsEngineBroken() = 0;
-    virtual void SetEngineBroken(bool bEngineBroken) = 0;
-    virtual bool IsScriptLocked() = 0;
-    virtual void SetScriptLocked(bool bLocked) = 0;
-
-    virtual void          PlaceBikeOnRoadProperly() = 0;
-    virtual void          PlaceAutomobileOnRoadProperly() = 0;
-    virtual void          SetColor(SColor color1, SColor color2, SColor color3, SColor color4, int) = 0;
-    virtual void          GetColor(SColor* color1, SColor* color2, SColor* color3, SColor* color4, bool bFixedForGTA) = 0;
-    virtual void          Fix() = 0;
-    virtual bool          IsSirenOrAlarmActive() = 0;
-    virtual void          SetSirenOrAlarmActive(bool bActive) = 0;
-    virtual DWORD*        GetMemoryValue(DWORD dwOffset) = 0;
-    virtual void          SetAlpha(unsigned char ucAlpha) = 0;
-    virtual unsigned char GetAlpha() = 0;
-
-    virtual void BlowUp(CEntity* pCreator, unsigned long ulUnknown) = 0;
-    virtual void BlowUpCutSceneNoExtras(unsigned long ulUnknown1, unsigned long ulUnknown2, unsigned long ulUnknown3, unsigned long ulUnknown4) = 0;
-
-    virtual CDamageManager* GetDamageManager() = 0;
-    virtual void            FadeOut(bool bFadeOut) = 0;
-    virtual bool            IsFadingOut() = 0;
-
-    virtual void      SetTowLink(CVehicle* pVehicle) = 0;
-    virtual bool      BreakTowLink() = 0;
-    virtual CVehicle* GetTowedVehicle() = 0;
-    virtual CVehicle* GetTowedByVehicle() = 0;
-
-    virtual void       SetWinchType(eWinchType winchType) = 0;
-    virtual void       PickupEntityWithWinch(CEntity* pEntity) = 0;
-    virtual void       ReleasePickedUpEntityWithWinch() = 0;
-    virtual void       SetRopeHeightForHeli(float fRopeHeight) = 0;
-    virtual CPhysical* QueryPickedUpEntityWithWinch() = 0;
-
-    virtual void SetRemap(int iRemap) = 0;
-    virtual int  GetRemapIndex() = 0;
-    virtual void SetRemapTexDictionary(int iRemapTextureDictionary) = 0;
-
-    virtual bool           GetCanBeTargettedByHeatSeekingMissiles() = 0;
-    virtual bool           IsDamaged() = 0;
-    virtual bool           IsDrowning() = 0;
-    virtual bool           IsEngineOn() = 0;
-    virtual bool           IsHandbrakeOn() = 0;
-    virtual bool           IsRCVehicle() = 0;
-    virtual bool           GetAlwaysLeaveSkidMarks() = 0;
-    virtual bool           GetCanBeDamaged() = 0;
-    virtual bool           GetCanShootPetrolTank() = 0;
-    virtual bool           GetChangeColourWhenRemapping() = 0;
-    virtual bool           GetComedyControls() = 0;
-    virtual bool           GetGunSwitchedOff() = 0;
-    virtual bool           GetLightsOn() = 0;
-    virtual unsigned int   GetOverrideLights() = 0;
-    virtual bool           GetTakeLessDamage() = 0;
-    virtual bool           GetTyresDontBurst() = 0;
-    virtual unsigned short GetAdjustablePropertyValue() = 0;
-    virtual float          GetHeliRotorSpeed() = 0;
-    virtual unsigned long  GetExplodeTime() = 0;
-
-    virtual char  GetNitroCount() = 0;
-    virtual float GetNitroLevel() = 0;
-
-    virtual void SetAlwaysLeaveSkidMarks(bool bAlwaysLeaveSkidMarks) = 0;
-    virtual void SetCanBeDamaged(bool bCanBeDamaged) = 0;
-    virtual void SetCanBeTargettedByHeatSeekingMissiles(bool bEnabled) = 0;
-    virtual void SetCanShootPetrolTank(bool bCanShoot) = 0;
-    virtual void SetChangeColourWhenRemapping(bool bChangeColour) = 0;
-    virtual void SetComedyControls(bool bComedyControls) = 0;
-    virtual void SetEngineOn(bool bEngineOn) = 0;
-    virtual void SetGunSwitchedOff(bool bGunsOff) = 0;
-    virtual void SetHandbrakeOn(bool bHandbrakeOn) = 0;
-    virtual void SetLightsOn(bool bLightsOn) = 0;
-    virtual void SetOverrideLights(unsigned int uiOverrideLights) = 0;
-    virtual void SetTakeLessDamage(bool bTakeLessDamage) = 0;
-    virtual void SetTyresDontBurst(bool bTyresDontBurst) = 0;
-    virtual void SetAdjustablePropertyValue(unsigned short usAdjustableProperty) = 0;
-    virtual void SetHeliRotorSpeed(float fSpeed) = 0;
-    virtual void SetTaxiLightOn(bool bLightState) = 0;
-    virtual void SetExplodeTime(unsigned long ulTime) = 0;
-    virtual void SetRadioStatus(bool bStatus) = 0;
-
-    virtual void SetNitroCount(char cNitroCount) = 0;
-    virtual void SetNitroLevel(float fNitroLevel) = 0;
-
-    virtual CHandlingEntry* GetHandlingData() = 0;
-    virtual void            SetHandlingData(CHandlingEntry* pHandling) = 0;
-
-    virtual void BurstTyre(BYTE bTyre) = 0;
-
-    virtual BYTE GetBikeWheelStatus(BYTE bWheel) = 0;
-    virtual void SetBikeWheelStatus(BYTE bWheel, BYTE bStatus) = 0;
-
-    virtual bool IsWheelCollided(BYTE bWheel) = 0;
-
-    virtual class CVehicleSAInterface* GetVehicleInterface() = 0;
-
-    virtual float GetHealth() = 0;
-    virtual void  SetHealth(float fHealth) = 0;
-    virtual void  SetLandingGearDown(bool bLandingGearDown) = 0;
-    virtual float GetLandingGearPosition() = 0;
-    virtual bool  IsLandingGearDown() = 0;
-    virtual void  SetLandingGearPosition(float fPosition) = 0;
-
-    virtual void GetTurretRotation(float* fHorizontal, float* fVertical) = 0;
-    virtual void SetTurretRotation(float fHorizontal, float fVertical) = 0;
-
-    virtual unsigned char GetNumberGettingIn() = 0;
-    virtual unsigned char GetPassengerCount() = 0;
-    virtual unsigned char GetMaxPassengerCount() = 0;
-
-    virtual bool IsSmokeTrailEnabled() = 0;
-    virtual void SetSmokeTrailEnabled(bool bEnabled) = 0;
-
-    virtual void GetGravity(CVector* pvecGravity) const = 0;
-    virtual void SetGravity(const CVector* pvecGravity) = 0;
-
-    virtual SColor GetHeadLightColor() = 0;
-    virtual void   SetHeadLightColor(const SColor color) = 0;
-
-    virtual CObject* SpawnFlyingComponent(int i_1, unsigned int ui_2) = 0;
-    virtual void     SetWheelVisibility(eWheelPosition wheel, bool bVisible) = 0;
-    virtual CVector  GetWheelPosition(eWheelPosition wheel) = 0;
-
-    virtual bool IsHeliSearchLightVisible() = 0;
-    virtual void SetHeliSearchLightVisible(bool bVisible) = 0;
-
-    virtual CColModel* GetSpecialColModel() = 0;
-    virtual bool       UpdateMovingCollision(float fAngle) = 0;
-
-    virtual void RecalculateHandling() = 0;
-
-    virtual void* GetPrivateSuspensionLines() = 0;
-
-    virtual bool DoesVehicleHaveSirens() = 0;
-
-    virtual void                              RemoveVehicleSirens() = 0;
-    virtual void                              GiveVehicleSirens(unsigned char ucSirenType, unsigned char ucSirenCount) = 0;
-    virtual void                              SetVehicleSirenMinimumAlpha(unsigned char ucSirenID, DWORD dwPercentage) = 0;
-    virtual void                              SetVehicleSirenPosition(unsigned char ucSirenID, CVector vecPos) = 0;
-    virtual void                              GetVehicleSirenPosition(unsigned char ucSirenID, CVector& vecPos) = 0;
-    virtual unsigned char                     GetVehicleSirenCount() = 0;
-    virtual unsigned char                     GetVehicleSirenType() = 0;
-    virtual DWORD                             GetVehicleSirenMinimumAlpha(unsigned char ucSirenID) = 0;
-    virtual SColor                            GetVehicleSirenColour(unsigned char ucSirenCount) = 0;
-    virtual void                              SetVehicleSirenColour(unsigned char ucSirenID, SColor tVehicleSirenColour) = 0;
-    virtual void                              SetVehicleCurrentSirenID(unsigned char ucCurrentSirenID) = 0;
-    virtual unsigned char                     GetVehicleCurrentSirenID() = 0;
-    virtual unsigned char                     GetSirenRandomiser() = 0;
-    virtual void                              SetSirenRandomiser(unsigned char ucSirenRandomiser) = 0;
-    virtual void                              SetPointLightColour(SColor tPointLightColour) = 0;
-    virtual SColor                            GetPointLightColour() = 0;
-    virtual bool                              IsSiren360EffectEnabled() = 0;
-    virtual bool                              IsSirenLOSCheckEnabled() = 0;
-    virtual bool                              IsSirenRandomiserEnabled() = 0;
-    virtual bool                              IsSirenSilentEffectEnabled() = 0;
-    virtual void                              SetVehicleFlags(bool bEnable360, bool bEnableRandomiser, bool bEnableLOSCheck, bool bEnableSilent) = 0;
-    virtual bool                              SetComponentRotation(const SString& vehicleComponent, const CVector& vecRotation) = 0;
-    virtual bool                              GetComponentRotation(const SString& vehicleComponent, CVector& vecRotation) = 0;
-    virtual bool                              SetComponentPosition(const SString& vehicleComponent, const CVector& vecPosition) = 0;
-    virtual bool                              GetComponentPosition(const SString& vehicleComponent, CVector& vecPositionModelling) = 0;
-    virtual bool                              SetComponentScale(const SString& vehicleComponent, const CVector& vecScale) = 0;
-    virtual bool                              GetComponentScale(const SString& vehicleComponent, CVector& vecScaleModelling) = 0;
-    virtual bool                              IsComponentPresent(const SString& vehicleComponent) = 0;
-    virtual bool                              SetComponentMatrix(const SString& vehicleComponent, const CMatrix& matOrientation) = 0;
-    virtual bool                              GetComponentMatrix(const SString& vehicleComponent, CMatrix& matOutOrientation) = 0;
-    virtual bool                              GetComponentParentToRootMatrix(const SString& vehicleComponent, CMatrix& matOutParentToRoot) = 0;
-    virtual bool                              SetComponentVisible(const SString& vehicleComponent, bool bVisible) = 0;
-    virtual bool                              GetComponentVisible(const SString& vehicleComponent, bool& bVisible) = 0;
-    virtual std::map<SString, SVehicleFrame>& GetComponentMap() = 0;
-    virtual void                              UpdateLandingGearPosition() = 0;
-    virtual bool                              SetPlateText(const SString& strText) = 0;
-    virtual bool                              SetWindowOpenFlagState(unsigned char ucWindow, bool bState) = 0;
-    virtual CAEVehicleAudioEntity*            GetVehicleAudioEntity() = 0;
-};
+/*****************************************************************************
+ *
+ *  PROJECT:     Multi Theft Auto v1.0
+ *  LICENSE:     See LICENSE in the top level directory
+ *  FILE:        sdk/game/CVehicle.h
+ *  PURPOSE:     Vehicle entity interface
+ *
+ *  Multi Theft Auto is available from http://www.multitheftauto.com/
+ *
+ *****************************************************************************/
+
+#pragma once
+
+#include "Common.h"
+#include "CColPoint.h"
+#include "CPhysical.h"
+#include "CDamageManager.h"
+#include "CHandlingManager.h"
+#include "CDoor.h"
+#include "CWeaponInfo.h"
+#include "CAEVehicleAudioEntity.h"
+
+#include <CVector.h>
+
+#include <windows.h>
+
+enum eWinchType
+{
+    WINCH_NONE = 0,
+    WINCH_BIG_MAGNET,
+    WINCH_SMALL_MAGNET = 3
+};
+
+// forward declaration, avoid compile error
+class CPed;
+class CObject;
+class CColModel;
+class CTrainTrack;
+
+#define SIREN_TYPE_FIRST 1
+#define SIREN_TYPE_LAST 6
+#define SIREN_ID_MAX 7
+#define SIREN_COUNT_MAX 8
+
+struct SSirenBeaconInfo
+{
+    CVector m_vecSirenPositions;
+    SColor  m_RGBBeaconColour;
+    DWORD   m_dwMinSirenAlpha;
+};
+struct SSirenInfo
+{
+    // Flags
+    bool m_b360Flag;
+    bool m_bDoLOSCheck;
+    bool m_bUseRandomiser;
+    bool m_bSirenSilent;
+    // End of flags
+    bool                             m_bOverrideSirens;
+    unsigned char                    m_ucSirenType;
+    unsigned char                    m_ucSirenCount;
+    unsigned char                    m_ucCurrentSirenID;
+    unsigned char                    m_ucCurrentSirenRandomiser;
+    SFixedArray<SSirenBeaconInfo, 8> m_tSirenInfo;
+    SColor                           m_tPointLightColour;
+};
+
+struct SVehicleFrame
+{
+    SVehicleFrame(RwFrame* pFrame = NULL, bool bReadOnly = true) : pFrame(pFrame), bReadOnly(bReadOnly) {}
+
+    RwFrame*              pFrame;
+    bool                  bReadOnly;
+    std::vector<RwFrame*> frameList;            // Frames from root to parent
+};
+
+class CVehicle : public virtual CPhysical
+{
+public:
+    virtual ~CVehicle(){};
+
+    virtual bool AddProjectile(eWeaponType eWeapon, CVector vecOrigin, float fForce, CVector* target, CEntity* targetEntity) = 0;
+
+    virtual CPed* GetDriver() = 0;
+    virtual CPed* GetPassenger(unsigned char ucSlot) = 0;
+    virtual bool  IsBeingDriven() = 0;
+
+    virtual CVehicle* GetNextTrainCarriage() = 0;
+    virtual void      SetNextTrainCarriage(CVehicle* pNext) = 0;
+    virtual CVehicle* GetPreviousTrainCarriage() = 0;
+    virtual void      SetPreviousTrainCarriage(CVehicle* pPrevious) = 0;
+    virtual float     GetDistanceToCarriage(CVehicle* pCarriage) = 0;
+    virtual void      AttachTrainCarriage(CVehicle* pCarriage) = 0;
+    virtual void      DetachTrainCarriage(CVehicle* pCarriage) = 0;
+    virtual bool      IsChainEngine() = 0;
+    virtual void      SetIsChainEngine(bool bChainEngine = true) = 0;
+
+    virtual bool         IsDerailed() = 0;
+    virtual void         SetDerailed(bool bDerailed) = 0;
+    virtual bool         IsDerailable() = 0;
+    virtual void         SetDerailable(bool bDerailable) = 0;
+    virtual float        GetTrainSpeed() = 0;
+    virtual void         SetTrainSpeed(float fSpeed) = 0;
+    virtual bool         GetTrainDirection() = 0;
+    virtual void         SetTrainDirection(bool bDirection) = 0;
+    virtual CTrainTrack* GetTrainTrack() = 0;
+    virtual void         SetTrainTrack(CTrainTrack* pTrainTrack) = 0;
+    virtual float        GetTrainPosition() = 0;
+    virtual void         SetTrainPosition(float fPosition, bool bRecalcOnRailDistance = true) = 0;
+
+    virtual bool CanPedEnterCar() = 0;
+    virtual bool CanPedJumpOutCar(CPed* pPed) = 0;
+    virtual void AddVehicleUpgrade(DWORD dwModelID) = 0;
+    virtual void RemoveVehicleUpgrade(DWORD dwModelID) = 0;
+    virtual bool DoesSupportUpgrade(const SString& strFrameName) = 0;
+    virtual bool CanPedLeanOut(CPed* pPed) = 0;
+    virtual bool CanPedStepOutCar(bool bUnknown) = 0;
+
+    virtual CDoor* GetDoor(unsigned char ucDoor) = 0;
+    virtual void   OpenDoor(unsigned char ucDoor, float fRatio, bool bMakeNoise = false) = 0;
+    virtual void   SetSwingingDoorsAllowed(bool bAllowed) = 0;
+    virtual bool   AreSwingingDoorsAllowed() const = 0;
+    virtual bool   AreDoorsLocked() = 0;
+    virtual void   LockDoors(bool bLocked) = 0;
+    virtual bool   AreDoorsUndamageable() = 0;
+    virtual void   SetDoorsUndamageable(bool bUndamageable) = 0;
+
+    virtual bool  CarHasRoof() = 0;
+    virtual void  ExtinguishCarFire() = 0;
+    virtual DWORD GetBaseVehicleType() = 0;
+
+    virtual void  SetBodyDirtLevel(float fDirtLevel) = 0;
+    virtual float GetBodyDirtLevel() = 0;
+
+    virtual unsigned char GetCurrentGear() = 0;
+    virtual float         GetGasPedal() = 0;
+    virtual float         GetHeightAboveRoad() = 0;
+    virtual float         GetSteerAngle() = 0;
+    virtual bool          GetTowBarPos(CVector* pVector, CVehicle* pTrailer) = 0;
+    virtual bool          GetTowHitchPos(CVector* pVector) = 0;
+    virtual bool          IsOnItsSide() = 0;
+    virtual bool          IsLawEnforcementVehicle() = 0;
+    virtual bool          IsPassenger(CPed* pPed) = 0;
+    virtual bool          IsSphereTouchingVehicle(CVector* vecOrigin, float fRadius) = 0;
+    virtual bool          IsUpsideDown() = 0;
+    virtual void          MakeDirty(CColPoint* pPoint) = 0;
+
+    virtual bool IsEngineBroken() = 0;
+    virtual void SetEngineBroken(bool bEngineBroken) = 0;
+    virtual bool IsScriptLocked() = 0;
+    virtual void SetScriptLocked(bool bLocked) = 0;
+
+    virtual void          PlaceBikeOnRoadProperly() = 0;
+    virtual void          PlaceAutomobileOnRoadProperly() = 0;
+    virtual void          SetColor(SColor color1, SColor color2, SColor color3, SColor color4, int) = 0;
+    virtual void          GetColor(SColor* color1, SColor* color2, SColor* color3, SColor* color4, bool bFixedForGTA) = 0;
+    virtual void          Fix() = 0;
+    virtual bool          IsSirenOrAlarmActive() = 0;
+    virtual void          SetSirenOrAlarmActive(bool bActive) = 0;
+    virtual DWORD*        GetMemoryValue(DWORD dwOffset) = 0;
+    virtual void          SetAlpha(unsigned char ucAlpha) = 0;
+    virtual unsigned char GetAlpha() = 0;
+
+    virtual void BlowUp(CEntity* pCreator, unsigned long ulUnknown) = 0;
+    virtual void BlowUpCutSceneNoExtras(unsigned long ulUnknown1, unsigned long ulUnknown2, unsigned long ulUnknown3, unsigned long ulUnknown4) = 0;
+
+    virtual CDamageManager* GetDamageManager() = 0;
+    virtual void            FadeOut(bool bFadeOut) = 0;
+    virtual bool            IsFadingOut() = 0;
+
+    virtual void      SetTowLink(CVehicle* pVehicle) = 0;
+    virtual bool      BreakTowLink() = 0;
+    virtual CVehicle* GetTowedVehicle() = 0;
+    virtual CVehicle* GetTowedByVehicle() = 0;
+
+    virtual void       SetWinchType(eWinchType winchType) = 0;
+    virtual void       PickupEntityWithWinch(CEntity* pEntity) = 0;
+    virtual void       ReleasePickedUpEntityWithWinch() = 0;
+    virtual void       SetRopeHeightForHeli(float fRopeHeight) = 0;
+    virtual CPhysical* QueryPickedUpEntityWithWinch() = 0;
+
+    virtual void SetRemap(int iRemap) = 0;
+    virtual int  GetRemapIndex() = 0;
+    virtual void SetRemapTexDictionary(int iRemapTextureDictionary) = 0;
+
+    virtual bool           GetCanBeTargettedByHeatSeekingMissiles() = 0;
+    virtual bool           IsDamaged() = 0;
+    virtual bool           IsDrowning() = 0;
+    virtual bool           IsEngineOn() = 0;
+    virtual bool           IsHandbrakeOn() = 0;
+    virtual bool           IsRCVehicle() = 0;
+    virtual bool           GetAlwaysLeaveSkidMarks() = 0;
+    virtual bool           GetCanBeDamaged() = 0;
+    virtual bool           GetCanShootPetrolTank() = 0;
+    virtual bool           GetChangeColourWhenRemapping() = 0;
+    virtual bool           GetComedyControls() = 0;
+    virtual bool           GetGunSwitchedOff() = 0;
+    virtual bool           GetLightsOn() = 0;
+    virtual unsigned int   GetOverrideLights() = 0;
+    virtual bool           GetTakeLessDamage() = 0;
+    virtual bool           GetTyresDontBurst() = 0;
+    virtual unsigned short GetAdjustablePropertyValue() = 0;
+    virtual float          GetHeliRotorSpeed() = 0;
+    virtual unsigned long  GetExplodeTime() = 0;
+
+    virtual char  GetNitroCount() = 0;
+    virtual float GetNitroLevel() = 0;
+
+    virtual void SetAlwaysLeaveSkidMarks(bool bAlwaysLeaveSkidMarks) = 0;
+    virtual void SetCanBeDamaged(bool bCanBeDamaged) = 0;
+    virtual void SetCanBeTargettedByHeatSeekingMissiles(bool bEnabled) = 0;
+    virtual void SetCanShootPetrolTank(bool bCanShoot) = 0;
+    virtual void SetChangeColourWhenRemapping(bool bChangeColour) = 0;
+    virtual void SetComedyControls(bool bComedyControls) = 0;
+    virtual void SetEngineOn(bool bEngineOn) = 0;
+    virtual void SetGunSwitchedOff(bool bGunsOff) = 0;
+    virtual void SetHandbrakeOn(bool bHandbrakeOn) = 0;
+    virtual void SetLightsOn(bool bLightsOn) = 0;
+    virtual void SetOverrideLights(unsigned int uiOverrideLights) = 0;
+    virtual void SetTakeLessDamage(bool bTakeLessDamage) = 0;
+    virtual void SetTyresDontBurst(bool bTyresDontBurst) = 0;
+    virtual void SetAdjustablePropertyValue(unsigned short usAdjustableProperty) = 0;
+    virtual void SetHeliRotorSpeed(float fSpeed) = 0;
+    virtual void SetTaxiLightOn(bool bLightState) = 0;
+    virtual void SetExplodeTime(unsigned long ulTime) = 0;
+    virtual void SetRadioStatus(bool bStatus) = 0;
+
+    virtual void SetNitroCount(char cNitroCount) = 0;
+    virtual void SetNitroLevel(float fNitroLevel) = 0;
+
+    virtual CHandlingEntry* GetHandlingData() = 0;
+    virtual void            SetHandlingData(CHandlingEntry* pHandling) = 0;
+
+    virtual void BurstTyre(BYTE bTyre) = 0;
+
+    virtual BYTE GetBikeWheelStatus(BYTE bWheel) = 0;
+    virtual void SetBikeWheelStatus(BYTE bWheel, BYTE bStatus) = 0;
+
+    virtual bool IsWheelCollided(BYTE bWheel) = 0;
+
+    virtual class CVehicleSAInterface* GetVehicleInterface() = 0;
+
+    virtual float GetHealth() = 0;
+    virtual void  SetHealth(float fHealth) = 0;
+    virtual void  SetLandingGearDown(bool bLandingGearDown) = 0;
+    virtual float GetLandingGearPosition() = 0;
+    virtual bool  IsLandingGearDown() = 0;
+    virtual void  SetLandingGearPosition(float fPosition) = 0;
+
+    virtual void GetTurretRotation(float* fHorizontal, float* fVertical) = 0;
+    virtual void SetTurretRotation(float fHorizontal, float fVertical) = 0;
+
+    virtual unsigned char GetNumberGettingIn() = 0;
+    virtual unsigned char GetPassengerCount() = 0;
+    virtual unsigned char GetMaxPassengerCount() = 0;
+
+    virtual bool IsSmokeTrailEnabled() = 0;
+    virtual void SetSmokeTrailEnabled(bool bEnabled) = 0;
+
+    virtual void GetGravity(CVector* pvecGravity) const = 0;
+    virtual void SetGravity(const CVector* pvecGravity) = 0;
+
+    virtual SColor GetHeadLightColor() = 0;
+    virtual void   SetHeadLightColor(const SColor color) = 0;
+
+    virtual CObject* SpawnFlyingComponent(int i_1, unsigned int ui_2) = 0;
+    virtual void     SetWheelVisibility(eWheelPosition wheel, bool bVisible) = 0;
+    virtual CVector  GetWheelPosition(eWheelPosition wheel) = 0;
+
+    virtual bool IsHeliSearchLightVisible() = 0;
+    virtual void SetHeliSearchLightVisible(bool bVisible) = 0;
+
+    virtual CColModel* GetSpecialColModel() = 0;
+    virtual bool       UpdateMovingCollision(float fAngle) = 0;
+
+    virtual void RecalculateHandling() = 0;
+
+    virtual void* GetPrivateSuspensionLines() = 0;
+
+    virtual bool DoesVehicleHaveSirens() = 0;
+
+    virtual void                              RemoveVehicleSirens() = 0;
+    virtual void                              GiveVehicleSirens(unsigned char ucSirenType, unsigned char ucSirenCount) = 0;
+    virtual void                              SetVehicleSirenMinimumAlpha(unsigned char ucSirenID, DWORD dwPercentage) = 0;
+    virtual void                              SetVehicleSirenPosition(unsigned char ucSirenID, CVector vecPos) = 0;
+    virtual void                              GetVehicleSirenPosition(unsigned char ucSirenID, CVector& vecPos) = 0;
+    virtual unsigned char                     GetVehicleSirenCount() = 0;
+    virtual unsigned char                     GetVehicleSirenType() = 0;
+    virtual DWORD                             GetVehicleSirenMinimumAlpha(unsigned char ucSirenID) = 0;
+    virtual SColor                            GetVehicleSirenColour(unsigned char ucSirenCount) = 0;
+    virtual void                              SetVehicleSirenColour(unsigned char ucSirenID, SColor tVehicleSirenColour) = 0;
+    virtual void                              SetVehicleCurrentSirenID(unsigned char ucCurrentSirenID) = 0;
+    virtual unsigned char                     GetVehicleCurrentSirenID() = 0;
+    virtual unsigned char                     GetSirenRandomiser() = 0;
+    virtual void                              SetSirenRandomiser(unsigned char ucSirenRandomiser) = 0;
+    virtual void                              SetPointLightColour(SColor tPointLightColour) = 0;
+    virtual SColor                            GetPointLightColour() = 0;
+    virtual bool                              IsSiren360EffectEnabled() = 0;
+    virtual bool                              IsSirenLOSCheckEnabled() = 0;
+    virtual bool                              IsSirenRandomiserEnabled() = 0;
+    virtual bool                              IsSirenSilentEffectEnabled() = 0;
+    virtual void                              SetVehicleFlags(bool bEnable360, bool bEnableRandomiser, bool bEnableLOSCheck, bool bEnableSilent) = 0;
+    virtual bool                              SetComponentRotation(const SString& vehicleComponent, const CVector& vecRotation) = 0;
+    virtual bool                              GetComponentRotation(const SString& vehicleComponent, CVector& vecRotation) = 0;
+    virtual bool                              SetComponentPosition(const SString& vehicleComponent, const CVector& vecPosition) = 0;
+    virtual bool                              GetComponentPosition(const SString& vehicleComponent, CVector& vecPositionModelling) = 0;
+    virtual bool                              SetComponentScale(const SString& vehicleComponent, const CVector& vecScale) = 0;
+    virtual bool                              GetComponentScale(const SString& vehicleComponent, CVector& vecScaleModelling) = 0;
+    virtual bool                              IsComponentPresent(const SString& vehicleComponent) = 0;
+    virtual bool                              SetComponentMatrix(const SString& vehicleComponent, const CMatrix& matOrientation) = 0;
+    virtual bool                              GetComponentMatrix(const SString& vehicleComponent, CMatrix& matOutOrientation) = 0;
+    virtual bool                              GetComponentParentToRootMatrix(const SString& vehicleComponent, CMatrix& matOutParentToRoot) = 0;
+    virtual bool                              SetComponentVisible(const SString& vehicleComponent, bool bVisible) = 0;
+    virtual bool                              GetComponentVisible(const SString& vehicleComponent, bool& bVisible) = 0;
+    virtual std::map<SString, SVehicleFrame>& GetComponentMap() = 0;
+    virtual void                              UpdateLandingGearPosition() = 0;
+    virtual bool                              SetPlateText(const SString& strText) = 0;
+    virtual bool                              SetWindowOpenFlagState(unsigned char ucWindow, bool bState) = 0;
+    virtual CAEVehicleAudioEntity*            GetVehicleAudioEntity() = 0;
+};