/*****************************************************************************
 *
 *  PROJECT:     Multi Theft Auto v1.0
 *  LICENSE:     See LICENSE in the top level directory
 *  FILE:        loader/MainFunctions.cpp
 *
 *  Multi Theft Auto is available from http://www.multitheftauto.com/
 *
 *****************************************************************************/

#include "StdInc.h"

DECLARE_ENUM(WSC_SECURITY_PROVIDER_HEALTH)
IMPLEMENT_ENUM_BEGIN(WSC_SECURITY_PROVIDER_HEALTH)
ADD_ENUM(WSC_SECURITY_PROVIDER_HEALTH_GOOD, "good")
ADD_ENUM(WSC_SECURITY_PROVIDER_HEALTH_NOTMONITORED, "not_monitored")
ADD_ENUM(WSC_SECURITY_PROVIDER_HEALTH_POOR, "poor")
ADD_ENUM(WSC_SECURITY_PROVIDER_HEALTH_SNOOZE, "snooze")
IMPLEMENT_ENUM_END("wsc_health")

class CLocalizationDummy : public CLocalizationInterface
{
public:
    virtual SString Translate(const SString& strMessage) { return strMessage; }
    virtual SString TranslateWithContext(const SString& strContext, const SString& strMessage) { return strMessage; }
    virtual SString TranslatePlural(const SString& strSingular, const SString& strPlural, int iNum) { return strPlural; }
    virtual SString TranslatePluralWithContext(const SString& strContext, const SString& strSingular, const SString& strPlural, int iNum) { return strPlural; }

    virtual std::vector<SString> GetAvailableLocales(void) { return std::vector<SString>(); }
    virtual bool                 IsLocalized(void) { return false; }
    virtual SString              GetLanguageDirectory(void) { return ""; }
    virtual SString              GetLanguageCode(void) { return "en_US"; }
    virtual SString              GetLanguageName(void) { return "English"; }
};

CLocalizationInterface* g_pLocalization = new CLocalizationDummy();

//////////////////////////////////////////////////////////
//
// InitLocalization
//
// Start localization thingmy
//
//////////////////////////////////////////////////////////
void InitLocalization(bool bShowErrors)
{
    static bool bDone = false;
    if (bDone)
        return;

    // Check for and load core.dll for localization
    // Use launch relative path so core.dll can get updated
    SString strCoreDLL = PathJoin(GetLaunchPath(), "mta", MTA_DLL_NAME);
    if (!FileExists(strCoreDLL))
    {
        if (!bShowErrors)
            return;
        DisplayErrorMessageBox(("Load failed.  Please ensure that "
                                "the file " MTA_DLL_NAME " is in the modules "
                                "directory within the MTA root directory."),
                               _E("CL23"), "core-missing");            // Core.dll missing

        return ExitProcess(EXIT_ERROR);
    }

    // Use registry setting of mta path for dlls, as they will not be present in update files
    const SString strMTASAPath = GetMTASAPath();
    SetDllDirectory(PathJoin(strMTASAPath, "mta"));

    DWORD dwPrevMode = SetErrorMode(SEM_FAILCRITICALERRORS);
    // See if xinput is loadable (core.dll dependency)
    for (const SString& strModuleName : std::vector<SString>({"XInput9_1_0", "xinput1_3"}))
    {
        HMODULE hXInputModule = LoadLibrary(strModuleName + ".dll");
        if (hXInputModule)
        {
            FreeLibrary(hXInputModule);
        }
        else
        {
            // If xinput is not loadable, do hack to use dll supplied with MTA
            SString strDest = PathJoin(strMTASAPath, "mta", strModuleName + ".dll");
            if (!FileExists(strDest))
            {
                SString strSrc = PathJoin(strMTASAPath, "mta", strModuleName + "_mta.dll");
                if (!FileExists(strSrc))
                {
                    // dll might only exist in launch directory during auto-update
                    strSrc = PathJoin(GetLaunchPath(), "mta", strModuleName + "_mta.dll");
                }
                FileCopy(strSrc, strDest);
            }
        }
    }

    // Check if the core can be loaded - failure may mean d3dx9_40.dll etc is not installed
    // Use LOAD_WITH_ALTERED_SEARCH_PATH so the strCoreDLL path is searched first for dependent dlls
    if (bShowErrors)
        SetErrorMode(dwPrevMode);
    HMODULE hCoreModule = LoadLibraryEx(strCoreDLL, NULL, LOAD_WITH_ALTERED_SEARCH_PATH);
    SetErrorMode(dwPrevMode);
    if (hCoreModule == NULL)
    {
        if (!bShowErrors)
            return;
        DisplayErrorMessageBox(("Loading core failed.  Please ensure that \n"
                                "the latest DirectX is correctly installed."),
                               _E("CL24"), "core-not-loadable");
        return ExitProcess(EXIT_ERROR);
    }

    // Grab our locale from the registry if possible, if not Windows
    SString strLocale = GetApplicationSetting("locale");
    if (strLocale.empty())
    {
        setlocale(LC_ALL, "");
        char* szLocale = setlocale(LC_ALL, NULL);
        strLocale = szLocale;
    }

    typedef CLocalizationInterface*(__cdecl * FUNC_CREATELOCALIZATIONFROMENVIRONMENT)(SString strLocale);
    FUNC_CREATELOCALIZATIONFROMENVIRONMENT pFunc = (FUNC_CREATELOCALIZATIONFROMENVIRONMENT)GetProcAddress(hCoreModule, "L10n_CreateLocalization");
    CLocalizationInterface*                pLocalization = pFunc(strLocale);
    if (pLocalization == NULL)
    {
        if (!bShowErrors)
            return;

        DisplayErrorMessageBox(("Loading localization failed.  Please ensure that \n"
                                "the latest DirectX is correctly installed."),
                               _E("CL26"), "localization-not-loadable");
        FreeLibrary(hCoreModule);
        return ExitProcess(EXIT_ERROR);
    }

    SAFE_DELETE(g_pLocalization);
    g_pLocalization = pLocalization;
    bDone = true;

#ifdef MTA_DEBUG
    TestDialogs();
#endif
}

//////////////////////////////////////////////////////////
//
// HandleSpecialLaunchOptions
//
// Check and handle commands (from the installer)
//
//////////////////////////////////////////////////////////
void HandleSpecialLaunchOptions(void)
{
    // Handle service install request from the installer
    if (CommandLineContains("/kdinstall"))
    {
        UpdateMTAVersionApplicationSetting(true);
        WatchDogReset();
        WatchDogBeginSection(WD_SECTION_POST_INSTALL);
        if (CheckService(CHECK_SERVICE_POST_INSTALL))
            return ExitProcess(EXIT_OK);
        return ExitProcess(EXIT_ERROR);
    }

    // Handle service uninstall request from the installer
    if (CommandLineContains("/kduninstall"))
    {
        UpdateMTAVersionApplicationSetting(true);
        if (CheckService(CHECK_SERVICE_PRE_UNINSTALL))
            return ExitProcess(EXIT_OK);
        return ExitProcess(EXIT_ERROR);
    }

    // No run 4 sure check
    if (CommandLineContains("/nolaunch"))
    {
        return ExitProcess(EXIT_OK);
    }
}

//////////////////////////////////////////////////////////
//
// HandleDuplicateLaunching
//
// Handle duplicate launching, or running from mtasa:// URI ?
//
//////////////////////////////////////////////////////////
void HandleDuplicateLaunching(void)
{
    LPSTR lpCmdLine = GetCommandLine();

    int iRecheckTimeLimit = 2000;
    while (!CreateSingleInstanceMutex())
    {
        if (strcmp(lpCmdLine, "") != 0)
        {
            HWND hwMTAWindow = FindWindow(NULL, "MTA: San Andreas");
#ifdef MTA_DEBUG
            if (hwMTAWindow == NULL)
                hwMTAWindow = FindWindow(NULL, "MTA: San Andreas [DEBUG]");
#endif
            if (hwMTAWindow != NULL)
            {
                LPWSTR  szCommandLine = GetCommandLineW();
                int     numArgs;
                LPWSTR* aCommandLineArgs = CommandLineToArgvW(szCommandLine, &numArgs);
                for (int i = 1; i < numArgs; ++i)
                {
                    if (WStringX(aCommandLineArgs[i]).BeginsWith(L"mtasa://"))
                    {
                        WString wideConnectInfo = aCommandLineArgs[i];
                        SString strConnectInfo = ToUTF8(wideConnectInfo);

                        COPYDATASTRUCT cdStruct;
                        cdStruct.cbData = strConnectInfo.length() + 1;
                        cdStruct.lpData = const_cast<char*>(strConnectInfo.c_str());
                        cdStruct.dwData = URI_CONNECT;

                        SendMessage(hwMTAWindow, WM_COPYDATA, NULL, (LPARAM)&cdStruct);
                        break;
                    }
                }
            }
            else
            {
                if (iRecheckTimeLimit > 0)
                {
                    // Sleep a little bit and check the mutex again
                    Sleep(500);
                    iRecheckTimeLimit -= 500;
                    continue;
                }
                SString strMessage;
                strMessage +=
                    _("Trouble restarting MTA:SA\n\n"
                      "If the problem persists, open Task Manager and\n"
                      "stop the 'gta_sa.exe' and 'Multi Theft Auto.exe' processes\n\n\n"
                      "Try to launch MTA:SA again?");
                if (MessageBoxUTF8(0, strMessage, _("Error") + _E("CL04"), MB_ICONWARNING | MB_YESNO | MB_TOPMOST) ==
                    IDYES)            // Trouble restarting MTA:SA
                {
                    TerminateGTAIfRunning();
                    TerminateOtherMTAIfRunning();
                    ShellExecuteNonBlocking("open", PathJoin(GetMTASAPath(), MTA_EXE_NAME), lpCmdLine);
                }
                return ExitProcess(EXIT_ERROR);
            }
        }
        else
        {
            if (!IsGTARunning() && !IsOtherMTARunning())
            {
                MessageBoxUTF8(0, _("Another instance of MTA is already running.\n\nIf this problem persists, please restart your computer"),
                               _("Error") + _E("CL05"), MB_ICONERROR | MB_TOPMOST);
            }
            else if (MessageBoxUTF8(0, _("Another instance of MTA is already running.\n\nDo you want to terminate it?"), _("Error") + _E("CL06"),
                                    MB_ICONQUESTION | MB_YESNO | MB_TOPMOST) == IDYES)
            {
                TerminateGTAIfRunning();
                TerminateOtherMTAIfRunning();
                ShellExecuteNonBlocking("open", PathJoin(GetMTASAPath(), MTA_EXE_NAME), lpCmdLine);
            }
        }
        return ExitProcess(EXIT_ERROR);
    }
}

//////////////////////////////////////////////////////////
//
// HandleTrouble
//
//
//
//////////////////////////////////////////////////////////
void HandleTrouble(void)
{
    if (CheckAndShowFileOpenFailureMessage())
        return;

    int iResponse = MessageBoxUTF8(NULL, _("Are you having problems running MTA:SA?.\n\nDo you want to revert to an earlier version?"),
                                   "MTA: San Andreas" + _E("CL07"), MB_YESNO | MB_ICONQUESTION | MB_TOPMOST);
    if (iResponse == IDYES)
    {
        BrowseToSolution("crashing-before-gtagame", TERMINATE_PROCESS);
    }
}

//////////////////////////////////////////////////////////
//
// HandleResetSettings
//
//
//
//////////////////////////////////////////////////////////
void HandleResetSettings(void)
{
    if (CheckAndShowFileOpenFailureMessage())
        return;

    CheckAndShowMissingFileMessage();

    SString strSaveFilePath = PathJoin(GetSystemPersonalPath(), "GTA San Andreas User Files");
    SString strSettingsFilename = PathJoin(strSaveFilePath, "gta_sa.set");
    SString strSettingsFilenameBak = PathJoin(strSaveFilePath, "gta_sa_old.set");

    if (FileExists(strSettingsFilename))
    {
        int iResponse = MessageBoxUTF8(NULL,
                                       _("There seems to be a problem launching MTA:SA.\nResetting GTA settings can sometimes fix this problem.\n\nDo you want "
                                         "to reset GTA settings now?"),
                                       "MTA: San Andreas" + _E("CL08"), MB_YESNO | MB_ICONQUESTION | MB_TOPMOST);
        if (iResponse == IDYES)
        {
            FileDelete(strSettingsFilenameBak);
            FileRename(strSettingsFilename, strSettingsFilenameBak);
            FileDelete(strSettingsFilename);
            if (!FileExists(strSettingsFilename))
            {
                AddReportLog(4053, "Deleted gta_sa.set");
                MessageBoxUTF8(NULL, _("GTA settings have been reset.\n\nPress OK to continue."), "MTA: San Andreas", MB_OK | MB_ICONINFORMATION | MB_TOPMOST);
            }
            else
            {
                AddReportLog(5054, SString("Delete gta_sa.set failed with '%s'", *strSettingsFilename));
                MessageBoxUTF8(NULL, SString(_("File could not be deleted: '%s'"), *strSettingsFilename), "Error" + _E("CL09"),
                               MB_OK | MB_ICONWARNING | MB_TOPMOST);
            }
        }
    }
    else
    {
        // No settings to delete, or can't find them
        int iResponse = MessageBoxUTF8(NULL, _("Are you having problems running MTA:SA?.\n\nDo you want to see some online help?"), "MTA: San Andreas",
                                       MB_YESNO | MB_ICONQUESTION | MB_TOPMOST);
        if (iResponse == IDYES)
        {
            BrowseToSolution("crashing-before-gtalaunch", TERMINATE_PROCESS);
        }
    }
}

//////////////////////////////////////////////////////////
//
// HandleNotUsedMainMenu
//
// Called when a problem occured before the main menu was used by user
// If fullscreen, then maybe change fullscreen mode
//
//////////////////////////////////////////////////////////
void HandleNotUsedMainMenu(void)
{
    AddReportLog(9310, "Loader - HandleNotUsedMainMenu");
    {
        // Slighty hacky way of checking in-game settings
        SString strCoreConfigFilename = CalcMTASAPath(PathJoin("mta", "config", "coreconfig.xml"));
        SString strCoreConfig;
        FileLoad(strCoreConfigFilename, strCoreConfig);
        SString strWindowed = strCoreConfig.SplitRight("<display_windowed>").Left(1);
        SString strFullscreenStyle = strCoreConfig.SplitRight("<display_fullscreen_style>").Left(1);
        if (strFullscreenStyle == "1")
        {
            AddReportLog(9315, "Loader - HandleNotUsedMainMenu - Already Borderless window");
        }
        else if (!strWindowed.empty() && !strFullscreenStyle.empty())
        {
            if (strWindowed == "0" && strFullscreenStyle == "0")            // 0=FULLSCREEN_STANDARD
            {
                // Inform user
                SString strMessage = _("Are you having problems running MTA:SA?.\n\nDo you want to change the following setting?");
                strMessage += "\n" + _("Fullscreen mode:") + " -> " + _("Borderless window");
                HideSplash();
                int iResponse = MessageBoxUTF8(NULL, strMessage, "MTA: San Andreas", MB_YESNO | MB_ICONQUESTION | MB_TOPMOST);
                if (iResponse == IDYES)
                {
                    // Very hacky way of changing in-game settings
                    strCoreConfig = strCoreConfig.Replace("<display_fullscreen_style>0", "<display_fullscreen_style>1");
                    FileSave(strCoreConfigFilename, strCoreConfig);
                    AddReportLog(9311, "Loader - HandleNotUsedMainMenu - User change to Borderless window");
                }
                else
                    AddReportLog(9313, "Loader - HandleNotUsedMainMenu - User said no");
            }
            else
                AddReportLog(9314, "Loader - HandleNotUsedMainMenu - Mode not fullscreen standard");
        }
        else
        {
            // If no valid settings file yet, do the change without asking
            strCoreConfig = "<mainconfig><settings><display_fullscreen_style>1</display_fullscreen_style></settings></mainconfig>";
            FileSave(strCoreConfigFilename, strCoreConfig);
            AddReportLog(9312, "Loader - HandleNotUsedMainMenu - Set Borderless window");
        }
    }

    // Check if problem processes are active
    struct
    {
        std::vector<SString> matchTextList;
        const char*          szProductName;
        const char*          szTrouble;
    } procItems[] = {{{"\\Evolve"}, "Evolve", "not-used-menu-evolve"},
                     {{"\\GbpSv.exe", "Diebold\\Warsaw"}, "GAS Tecnologia - G-Buster Browser Defense", "not-used-menu-gbpsv"}};
    for (uint i = 0; i < NUMELMS(procItems); i++)
    {
        for (auto processId : MyEnumProcesses(true))
        {
            SString strProcessFilename = GetProcessPathFilename(processId);
            for (auto strMatchText : procItems[i].matchTextList)
            {
                if (strProcessFilename.ContainsI(strMatchText))
                {
                    SString strMessage = _("Are you having problems running MTA:SA?.\n\nTry disabling the following products for GTA and MTA:");
                    strMessage += "\n\n";
                    strMessage += procItems[i].szProductName;
                    DisplayErrorMessageBox(strMessage, _E("CL43"), procItems[i].szTrouble);
                    goto done;
                }
            }
        }
    done:;
    }
}

//////////////////////////////////////////////////////////
//
// HandleCustomStartMessage
//
//
//
//////////////////////////////////////////////////////////
void HandleCustomStartMessage(void)
{
    SString strStartMessage = GetApplicationSetting("diagnostics", "start-message");
    SString strTrouble = GetApplicationSetting("diagnostics", "start-message-trouble");

    if (strStartMessage.empty())
        return;

    SetApplicationSetting("diagnostics", "start-message", "");
    SetApplicationSetting("diagnostics", "start-message-trouble", "");

    if (strStartMessage.BeginsWith("vdetect"))
    {
        SString strFilename = strStartMessage.SplitRight("name=");
        strStartMessage =
            _("WARNING\n\n"
              "MTA:SA has detected unusual activity.\n"
              "Please run a virus scan to ensure your system is secure.\n\n");
        strStartMessage += SString(_("The detected file was:  %s\n"), *strFilename);
    }

    DisplayErrorMessageBox(strStartMessage, _E("CL37"), strTrouble);
}

//////////////////////////////////////////////////////////
//
// PreLaunchWatchDogs
//
//
//
//////////////////////////////////////////////////////////
void PreLaunchWatchDogs(void)
{
    assert(!CreateSingleInstanceMutex());

    //
    // "L0" is opened before the launch sequence and is closed if MTA shutsdown with no error
    // "L1" is opened before the launch sequence and is closed if GTA is succesfully started
    // "CR1" is a counter which is incremented if GTA was not started and MTA shutsdown with an error
    //
    // "L2" is opened before the launch sequence and is closed if the GTA loading screen is shown
    // "CR2" is a counter which is incremented at startup, if the previous run didn't make it to the loading screen
    //
    // "L3" is opened before the launch sequence and is closed if the GTA loading screen is shown, or a startup problem is handled elsewhere
    //

    // Check for unclean stop on previous run
#ifndef MTA_DEBUG
    if (WatchDogIsSectionOpen("L0"))
    {
        WatchDogSetUncleanStop(true);            // Flag to maybe do things differently if MTA exit code on last run was not 0
        CheckAndShowFileOpenFailureMessage();
    }
    else
#endif
        WatchDogSetUncleanStop(false);

    SString strCrashFlagFilename = CalcMTASAPath("mta\\core.log.flag");
    if (FileExists(strCrashFlagFilename))
    {
        FileDelete(strCrashFlagFilename);
        WatchDogSetLastRunCrash(true);            // Flag to maybe do things differently if MTA crashed last run
    }
    else
        WatchDogSetLastRunCrash(false);

    // Reset counter if gta game was run last time
    if (!WatchDogIsSectionOpen("L1"))
        WatchDogClearCounter("CR1");

    // If crashed 3 times in a row before starting the game, do something
    if (WatchDogGetCounter("CR1") >= 3)
    {
        WatchDogReset();
        HandleTrouble();
    }

    // Check for possible gta_sa.set problems
    if (WatchDogIsSectionOpen("L2"))
    {
        WatchDogIncCounter("CR2");            // Did not reach loading screen last time
        WatchDogCompletedSection("L2");
    }
    else
        WatchDogClearCounter("CR2");

    // If didn't reach loading screen 5 times in a row, do something
    if (WatchDogGetCounter("CR2") >= 5)
    {
        WatchDogClearCounter("CR2");
        HandleResetSettings();
    }

    // Check for possible fullscreen problems
    if (WatchDogIsSectionOpen(WD_SECTION_NOT_USED_MAIN_MENU))
    {
        int iChainLimit;
        if (WatchDogIsSectionOpen(WD_SECTION_POST_INSTALL))
            iChainLimit = 1;
        else if (GetApplicationSettingInt("times-connected") == 0)
            iChainLimit = 2;
        else
            iChainLimit = 3;
        WatchDogCompletedSection(WD_SECTION_NOT_USED_MAIN_MENU);
        WatchDogIncCounter(WD_COUNTER_CRASH_CHAIN_BEFORE_USED_MAIN_MENU);
        if (WatchDogGetCounter(WD_COUNTER_CRASH_CHAIN_BEFORE_USED_MAIN_MENU) >= iChainLimit)
        {
            WatchDogClearCounter(WD_COUNTER_CRASH_CHAIN_BEFORE_USED_MAIN_MENU);
            HandleNotUsedMainMenu();
        }
    }
    else
        WatchDogClearCounter(WD_COUNTER_CRASH_CHAIN_BEFORE_USED_MAIN_MENU);

    // Clear down freeze on quit detection
    WatchDogCompletedSection("Q0");

    WatchDogBeginSection("L0");            // Gets closed if MTA exits with a return code of 0
    WatchDogBeginSection("L1");            // Gets closed when online game has started
    SetApplicationSetting("diagnostics", "gta-fopen-fail", "");
    SetApplicationSetting("diagnostics", "last-crash-reason", "");
    SetApplicationSetting("diagnostics", "gta-fopen-last", "");
}

//////////////////////////////////////////////////////////
//
// PostRunWatchDogs
//
//
//
//////////////////////////////////////////////////////////
void PostRunWatchDogs(int iReturnCode)
{
    if (iReturnCode == 0)
    {
        WatchDogClearCounter("CR1");
        WatchDogCompletedSection("L0");
    }
}

//////////////////////////////////////////////////////////
//
// HandleIfGTAIsAlreadyRunning
//
// Check for and maybe stop a running GTA process
//
//////////////////////////////////////////////////////////
void HandleIfGTAIsAlreadyRunning(void)
{
    if (IsGTARunning())
    {
        if (MessageBoxUTF8(
                0, _("An instance of GTA: San Andreas is already running. It needs to be terminated before MTA:SA can be started. Do you want to do that now?"),
                _("Information") + _E("CL10"), MB_YESNO | MB_ICONQUESTION | MB_TOPMOST) == IDYES)
        {
            TerminateOtherMTAIfRunning();
            TerminateGTAIfRunning();
            if (IsGTARunning())
            {
                MessageBoxUTF8(0, _("Unable to terminate GTA: San Andreas. If the problem persists, please restart your computer."),
                               _("Information") + _E("CL11"), MB_OK | MB_ICONERROR | MB_TOPMOST);
                return ExitProcess(EXIT_ERROR);
            }
        }
        else
            return ExitProcess(EXIT_OK);
    }
}

//////////////////////////////////////////////////////////
//
// ValidateGTAPath
//
// Check GTA path looks good
//
//////////////////////////////////////////////////////////
void ValidateGTAPath(void)
{
    // Get path to GTA
    ePathResult iResult = DiscoverGTAPath(true);
    if (iResult == GAME_PATH_MISSING)
    {
        DisplayErrorMessageBox(_("Registry entries are missing. Please reinstall Multi Theft Auto: San Andreas."), _E("CL12"), "reg-entries-missing");
        return ExitProcess(EXIT_ERROR);
    }
    else if (iResult == GAME_PATH_UNICODE_CHARS)
    {
        DisplayErrorMessageBox(
            _("The path to your installation of GTA: San Andreas contains unsupported (unicode) characters. Please move your Grand Theft Auto: San Andreas "
              "installation to a compatible path that contains only standard ASCII characters and reinstall Multi Theft Auto: San Andreas."),
            _E("CL13"));
        return ExitProcess(EXIT_ERROR);
    }
    else if (iResult == GAME_PATH_STEAM)
    {
        DisplayErrorMessageBox(_("It appears you have a Steam version of GTA:SA, which is currently incompatible with MTASA.  You are now being redirected to "
                                 "a page where you can find information to resolve this issue."),
                               _E("CL14"));
        BrowseToSolution("downgrade-steam");
        return ExitProcess(EXIT_ERROR);
    }

    SString strGTAPath = GetGTAPath();

    // We can now set this
    SetCurrentDirectory(strGTAPath);

    const SString strMTASAPath = GetMTASAPath();
    if (strGTAPath.Contains(";") || strMTASAPath.Contains(";"))
    {
        DisplayErrorMessageBox(_("The path to your installation of 'MTA:SA' or 'GTA: San Andreas'\n"
                                 "contains a ';' (semicolon).\n\n"
                                 " If you experience problems when running MTA:SA,\n"
                                 " move your installation(s) to a path that does not contain a semicolon."),
                               _E("CL15"), "path-semicolon");
    }
}

//////////////////////////////////////////////////////////
//
// CheckAntiVirusStatus
//
// Maybe warn user if no anti-virus running
//
//////////////////////////////////////////////////////////
void CheckAntiVirusStatus(void)
{
    // Get data from WMI
    std::vector<SString> enabledList;
    std::vector<SString> disabledList;
    GetWMIAntiVirusStatus(enabledList, disabledList);

    // Get status from WSC
    WSC_SECURITY_PROVIDER_HEALTH health = (WSC_SECURITY_PROVIDER_HEALTH)-1;
    if (_WscGetSecurityProviderHealth)
    {
        _WscGetSecurityProviderHealth(WSC_SECURITY_PROVIDER_ANTIVIRUS, &health);
    }

    // Dump results
    SString strStatus("AV health: %s (%d)", *EnumToString(health), health);
    for (uint i = 0; i < enabledList.size(); i++)
        strStatus += SString(" [Ena%d:%s]", i, *enabledList[i]);
    for (uint i = 0; i < disabledList.size(); i++)
        strStatus += SString(" [Dis%d:%s]", i, *disabledList[i]);
    WriteDebugEvent(strStatus);

    // Maybe show dialog if av not found
    if (enabledList.empty() && health != WSC_SECURITY_PROVIDER_HEALTH_GOOD)
    {
        bool bEnableScaremongering = (health != WSC_SECURITY_PROVIDER_HEALTH_NOTMONITORED);

        if (bEnableScaremongering)
        {
            const char* avProducts[] = {
                "antivirus", "anti-virus", "Avast",  "AVG",    "Avira",    "NOD32", "ESET",        "F-Secure",
                "Faronics",  "Kaspersky",  "McAfee", "Norton", "Symantec", "Panda", "Trend Micro",
            };

            // Check for anti-virus helper dlls before actual scaremongering
            HMODULE aModules[1024];
            DWORD   cbNeeded;
            if (EnumProcessModules(GetCurrentProcess(), aModules, sizeof(aModules), &cbNeeded))
            {
                DWORD cModules = cbNeeded / sizeof(HMODULE);
                for (uint i = 0; i < cModules; i++)
                {
                    if (aModules[i] != 0)
                    {
                        WCHAR szModulePathFileName[1024] = L"";
                        GetModuleFileNameExW(GetCurrentProcess(), aModules[i], szModulePathFileName, NUMELMS(szModulePathFileName));
                        SLibVersionInfo libVersionInfo;
                        GetLibVersionInfo(ToUTF8(szModulePathFileName), &libVersionInfo);

                        for (uint i = 0; i < NUMELMS(avProducts); i++)
                        {
                            if (libVersionInfo.strCompanyName.ContainsI(avProducts[i]) || libVersionInfo.strProductName.ContainsI(avProducts[i]))
                            {
                                bEnableScaremongering = false;
                                WriteDebugEvent(SString("AV (module) maybe found %s [%d](%s,%s)", *WStringX(szModulePathFileName).ToAnsi(), i,
                                                        *libVersionInfo.strCompanyName, *libVersionInfo.strProductName));
                            }
                        }
                    }
                }

                if (bEnableScaremongering)
                    WriteDebugEvent(SString("AV Searched %d dlls, but could not find av helper", cModules));
            }

            if (bEnableScaremongering)
            {
                for (auto processId : MyEnumProcesses(true))
                {
                    SString strProcessPathFileName = GetProcessPathFilename(processId);
                    if (!strProcessPathFileName.empty())
                    {
                        SLibVersionInfo libVersionInfo;
                        if (GetLibVersionInfo(strProcessPathFileName, &libVersionInfo))
                        {
                            for (uint i = 0; i < NUMELMS(avProducts); i++)
                            {
                                if (libVersionInfo.strCompanyName.ContainsI(avProducts[i]) || libVersionInfo.strProductName.ContainsI(avProducts[i]))
                                {
                                    bEnableScaremongering = false;
                                    WriteDebugEvent(SString("AV (process) maybe found %s [%d](%s,%s)", *strProcessPathFileName, i,
                                                            *libVersionInfo.strCompanyName, *libVersionInfo.strProductName));
                                }
                            }
                        }
                    }
                }
                if (bEnableScaremongering)
                    WriteDebugEvent("AV Searched processes, but could not find av helper");
            }
        }

        ShowNoAvDialog(g_hInstance, bEnableScaremongering);
        HideNoAvDialog();
    }
}

//////////////////////////////////////////////////////////
//
// CheckDataFiles
//
// Basic check for some essential files
//
//////////////////////////////////////////////////////////
void CheckDataFiles(void)
{
    const SString strMTASAPath = GetMTASAPath();
    const SString strGTAPath = GetGTAPath();

    const char* dataFilesFiles[] = {"MTA\\cgui\\images\\background_logo.png",
                                    "MTA\\cgui\\images\\radarset\\up.png",
                                    "MTA\\cgui\\images\\busy_spinner.png",
                                    "MTA\\D3DX9_42.dll",
                                    "MTA\\D3DCompiler_42.dll",
                                    "MTA\\bass.dll",
                                    "MTA\\bass_fx.dll",
                                    "MTA\\tags.dll",
                                    "MTA\\sa.dat",
                                    "MTA\\XInput9_1_0_mta.dll",
                                    "MTA\\vea.dll"};

    for (uint i = 0; i < NUMELMS(dataFilesFiles); i++)
    {
        if (!FileExists(PathJoin(strMTASAPath, dataFilesFiles[i])))
        {
            DisplayErrorMessageBox(_("Load failed. Please ensure that the latest data files have been installed correctly."), _E("CL16"),
                                   "mta-datafiles-missing");
            return ExitProcess(EXIT_ERROR);
        }
    }

    // Check for client file
    if (!FileExists(PathJoin(strMTASAPath, CHECK_DM_CLIENT_NAME)))
    {
        DisplayErrorMessageBox(SString(_("Load failed. Please ensure that %s is installed correctly."), CHECK_DM_CLIENT_NAME), _E("CL18"), "client-missing");
        return ExitProcess(EXIT_ERROR);
    }

    // Make sure the gta executable exists
    if (!FileExists(PathJoin(strGTAPath, MTA_GTAEXE_NAME)))
    {
        DisplayErrorMessageBox(SString(_("Load failed. Could not find gta_sa.exe in %s."), strGTAPath.c_str()), _E("CL20"), "gta_sa-missing");
        return ExitProcess(EXIT_ERROR);
    }

    // Make sure important dll's do not exist in the wrong place
    const char* dllCheckList[] = {"xmll.dll", "cgui.dll", "netc.dll", "libcurl.dll", "pthread.dll"};
    for (int i = 0; i < NUMELMS(dllCheckList); i++)
    {
        if (FileExists(PathJoin(strGTAPath, dllCheckList[i])))
        {
            DisplayErrorMessageBox(SString(_("Load failed. %s exists in the GTA directory. Please delete before continuing."), dllCheckList[i]), _E("CL21"),
                                   "file-clash");
            return ExitProcess(EXIT_ERROR);
        }
    }

    // Check main exe has the correct name
    if (GetLaunchFilename().CompareI(MTA_EXE_NAME) == false)
    {
        SString strMessage(_("Main file has an incorrect name (%s)"), *GetLaunchFilename());
        int     iResponse = MessageBoxUTF8(NULL, strMessage, _("Error") + _E("CL33"), MB_RETRYCANCEL | MB_ICONERROR | MB_TOPMOST);
        ReleaseSingleInstanceMutex();
        if (iResponse == IDRETRY)
            ShellExecuteNonBlocking("open", PathJoin(strMTASAPath, MTA_EXE_NAME));
        return ExitProcess(EXIT_ERROR);
    }

    // Check for possible virus file changing activities
    if (!VerifyEmbeddedSignature(PathJoin(strMTASAPath, MTA_EXE_NAME)))
    {
        SString strMessage(_("Main file is unsigned. Possible virus activity.\n\nSee online help if MTA does not work correctly."));
        #if MTASA_VERSION_BUILD > 0 && defined(MTA_DM_CONNECT_TO_PUBLIC) && !defined(MTA_DEBUG)
        DisplayErrorMessageBox(strMessage, _E("CL29"), "maybe-virus1");
        #endif
    }

    struct
    {
        const char* szMd5;
        const char* szFilename;
    } integrityCheckList[] = {
        {
            "E370F030BDC5369424FE9BC24068C47D",
            "bass.dll",
        },
        {
            "526E02E9EB8953655EB293D8BAC59C8F",
            "bass_aac.dll",
        },
        {
            "3935396799611AD3FDE5A66832D69DD6",
            "bass_ac3.dll",
        },
        {
            "E7F4494BDF7B1C49A303FE56C6B52DC9",
            "bass_fx.dll",
        },
        {
            "3CA82F8E39DE39A50C13474905EF2D65",
            "bassflac.dll",
        },
        {
<<<<<<< HEAD
            "CB0CA0FCA2E636B9B734D0BDE6CFE8CD",
=======
            "CC27BE72D0519D8C863F1DAB1BBE5633",
>>>>>>> 0b230fab
            "bassmidi.dll",
        },
        {
            "39613507057827F338CFA4519ACCA7A9",
            "bassmix.dll",
        },
        {
            "A417017D402C542912493A3BE8DBE87F",
            "basswma.dll",
        },
        {
            "6F26A1A5D165272BA48F45BC0B79750E",
            "tags.dll",
        },
        {
            "309D860FC8137E5FE9E7056C33B4B8BE",
            "vea.dll",
        },
        {
            "0602F672BA595716E64EC4040E6DE376",
            "vog.dll",
        },
        {
            "B37D7DF4A1430DB65AD3EA84801F9EC3",
            "vvo.dll",
        },
        {
            "47FF3EE45DE53528F1AFD9F5982DF8C7",
            "vvof.dll",
        },
        {
            "ADFB6D7B61E301761C700652B6FE7CCD",
            "XInput9_1_0_mta.dll",
        },
    };
    for (int i = 0; i < NUMELMS(integrityCheckList); i++)
    {
        SString strMd5 = CMD5Hasher::CalculateHexString(PathJoin(strMTASAPath, "mta", integrityCheckList[i].szFilename));
        if (!strMd5.CompareI(integrityCheckList[i].szMd5))
        {
            DisplayErrorMessageBox(_("Data files modified. Possible virus activity.\n\nSee online help if MTA does not work correctly."), _E("CL30"),
                                   "maybe-virus2");
            break;
        }
    }

    // Check for asi files
    {
        bool bFoundInGTADir = !FindFiles(PathJoin(strGTAPath, "*.asi"), true, false).empty();
        bool bFoundInMTADir = !FindFiles(PathJoin(strMTASAPath, "mta", "*.asi"), true, false).empty();
        if (bFoundInGTADir || bFoundInMTADir)
        {
            DisplayErrorMessageBox(_(".asi files are in the 'MTA:SA' or 'GTA: San Andreas' installation directory.\n\n"
                                     "Remove these .asi files if you experience problems with MTA:SA."),
                                   _E("CL28"), "asi-files");
        }
    }

    // Warning if d3d9.dll exists in the GTA install directory
    if (FileExists(PathJoin(strGTAPath, "d3d9.dll")))
    {
        ShowD3dDllDialog(g_hInstance, PathJoin(strGTAPath, "d3d9.dll"));
        HideD3dDllDialog();
    }

    // Remove old log files saved in the wrong place
    SString strMtaDir = PathJoin(strMTASAPath, "mta");
    if (strGTAPath.CompareI(strMtaDir) == false)
    {
        FileDelete(PathJoin(strGTAPath, "CEGUI.log"));
        FileDelete(PathJoin(strGTAPath, "logfile.txt"));
        FileDelete(PathJoin(strGTAPath, "shutdown.log"));
    }
}

//////////////////////////////////////////////////////////
//
// CheckLibVersions
//
// Ensure DLLs are the correct version
//
//////////////////////////////////////////////////////////
void CheckLibVersions(void)
{
#if MTASA_VERSION_TYPE == VERSION_TYPE_RELEASE

    const char* moduleList[] = {"MTA\\loader.dll",
                                "MTA\\cgui.dll",
                                "MTA\\core.dll",
                                "MTA\\game_sa.dll",
                                "MTA\\multiplayer_sa.dll",
                                "MTA\\netc.dll",
                                "MTA\\xmll.dll",
                                "MTA\\game_sa.dll",
                                "mods\\deathmatch\\client.dll",
                                "mods\\deathmatch\\pcre3.dll"};
    SString     strReqFileVersion;
    for (uint i = 0; i < NUMELMS(moduleList); i++)
    {
        SString strFilename = moduleList[i];
#ifdef MTA_DEBUG
        strFilename = ExtractBeforeExtension(strFilename) + "_d." + ExtractExtension(strFilename);
#endif
        SLibVersionInfo fileInfo;
        if (FileExists(CalcMTASAPath(strFilename)))
        {
            SString strFileVersion = "0.0.0.0";
            if (GetLibVersionInfo(CalcMTASAPath(strFilename), &fileInfo))
                strFileVersion = SString("%d.%d.%d.%d", fileInfo.dwFileVersionMS >> 16, fileInfo.dwFileVersionMS & 0xFFFF, fileInfo.dwFileVersionLS >> 16,
                                         fileInfo.dwFileVersionLS & 0xFFFF);
            if (strReqFileVersion.empty())
                strReqFileVersion = strFileVersion;
            else if (strReqFileVersion != strFileVersion)
            {
                DisplayErrorMessageBox(SStringX(_("File version mismatch error."
                                                  " Reinstall MTA:SA if you experience problems.\n") +
                                                SString("\n[%s %s/%s]\n", *strFilename, *strFileVersion, *strReqFileVersion)),
                                       _E("CL40"), "bad-file-version");
                break;
            }
        }
        else
        {
            DisplayErrorMessageBox(SStringX(_("Some files are missing."
                                              " Reinstall MTA:SA if you experience problems.\n") +
                                            SString("\n[%s]\n", *strFilename)),
                                   _E("CL41"), "missing-file");
            break;
        }
    }

#endif

    if (GetSystemMetrics(SM_CLEANBOOT) != 0)
    {
        DisplayErrorMessageBox(SStringX(_("MTA:SA is not compatible with Windows 'Safe Mode'.\n\n"
                                          "Please restart your PC.\n")),
                               _E("CL42"), "safe-mode");
        return ExitProcess(EXIT_ERROR);
    }
}

//////////////////////////////////////////////////////////
//
// CreateProcessWithMitigationPolicy
//
// Create process with extra security stuff
//
//////////////////////////////////////////////////////////
BOOL CreateProcessWithMitigationPolicy(LPCWSTR lpApplicationName, LPWSTR lpCommandLine, LPSECURITY_ATTRIBUTES lpProcessAttributes,
                                       LPSECURITY_ATTRIBUTES lpThreadAttributes, BOOL bInheritHandles, DWORD dwCreationFlags, LPVOID lpEnvironment,
                                       LPCWSTR lpCurrentDirectory, LPPROCESS_INFORMATION lpProcessInformation, DWORD& dwOutError, SString& strOutErrorContext)
{
    DWORD64        MitigationPolicy = 0;
    STARTUPINFOEXW StartupInfoEx = {0};
    StartupInfoEx.StartupInfo.cb = sizeof(StartupInfoEx.StartupInfo);

#ifdef PANIC_OVER
    if (IsWindows7OrGreater())
    {
        // We can use extended startup info for Vista and up
        // however mitigation policies are not available until Windows 7
        StartupInfoEx.StartupInfo.cb = sizeof(StartupInfoEx);
        dwCreationFlags |= EXTENDED_STARTUPINFO_PRESENT;

        // Win7 32 bit can only handle DWORD MitigationPolicy
        size_t MitigationPolicySize = sizeof(DWORD);
        MitigationPolicy |= PROCESS_CREATION_MITIGATION_POLICY_DEP_ENABLE | PROCESS_CREATION_MITIGATION_POLICY_DEP_ATL_THUNK_ENABLE |
                            PROCESS_CREATION_MITIGATION_POLICY_SEHOP_ENABLE;

        if (IsWindows8OrGreater())
        {
            // We can use more bigger MitigationPolicy for Win8 and up
            MitigationPolicySize = sizeof(DWORD64);
            MitigationPolicy |= PROCESS_CREATION_MITIGATION_POLICY_EXTENSION_POINT_DISABLE_ALWAYS_ON;
        }

        if (IsWindows10Threshold2OrGreater())
        {
            // Win 10 build something
            MitigationPolicy |= PROCESS_CREATION_MITIGATION_POLICY_IMAGE_LOAD_NO_REMOTE_ALWAYS_ON;
        }

        #if 0   // TODO
        if ( IsWindows10FoamybananaOrGreater () )
        {
            // Win 10 build something else
            MitigationPolicy |= PROCESS_CREATION_MITIGATION_POLICY_IMAGE_LOAD_PREFER_SYSTEM32_ALWAYS_ON;
        }
        #endif

        // Create AttributeList for mitigation policy application system
        SIZE_T AttributeListSize;
        if (_InitializeProcThreadAttributeList(nullptr, 1, 0, &AttributeListSize) == FALSE)
        {
            dwOutError = GetLastError();
            if (dwOutError != ERROR_INSUFFICIENT_BUFFER)
            {
                strOutErrorContext = "InitializeProcThreadAttributeList #1";
                return false;
            }
        }
        else
        {
            dwOutError = ERROR_SUCCESS;
            strOutErrorContext = "InitializeProcThreadAttributeList #1 expected error";
            return false;
        }

        StartupInfoEx.lpAttributeList = (LPPROC_THREAD_ATTRIBUTE_LIST)HeapAlloc(GetProcessHeap(), 0, AttributeListSize);

        if (_InitializeProcThreadAttributeList(StartupInfoEx.lpAttributeList, 1, 0, &AttributeListSize) == FALSE)
        {
            dwOutError = GetLastError();
            strOutErrorContext = "InitializeProcThreadAttributeList #2";
            HeapFree(GetProcessHeap(), 0, (LPVOID)StartupInfoEx.lpAttributeList);
            return false;
        }

        if (_UpdateProcThreadAttribute(StartupInfoEx.lpAttributeList, 0, PROC_THREAD_ATTRIBUTE_MITIGATION_POLICY, &MitigationPolicy, MitigationPolicySize,
                                       nullptr, nullptr) == FALSE)
        {
            dwOutError = GetLastError();
            strOutErrorContext = "UpdateProcThreadAttribute";
            _DeleteProcThreadAttributeList(StartupInfoEx.lpAttributeList);
            HeapFree(GetProcessHeap(), 0, (LPVOID)StartupInfoEx.lpAttributeList);
            return false;
        }
    }
#endif
    // Start GTA
    BOOL bResult = _CreateProcessW(lpApplicationName, lpCommandLine, lpProcessAttributes, lpThreadAttributes, bInheritHandles, dwCreationFlags, nullptr,
                                   lpCurrentDirectory, (LPSTARTUPINFOW)&StartupInfoEx, lpProcessInformation);

    if (bResult == FALSE)
    {
        dwOutError = GetLastError();
        strOutErrorContext = "CreateProcess";
    }

#ifdef PANIC_OVER
    if (IsWindows7OrGreater())
    {
        // Clean up
        _DeleteProcThreadAttributeList(StartupInfoEx.lpAttributeList);
        HeapFree(GetProcessHeap(), 0, (LPVOID)StartupInfoEx.lpAttributeList);
    }
#endif
    return bResult;
}

//////////////////////////////////////////////////////////
//
// LaunchGame
//
// Create GTA process, hook it and go go go
//
//////////////////////////////////////////////////////////
int LaunchGame(SString strCmdLine)
{
    CheckAndShowModelProblems();
    CheckAndShowUpgradeProblems();
    CheckAndShowImgProblems();

    const SString strGTAPath = GetGTAPath();
    const SString strMTASAPath = GetMTASAPath();
    SString       strMtaDir = PathJoin(strMTASAPath, "mta");

    SetDllDirectory(strMtaDir);
    if (!CheckService(CHECK_SERVICE_PRE_CREATE) && !IsUserAdmin())
    {
        RelaunchAsAdmin(strCmdLine, _("Fix configuration issue"));
        ExitProcess(EXIT_OK);
    }

    // Do some D3D things
    BeginD3DStuff();
    LogSettings();

    // Use renamed exe if required
    SString strGTAEXEPath = GetInstallManager()->MaybeRenameExe(strGTAPath);
    SetCurrentDirectory(strGTAPath);

    WatchDogBeginSection("L2");                                     // Gets closed when loading screen is shown
    WatchDogBeginSection("L3");                                     // Gets closed when loading screen is shown, or a startup problem is handled elsewhere
    WatchDogBeginSection(WD_SECTION_NOT_USED_MAIN_MENU);            // Gets closed when the main menu is used

    // Extract 'done-admin' flag from command line
    bool bDoneAdmin = strCmdLine.Contains("/done-admin");
    strCmdLine = strCmdLine.Replace(" /done-admin", "");

    // Add server connection after update to command line
    SString strPostUpdateConnect = GetPostUpdateConnect();
    if (!strPostUpdateConnect.empty() && strCmdLine.empty())
        strCmdLine = SString("mtasa://%s", *strPostUpdateConnect);

    WString wstrCmdLine = FromUTF8(strCmdLine);

    //
    // Launch GTA using CreateProcess
    //
    PROCESS_INFORMATION piLoadee = {0};
    DWORD               dwError;
    SString             strErrorContext;
    if (FALSE == CreateProcessWithMitigationPolicy(FromUTF8(strGTAEXEPath), (LPWSTR)*wstrCmdLine, NULL, NULL, FALSE, CREATE_SUSPENDED, NULL,
                                                   FromUTF8(strMtaDir),            //    strMTASAPath\mta is used so pthreadVC2.dll can be found
                                                   &piLoadee, dwError, strErrorContext))
    {
        WriteDebugEvent(SString("Loader - Process not created[%d (%s)]: %s", dwError, *strErrorContext, *strGTAEXEPath));

        if (dwError == ERROR_ELEVATION_REQUIRED && !bDoneAdmin)
        {
            // Try to relaunch as admin if not done so already
            RelaunchAsAdmin(strCmdLine + " /done-admin", _("Fix elevation required error"));
            ExitProcess(EXIT_OK);
        }
        else
        {
            // Otherwise, show error message
            SString strError = GetSystemErrorMessage(dwError) + " (" + strErrorContext + ")";
            DisplayErrorMessageBox(SString(_("Could not start Grand Theft Auto: San Andreas.  "
                                             "Please try restarting, or if the problem persists,"
                                             "contact MTA at www.multitheftauto.com. \n\n[%s]"),
                                           *strError),
                                   _E("CL22"), "createprocess-fail&err=" + strError);            // Could not start GTA:SA
            return 5;
        }
    }

    WriteDebugEvent(SString("Loader - Process created: %s %s", *strGTAEXEPath, *GetApplicationSetting("serial")));

    // Inject the core into GTA
    SetDllDirectory(strMtaDir);
    SString strCoreDLL = PathJoin(strMTASAPath, "mta", MTA_DLL_NAME);
    RemoteLoadLibrary(piLoadee.hProcess, FromUTF8(strCoreDLL));
    WriteDebugEvent(SString("Loader - Core injected: %s", *strCoreDLL));
    AddReportLog(7103, "Loader - Core injected");

    // Clear previous on quit commands
    SetOnQuitCommand("");

    ShowSplash(g_hInstance);            // Bring splash to the front

    // Resume execution for the game.
    ResumeThread(piLoadee.hThread);

    if (piLoadee.hThread)
    {
        WriteDebugEvent("Loader - Waiting for L3 to close");

        BsodDetectionOnGameBegin();
        // Show splash until game window is displayed (or max 20 seconds)
        DWORD status;
        bool  bShownDeviceSelectionDialog = false;
        for (uint i = 0; i < 20; i++)
        {
            status = WaitForSingleObject(piLoadee.hProcess, 1000);
            if (status != WAIT_TIMEOUT)
                break;

            if (!WatchDogIsSectionOpen("L3"))            // Gets closed when loading screen is shown
            {
                WriteDebugEvent("Loader - L3 closed");
                break;
            }

            // Skip stuck process warning if DeviceSelection dialog is still open after 4 seconds
            if (i >= 4)
                bShownDeviceSelectionDialog |= IsDeviceSelectionDialogOpen(piLoadee.dwThreadId);
        }

        // Actually hide the splash
        HideSplash();

        // If hasn't shown the loading screen and gta_sa.exe process memory usage is not changing, give user option to terminate
        if (status == WAIT_TIMEOUT && !bShownDeviceSelectionDialog)
        {
            CStuckProcessDetector stuckProcessDetector(piLoadee.hProcess, 5000);
            while (status == WAIT_TIMEOUT && WatchDogIsSectionOpen("L3"))            // Gets closed when loading screen is shown
            {
                if (stuckProcessDetector.UpdateIsStuck())
                {
                    WriteDebugEvent("Detected stuck process at startup");
                    if (MessageBoxUTF8(0, _("GTA: San Andreas may not have launched correctly. Do you want to terminate it?"), _("Information") + _E("CL25"),
                                       MB_YESNO | MB_ICONQUESTION | MB_TOPMOST) == IDYES)
                    {
                        WriteDebugEvent("User selected process termination");
                        TerminateProcess(piLoadee.hProcess, 1);
                    }
                    break;
                }
                status = WaitForSingleObject(piLoadee.hProcess, 1000);
            }
        }

        // Wait for game to exit
        WriteDebugEvent("Loader - Wait for game to exit");
        while (status == WAIT_TIMEOUT)
        {
            status = WaitForSingleObject(piLoadee.hProcess, 1500);

            // If core is closing and gta_sa.exe process memory usage is not changing, terminate
            CStuckProcessDetector stuckProcessDetector(piLoadee.hProcess, 5000);
            while (status == WAIT_TIMEOUT && WatchDogIsSectionOpen("Q0"))            // Gets closed when quit has completed
            {
                if (stuckProcessDetector.UpdateIsStuck())
                {
                    WriteDebugEvent("Detected stuck process at quit");
                #ifndef MTA_DEBUG
                    TerminateProcess(piLoadee.hProcess, 1);
                    status = WAIT_FAILED;
                    break;
                #endif
                }
                status = WaitForSingleObject(piLoadee.hProcess, 1000);
            }
        }

        BsodDetectionOnGameEnd();
    }

    AddReportLog(7104, "Loader - Finishing");
    WriteDebugEvent("Loader - Finishing");

    EndD3DStuff();

    // Get its exit code
    DWORD dwExitCode = -1;
    GetExitCodeProcess(piLoadee.hProcess, &dwExitCode);

    // Terminate to be sure
    TerminateProcess(piLoadee.hProcess, 1);

    //////////////////////////////////////////////////////////
    //
    // On exit
    //
    // Cleanup and exit.
    CloseHandle(piLoadee.hProcess);
    CloseHandle(piLoadee.hThread);
    ReleaseSingleInstanceMutex();

    // Success, maybe
    return dwExitCode;
}

//////////////////////////////////////////////////////////
//
// HandleOnQuitCommand
//
// Parse and do something with OnQuitCommand from registry
//
//////////////////////////////////////////////////////////
void HandleOnQuitCommand(void)
{
    const SString strMTASAPath = GetMTASAPath();
    SetCurrentDirectory(strMTASAPath);
    SetDllDirectory(strMTASAPath);

    SString strOnQuitCommand = GetRegistryValue("", "OnQuitCommand");

    std::vector<SString> vecParts;
    strOnQuitCommand.Split("\t", vecParts);
    if (vecParts.size() > 4 && vecParts[0].length())
    {
        SString strOperation = vecParts[0];
        SString strFile = vecParts[1];
        SString strParameters = vecParts[2];
        SString strDirectory = vecParts[3];
        SString strShowCmd = vecParts[4];

        if (strOperation == "restart")
        {
            strOperation = "open";
            strFile = PathJoin(strMTASAPath, MTA_EXE_NAME);
            CheckService(CHECK_SERVICE_RESTART_GAME);
        }
        else
            CheckService(CHECK_SERVICE_POST_GAME);            // Stop service here if quit command is not 'restart'

        LPCTSTR lpOperation = strOperation == "" ? NULL : strOperation.c_str();
        LPCTSTR lpFile = strFile.c_str();
        LPCTSTR lpParameters = strParameters == "" ? NULL : strParameters.c_str();
        LPCTSTR lpDirectory = strDirectory == "" ? NULL : strDirectory.c_str();
        INT     nShowCmd = strShowCmd == "" ? SW_SHOWNORMAL : atoi(strShowCmd);

        if (lpOperation && lpFile)
        {
            // Maybe spawn an exe
            ShellExecuteNonBlocking(lpOperation, lpFile, lpParameters, lpDirectory, nShowCmd);
        }
    }
    else
        CheckService(CHECK_SERVICE_POST_GAME);            // Stop service here if quit command is empty
}
<|MERGE_RESOLUTION|>--- conflicted
+++ resolved
@@ -1,1358 +1,1354 @@
-/*****************************************************************************
- *
- *  PROJECT:     Multi Theft Auto v1.0
- *  LICENSE:     See LICENSE in the top level directory
- *  FILE:        loader/MainFunctions.cpp
- *
- *  Multi Theft Auto is available from http://www.multitheftauto.com/
- *
- *****************************************************************************/
-
-#include "StdInc.h"
-
-DECLARE_ENUM(WSC_SECURITY_PROVIDER_HEALTH)
-IMPLEMENT_ENUM_BEGIN(WSC_SECURITY_PROVIDER_HEALTH)
-ADD_ENUM(WSC_SECURITY_PROVIDER_HEALTH_GOOD, "good")
-ADD_ENUM(WSC_SECURITY_PROVIDER_HEALTH_NOTMONITORED, "not_monitored")
-ADD_ENUM(WSC_SECURITY_PROVIDER_HEALTH_POOR, "poor")
-ADD_ENUM(WSC_SECURITY_PROVIDER_HEALTH_SNOOZE, "snooze")
-IMPLEMENT_ENUM_END("wsc_health")
-
-class CLocalizationDummy : public CLocalizationInterface
-{
-public:
-    virtual SString Translate(const SString& strMessage) { return strMessage; }
-    virtual SString TranslateWithContext(const SString& strContext, const SString& strMessage) { return strMessage; }
-    virtual SString TranslatePlural(const SString& strSingular, const SString& strPlural, int iNum) { return strPlural; }
-    virtual SString TranslatePluralWithContext(const SString& strContext, const SString& strSingular, const SString& strPlural, int iNum) { return strPlural; }
-
-    virtual std::vector<SString> GetAvailableLocales(void) { return std::vector<SString>(); }
-    virtual bool                 IsLocalized(void) { return false; }
-    virtual SString              GetLanguageDirectory(void) { return ""; }
-    virtual SString              GetLanguageCode(void) { return "en_US"; }
-    virtual SString              GetLanguageName(void) { return "English"; }
-};
-
-CLocalizationInterface* g_pLocalization = new CLocalizationDummy();
-
-//////////////////////////////////////////////////////////
-//
-// InitLocalization
-//
-// Start localization thingmy
-//
-//////////////////////////////////////////////////////////
-void InitLocalization(bool bShowErrors)
-{
-    static bool bDone = false;
-    if (bDone)
-        return;
-
-    // Check for and load core.dll for localization
-    // Use launch relative path so core.dll can get updated
-    SString strCoreDLL = PathJoin(GetLaunchPath(), "mta", MTA_DLL_NAME);
-    if (!FileExists(strCoreDLL))
-    {
-        if (!bShowErrors)
-            return;
-        DisplayErrorMessageBox(("Load failed.  Please ensure that "
-                                "the file " MTA_DLL_NAME " is in the modules "
-                                "directory within the MTA root directory."),
-                               _E("CL23"), "core-missing");            // Core.dll missing
-
-        return ExitProcess(EXIT_ERROR);
-    }
-
-    // Use registry setting of mta path for dlls, as they will not be present in update files
-    const SString strMTASAPath = GetMTASAPath();
-    SetDllDirectory(PathJoin(strMTASAPath, "mta"));
-
-    DWORD dwPrevMode = SetErrorMode(SEM_FAILCRITICALERRORS);
-    // See if xinput is loadable (core.dll dependency)
-    for (const SString& strModuleName : std::vector<SString>({"XInput9_1_0", "xinput1_3"}))
-    {
-        HMODULE hXInputModule = LoadLibrary(strModuleName + ".dll");
-        if (hXInputModule)
-        {
-            FreeLibrary(hXInputModule);
-        }
-        else
-        {
-            // If xinput is not loadable, do hack to use dll supplied with MTA
-            SString strDest = PathJoin(strMTASAPath, "mta", strModuleName + ".dll");
-            if (!FileExists(strDest))
-            {
-                SString strSrc = PathJoin(strMTASAPath, "mta", strModuleName + "_mta.dll");
-                if (!FileExists(strSrc))
-                {
-                    // dll might only exist in launch directory during auto-update
-                    strSrc = PathJoin(GetLaunchPath(), "mta", strModuleName + "_mta.dll");
-                }
-                FileCopy(strSrc, strDest);
-            }
-        }
-    }
-
-    // Check if the core can be loaded - failure may mean d3dx9_40.dll etc is not installed
-    // Use LOAD_WITH_ALTERED_SEARCH_PATH so the strCoreDLL path is searched first for dependent dlls
-    if (bShowErrors)
-        SetErrorMode(dwPrevMode);
-    HMODULE hCoreModule = LoadLibraryEx(strCoreDLL, NULL, LOAD_WITH_ALTERED_SEARCH_PATH);
-    SetErrorMode(dwPrevMode);
-    if (hCoreModule == NULL)
-    {
-        if (!bShowErrors)
-            return;
-        DisplayErrorMessageBox(("Loading core failed.  Please ensure that \n"
-                                "the latest DirectX is correctly installed."),
-                               _E("CL24"), "core-not-loadable");
-        return ExitProcess(EXIT_ERROR);
-    }
-
-    // Grab our locale from the registry if possible, if not Windows
-    SString strLocale = GetApplicationSetting("locale");
-    if (strLocale.empty())
-    {
-        setlocale(LC_ALL, "");
-        char* szLocale = setlocale(LC_ALL, NULL);
-        strLocale = szLocale;
-    }
-
-    typedef CLocalizationInterface*(__cdecl * FUNC_CREATELOCALIZATIONFROMENVIRONMENT)(SString strLocale);
-    FUNC_CREATELOCALIZATIONFROMENVIRONMENT pFunc = (FUNC_CREATELOCALIZATIONFROMENVIRONMENT)GetProcAddress(hCoreModule, "L10n_CreateLocalization");
-    CLocalizationInterface*                pLocalization = pFunc(strLocale);
-    if (pLocalization == NULL)
-    {
-        if (!bShowErrors)
-            return;
-
-        DisplayErrorMessageBox(("Loading localization failed.  Please ensure that \n"
-                                "the latest DirectX is correctly installed."),
-                               _E("CL26"), "localization-not-loadable");
-        FreeLibrary(hCoreModule);
-        return ExitProcess(EXIT_ERROR);
-    }
-
-    SAFE_DELETE(g_pLocalization);
-    g_pLocalization = pLocalization;
-    bDone = true;
-
-#ifdef MTA_DEBUG
-    TestDialogs();
-#endif
-}
-
-//////////////////////////////////////////////////////////
-//
-// HandleSpecialLaunchOptions
-//
-// Check and handle commands (from the installer)
-//
-//////////////////////////////////////////////////////////
-void HandleSpecialLaunchOptions(void)
-{
-    // Handle service install request from the installer
-    if (CommandLineContains("/kdinstall"))
-    {
-        UpdateMTAVersionApplicationSetting(true);
-        WatchDogReset();
-        WatchDogBeginSection(WD_SECTION_POST_INSTALL);
-        if (CheckService(CHECK_SERVICE_POST_INSTALL))
-            return ExitProcess(EXIT_OK);
-        return ExitProcess(EXIT_ERROR);
-    }
-
-    // Handle service uninstall request from the installer
-    if (CommandLineContains("/kduninstall"))
-    {
-        UpdateMTAVersionApplicationSetting(true);
-        if (CheckService(CHECK_SERVICE_PRE_UNINSTALL))
-            return ExitProcess(EXIT_OK);
-        return ExitProcess(EXIT_ERROR);
-    }
-
-    // No run 4 sure check
-    if (CommandLineContains("/nolaunch"))
-    {
-        return ExitProcess(EXIT_OK);
-    }
-}
-
-//////////////////////////////////////////////////////////
-//
-// HandleDuplicateLaunching
-//
-// Handle duplicate launching, or running from mtasa:// URI ?
-//
-//////////////////////////////////////////////////////////
-void HandleDuplicateLaunching(void)
-{
-    LPSTR lpCmdLine = GetCommandLine();
-
-    int iRecheckTimeLimit = 2000;
-    while (!CreateSingleInstanceMutex())
-    {
-        if (strcmp(lpCmdLine, "") != 0)
-        {
-            HWND hwMTAWindow = FindWindow(NULL, "MTA: San Andreas");
-#ifdef MTA_DEBUG
-            if (hwMTAWindow == NULL)
-                hwMTAWindow = FindWindow(NULL, "MTA: San Andreas [DEBUG]");
-#endif
-            if (hwMTAWindow != NULL)
-            {
-                LPWSTR  szCommandLine = GetCommandLineW();
-                int     numArgs;
-                LPWSTR* aCommandLineArgs = CommandLineToArgvW(szCommandLine, &numArgs);
-                for (int i = 1; i < numArgs; ++i)
-                {
-                    if (WStringX(aCommandLineArgs[i]).BeginsWith(L"mtasa://"))
-                    {
-                        WString wideConnectInfo = aCommandLineArgs[i];
-                        SString strConnectInfo = ToUTF8(wideConnectInfo);
-
-                        COPYDATASTRUCT cdStruct;
-                        cdStruct.cbData = strConnectInfo.length() + 1;
-                        cdStruct.lpData = const_cast<char*>(strConnectInfo.c_str());
-                        cdStruct.dwData = URI_CONNECT;
-
-                        SendMessage(hwMTAWindow, WM_COPYDATA, NULL, (LPARAM)&cdStruct);
-                        break;
-                    }
-                }
-            }
-            else
-            {
-                if (iRecheckTimeLimit > 0)
-                {
-                    // Sleep a little bit and check the mutex again
-                    Sleep(500);
-                    iRecheckTimeLimit -= 500;
-                    continue;
-                }
-                SString strMessage;
-                strMessage +=
-                    _("Trouble restarting MTA:SA\n\n"
-                      "If the problem persists, open Task Manager and\n"
-                      "stop the 'gta_sa.exe' and 'Multi Theft Auto.exe' processes\n\n\n"
-                      "Try to launch MTA:SA again?");
-                if (MessageBoxUTF8(0, strMessage, _("Error") + _E("CL04"), MB_ICONWARNING | MB_YESNO | MB_TOPMOST) ==
-                    IDYES)            // Trouble restarting MTA:SA
-                {
-                    TerminateGTAIfRunning();
-                    TerminateOtherMTAIfRunning();
-                    ShellExecuteNonBlocking("open", PathJoin(GetMTASAPath(), MTA_EXE_NAME), lpCmdLine);
-                }
-                return ExitProcess(EXIT_ERROR);
-            }
-        }
-        else
-        {
-            if (!IsGTARunning() && !IsOtherMTARunning())
-            {
-                MessageBoxUTF8(0, _("Another instance of MTA is already running.\n\nIf this problem persists, please restart your computer"),
-                               _("Error") + _E("CL05"), MB_ICONERROR | MB_TOPMOST);
-            }
-            else if (MessageBoxUTF8(0, _("Another instance of MTA is already running.\n\nDo you want to terminate it?"), _("Error") + _E("CL06"),
-                                    MB_ICONQUESTION | MB_YESNO | MB_TOPMOST) == IDYES)
-            {
-                TerminateGTAIfRunning();
-                TerminateOtherMTAIfRunning();
-                ShellExecuteNonBlocking("open", PathJoin(GetMTASAPath(), MTA_EXE_NAME), lpCmdLine);
-            }
-        }
-        return ExitProcess(EXIT_ERROR);
-    }
-}
-
-//////////////////////////////////////////////////////////
-//
-// HandleTrouble
-//
-//
-//
-//////////////////////////////////////////////////////////
-void HandleTrouble(void)
-{
-    if (CheckAndShowFileOpenFailureMessage())
-        return;
-
-    int iResponse = MessageBoxUTF8(NULL, _("Are you having problems running MTA:SA?.\n\nDo you want to revert to an earlier version?"),
-                                   "MTA: San Andreas" + _E("CL07"), MB_YESNO | MB_ICONQUESTION | MB_TOPMOST);
-    if (iResponse == IDYES)
-    {
-        BrowseToSolution("crashing-before-gtagame", TERMINATE_PROCESS);
-    }
-}
-
-//////////////////////////////////////////////////////////
-//
-// HandleResetSettings
-//
-//
-//
-//////////////////////////////////////////////////////////
-void HandleResetSettings(void)
-{
-    if (CheckAndShowFileOpenFailureMessage())
-        return;
-
-    CheckAndShowMissingFileMessage();
-
-    SString strSaveFilePath = PathJoin(GetSystemPersonalPath(), "GTA San Andreas User Files");
-    SString strSettingsFilename = PathJoin(strSaveFilePath, "gta_sa.set");
-    SString strSettingsFilenameBak = PathJoin(strSaveFilePath, "gta_sa_old.set");
-
-    if (FileExists(strSettingsFilename))
-    {
-        int iResponse = MessageBoxUTF8(NULL,
-                                       _("There seems to be a problem launching MTA:SA.\nResetting GTA settings can sometimes fix this problem.\n\nDo you want "
-                                         "to reset GTA settings now?"),
-                                       "MTA: San Andreas" + _E("CL08"), MB_YESNO | MB_ICONQUESTION | MB_TOPMOST);
-        if (iResponse == IDYES)
-        {
-            FileDelete(strSettingsFilenameBak);
-            FileRename(strSettingsFilename, strSettingsFilenameBak);
-            FileDelete(strSettingsFilename);
-            if (!FileExists(strSettingsFilename))
-            {
-                AddReportLog(4053, "Deleted gta_sa.set");
-                MessageBoxUTF8(NULL, _("GTA settings have been reset.\n\nPress OK to continue."), "MTA: San Andreas", MB_OK | MB_ICONINFORMATION | MB_TOPMOST);
-            }
-            else
-            {
-                AddReportLog(5054, SString("Delete gta_sa.set failed with '%s'", *strSettingsFilename));
-                MessageBoxUTF8(NULL, SString(_("File could not be deleted: '%s'"), *strSettingsFilename), "Error" + _E("CL09"),
-                               MB_OK | MB_ICONWARNING | MB_TOPMOST);
-            }
-        }
-    }
-    else
-    {
-        // No settings to delete, or can't find them
-        int iResponse = MessageBoxUTF8(NULL, _("Are you having problems running MTA:SA?.\n\nDo you want to see some online help?"), "MTA: San Andreas",
-                                       MB_YESNO | MB_ICONQUESTION | MB_TOPMOST);
-        if (iResponse == IDYES)
-        {
-            BrowseToSolution("crashing-before-gtalaunch", TERMINATE_PROCESS);
-        }
-    }
-}
-
-//////////////////////////////////////////////////////////
-//
-// HandleNotUsedMainMenu
-//
-// Called when a problem occured before the main menu was used by user
-// If fullscreen, then maybe change fullscreen mode
-//
-//////////////////////////////////////////////////////////
-void HandleNotUsedMainMenu(void)
-{
-    AddReportLog(9310, "Loader - HandleNotUsedMainMenu");
-    {
-        // Slighty hacky way of checking in-game settings
-        SString strCoreConfigFilename = CalcMTASAPath(PathJoin("mta", "config", "coreconfig.xml"));
-        SString strCoreConfig;
-        FileLoad(strCoreConfigFilename, strCoreConfig);
-        SString strWindowed = strCoreConfig.SplitRight("<display_windowed>").Left(1);
-        SString strFullscreenStyle = strCoreConfig.SplitRight("<display_fullscreen_style>").Left(1);
-        if (strFullscreenStyle == "1")
-        {
-            AddReportLog(9315, "Loader - HandleNotUsedMainMenu - Already Borderless window");
-        }
-        else if (!strWindowed.empty() && !strFullscreenStyle.empty())
-        {
-            if (strWindowed == "0" && strFullscreenStyle == "0")            // 0=FULLSCREEN_STANDARD
-            {
-                // Inform user
-                SString strMessage = _("Are you having problems running MTA:SA?.\n\nDo you want to change the following setting?");
-                strMessage += "\n" + _("Fullscreen mode:") + " -> " + _("Borderless window");
-                HideSplash();
-                int iResponse = MessageBoxUTF8(NULL, strMessage, "MTA: San Andreas", MB_YESNO | MB_ICONQUESTION | MB_TOPMOST);
-                if (iResponse == IDYES)
-                {
-                    // Very hacky way of changing in-game settings
-                    strCoreConfig = strCoreConfig.Replace("<display_fullscreen_style>0", "<display_fullscreen_style>1");
-                    FileSave(strCoreConfigFilename, strCoreConfig);
-                    AddReportLog(9311, "Loader - HandleNotUsedMainMenu - User change to Borderless window");
-                }
-                else
-                    AddReportLog(9313, "Loader - HandleNotUsedMainMenu - User said no");
-            }
-            else
-                AddReportLog(9314, "Loader - HandleNotUsedMainMenu - Mode not fullscreen standard");
-        }
-        else
-        {
-            // If no valid settings file yet, do the change without asking
-            strCoreConfig = "<mainconfig><settings><display_fullscreen_style>1</display_fullscreen_style></settings></mainconfig>";
-            FileSave(strCoreConfigFilename, strCoreConfig);
-            AddReportLog(9312, "Loader - HandleNotUsedMainMenu - Set Borderless window");
-        }
-    }
-
-    // Check if problem processes are active
-    struct
-    {
-        std::vector<SString> matchTextList;
-        const char*          szProductName;
-        const char*          szTrouble;
-    } procItems[] = {{{"\\Evolve"}, "Evolve", "not-used-menu-evolve"},
-                     {{"\\GbpSv.exe", "Diebold\\Warsaw"}, "GAS Tecnologia - G-Buster Browser Defense", "not-used-menu-gbpsv"}};
-    for (uint i = 0; i < NUMELMS(procItems); i++)
-    {
-        for (auto processId : MyEnumProcesses(true))
-        {
-            SString strProcessFilename = GetProcessPathFilename(processId);
-            for (auto strMatchText : procItems[i].matchTextList)
-            {
-                if (strProcessFilename.ContainsI(strMatchText))
-                {
-                    SString strMessage = _("Are you having problems running MTA:SA?.\n\nTry disabling the following products for GTA and MTA:");
-                    strMessage += "\n\n";
-                    strMessage += procItems[i].szProductName;
-                    DisplayErrorMessageBox(strMessage, _E("CL43"), procItems[i].szTrouble);
-                    goto done;
-                }
-            }
-        }
-    done:;
-    }
-}
-
-//////////////////////////////////////////////////////////
-//
-// HandleCustomStartMessage
-//
-//
-//
-//////////////////////////////////////////////////////////
-void HandleCustomStartMessage(void)
-{
-    SString strStartMessage = GetApplicationSetting("diagnostics", "start-message");
-    SString strTrouble = GetApplicationSetting("diagnostics", "start-message-trouble");
-
-    if (strStartMessage.empty())
-        return;
-
-    SetApplicationSetting("diagnostics", "start-message", "");
-    SetApplicationSetting("diagnostics", "start-message-trouble", "");
-
-    if (strStartMessage.BeginsWith("vdetect"))
-    {
-        SString strFilename = strStartMessage.SplitRight("name=");
-        strStartMessage =
-            _("WARNING\n\n"
-              "MTA:SA has detected unusual activity.\n"
-              "Please run a virus scan to ensure your system is secure.\n\n");
-        strStartMessage += SString(_("The detected file was:  %s\n"), *strFilename);
-    }
-
-    DisplayErrorMessageBox(strStartMessage, _E("CL37"), strTrouble);
-}
-
-//////////////////////////////////////////////////////////
-//
-// PreLaunchWatchDogs
-//
-//
-//
-//////////////////////////////////////////////////////////
-void PreLaunchWatchDogs(void)
-{
-    assert(!CreateSingleInstanceMutex());
-
-    //
-    // "L0" is opened before the launch sequence and is closed if MTA shutsdown with no error
-    // "L1" is opened before the launch sequence and is closed if GTA is succesfully started
-    // "CR1" is a counter which is incremented if GTA was not started and MTA shutsdown with an error
-    //
-    // "L2" is opened before the launch sequence and is closed if the GTA loading screen is shown
-    // "CR2" is a counter which is incremented at startup, if the previous run didn't make it to the loading screen
-    //
-    // "L3" is opened before the launch sequence and is closed if the GTA loading screen is shown, or a startup problem is handled elsewhere
-    //
-
-    // Check for unclean stop on previous run
-#ifndef MTA_DEBUG
-    if (WatchDogIsSectionOpen("L0"))
-    {
-        WatchDogSetUncleanStop(true);            // Flag to maybe do things differently if MTA exit code on last run was not 0
-        CheckAndShowFileOpenFailureMessage();
-    }
-    else
-#endif
-        WatchDogSetUncleanStop(false);
-
-    SString strCrashFlagFilename = CalcMTASAPath("mta\\core.log.flag");
-    if (FileExists(strCrashFlagFilename))
-    {
-        FileDelete(strCrashFlagFilename);
-        WatchDogSetLastRunCrash(true);            // Flag to maybe do things differently if MTA crashed last run
-    }
-    else
-        WatchDogSetLastRunCrash(false);
-
-    // Reset counter if gta game was run last time
-    if (!WatchDogIsSectionOpen("L1"))
-        WatchDogClearCounter("CR1");
-
-    // If crashed 3 times in a row before starting the game, do something
-    if (WatchDogGetCounter("CR1") >= 3)
-    {
-        WatchDogReset();
-        HandleTrouble();
-    }
-
-    // Check for possible gta_sa.set problems
-    if (WatchDogIsSectionOpen("L2"))
-    {
-        WatchDogIncCounter("CR2");            // Did not reach loading screen last time
-        WatchDogCompletedSection("L2");
-    }
-    else
-        WatchDogClearCounter("CR2");
-
-    // If didn't reach loading screen 5 times in a row, do something
-    if (WatchDogGetCounter("CR2") >= 5)
-    {
-        WatchDogClearCounter("CR2");
-        HandleResetSettings();
-    }
-
-    // Check for possible fullscreen problems
-    if (WatchDogIsSectionOpen(WD_SECTION_NOT_USED_MAIN_MENU))
-    {
-        int iChainLimit;
-        if (WatchDogIsSectionOpen(WD_SECTION_POST_INSTALL))
-            iChainLimit = 1;
-        else if (GetApplicationSettingInt("times-connected") == 0)
-            iChainLimit = 2;
-        else
-            iChainLimit = 3;
-        WatchDogCompletedSection(WD_SECTION_NOT_USED_MAIN_MENU);
-        WatchDogIncCounter(WD_COUNTER_CRASH_CHAIN_BEFORE_USED_MAIN_MENU);
-        if (WatchDogGetCounter(WD_COUNTER_CRASH_CHAIN_BEFORE_USED_MAIN_MENU) >= iChainLimit)
-        {
-            WatchDogClearCounter(WD_COUNTER_CRASH_CHAIN_BEFORE_USED_MAIN_MENU);
-            HandleNotUsedMainMenu();
-        }
-    }
-    else
-        WatchDogClearCounter(WD_COUNTER_CRASH_CHAIN_BEFORE_USED_MAIN_MENU);
-
-    // Clear down freeze on quit detection
-    WatchDogCompletedSection("Q0");
-
-    WatchDogBeginSection("L0");            // Gets closed if MTA exits with a return code of 0
-    WatchDogBeginSection("L1");            // Gets closed when online game has started
-    SetApplicationSetting("diagnostics", "gta-fopen-fail", "");
-    SetApplicationSetting("diagnostics", "last-crash-reason", "");
-    SetApplicationSetting("diagnostics", "gta-fopen-last", "");
-}
-
-//////////////////////////////////////////////////////////
-//
-// PostRunWatchDogs
-//
-//
-//
-//////////////////////////////////////////////////////////
-void PostRunWatchDogs(int iReturnCode)
-{
-    if (iReturnCode == 0)
-    {
-        WatchDogClearCounter("CR1");
-        WatchDogCompletedSection("L0");
-    }
-}
-
-//////////////////////////////////////////////////////////
-//
-// HandleIfGTAIsAlreadyRunning
-//
-// Check for and maybe stop a running GTA process
-//
-//////////////////////////////////////////////////////////
-void HandleIfGTAIsAlreadyRunning(void)
-{
-    if (IsGTARunning())
-    {
-        if (MessageBoxUTF8(
-                0, _("An instance of GTA: San Andreas is already running. It needs to be terminated before MTA:SA can be started. Do you want to do that now?"),
-                _("Information") + _E("CL10"), MB_YESNO | MB_ICONQUESTION | MB_TOPMOST) == IDYES)
-        {
-            TerminateOtherMTAIfRunning();
-            TerminateGTAIfRunning();
-            if (IsGTARunning())
-            {
-                MessageBoxUTF8(0, _("Unable to terminate GTA: San Andreas. If the problem persists, please restart your computer."),
-                               _("Information") + _E("CL11"), MB_OK | MB_ICONERROR | MB_TOPMOST);
-                return ExitProcess(EXIT_ERROR);
-            }
-        }
-        else
-            return ExitProcess(EXIT_OK);
-    }
-}
-
-//////////////////////////////////////////////////////////
-//
-// ValidateGTAPath
-//
-// Check GTA path looks good
-//
-//////////////////////////////////////////////////////////
-void ValidateGTAPath(void)
-{
-    // Get path to GTA
-    ePathResult iResult = DiscoverGTAPath(true);
-    if (iResult == GAME_PATH_MISSING)
-    {
-        DisplayErrorMessageBox(_("Registry entries are missing. Please reinstall Multi Theft Auto: San Andreas."), _E("CL12"), "reg-entries-missing");
-        return ExitProcess(EXIT_ERROR);
-    }
-    else if (iResult == GAME_PATH_UNICODE_CHARS)
-    {
-        DisplayErrorMessageBox(
-            _("The path to your installation of GTA: San Andreas contains unsupported (unicode) characters. Please move your Grand Theft Auto: San Andreas "
-              "installation to a compatible path that contains only standard ASCII characters and reinstall Multi Theft Auto: San Andreas."),
-            _E("CL13"));
-        return ExitProcess(EXIT_ERROR);
-    }
-    else if (iResult == GAME_PATH_STEAM)
-    {
-        DisplayErrorMessageBox(_("It appears you have a Steam version of GTA:SA, which is currently incompatible with MTASA.  You are now being redirected to "
-                                 "a page where you can find information to resolve this issue."),
-                               _E("CL14"));
-        BrowseToSolution("downgrade-steam");
-        return ExitProcess(EXIT_ERROR);
-    }
-
-    SString strGTAPath = GetGTAPath();
-
-    // We can now set this
-    SetCurrentDirectory(strGTAPath);
-
-    const SString strMTASAPath = GetMTASAPath();
-    if (strGTAPath.Contains(";") || strMTASAPath.Contains(";"))
-    {
-        DisplayErrorMessageBox(_("The path to your installation of 'MTA:SA' or 'GTA: San Andreas'\n"
-                                 "contains a ';' (semicolon).\n\n"
-                                 " If you experience problems when running MTA:SA,\n"
-                                 " move your installation(s) to a path that does not contain a semicolon."),
-                               _E("CL15"), "path-semicolon");
-    }
-}
-
-//////////////////////////////////////////////////////////
-//
-// CheckAntiVirusStatus
-//
-// Maybe warn user if no anti-virus running
-//
-//////////////////////////////////////////////////////////
-void CheckAntiVirusStatus(void)
-{
-    // Get data from WMI
-    std::vector<SString> enabledList;
-    std::vector<SString> disabledList;
-    GetWMIAntiVirusStatus(enabledList, disabledList);
-
-    // Get status from WSC
-    WSC_SECURITY_PROVIDER_HEALTH health = (WSC_SECURITY_PROVIDER_HEALTH)-1;
-    if (_WscGetSecurityProviderHealth)
-    {
-        _WscGetSecurityProviderHealth(WSC_SECURITY_PROVIDER_ANTIVIRUS, &health);
-    }
-
-    // Dump results
-    SString strStatus("AV health: %s (%d)", *EnumToString(health), health);
-    for (uint i = 0; i < enabledList.size(); i++)
-        strStatus += SString(" [Ena%d:%s]", i, *enabledList[i]);
-    for (uint i = 0; i < disabledList.size(); i++)
-        strStatus += SString(" [Dis%d:%s]", i, *disabledList[i]);
-    WriteDebugEvent(strStatus);
-
-    // Maybe show dialog if av not found
-    if (enabledList.empty() && health != WSC_SECURITY_PROVIDER_HEALTH_GOOD)
-    {
-        bool bEnableScaremongering = (health != WSC_SECURITY_PROVIDER_HEALTH_NOTMONITORED);
-
-        if (bEnableScaremongering)
-        {
-            const char* avProducts[] = {
-                "antivirus", "anti-virus", "Avast",  "AVG",    "Avira",    "NOD32", "ESET",        "F-Secure",
-                "Faronics",  "Kaspersky",  "McAfee", "Norton", "Symantec", "Panda", "Trend Micro",
-            };
-
-            // Check for anti-virus helper dlls before actual scaremongering
-            HMODULE aModules[1024];
-            DWORD   cbNeeded;
-            if (EnumProcessModules(GetCurrentProcess(), aModules, sizeof(aModules), &cbNeeded))
-            {
-                DWORD cModules = cbNeeded / sizeof(HMODULE);
-                for (uint i = 0; i < cModules; i++)
-                {
-                    if (aModules[i] != 0)
-                    {
-                        WCHAR szModulePathFileName[1024] = L"";
-                        GetModuleFileNameExW(GetCurrentProcess(), aModules[i], szModulePathFileName, NUMELMS(szModulePathFileName));
-                        SLibVersionInfo libVersionInfo;
-                        GetLibVersionInfo(ToUTF8(szModulePathFileName), &libVersionInfo);
-
-                        for (uint i = 0; i < NUMELMS(avProducts); i++)
-                        {
-                            if (libVersionInfo.strCompanyName.ContainsI(avProducts[i]) || libVersionInfo.strProductName.ContainsI(avProducts[i]))
-                            {
-                                bEnableScaremongering = false;
-                                WriteDebugEvent(SString("AV (module) maybe found %s [%d](%s,%s)", *WStringX(szModulePathFileName).ToAnsi(), i,
-                                                        *libVersionInfo.strCompanyName, *libVersionInfo.strProductName));
-                            }
-                        }
-                    }
-                }
-
-                if (bEnableScaremongering)
-                    WriteDebugEvent(SString("AV Searched %d dlls, but could not find av helper", cModules));
-            }
-
-            if (bEnableScaremongering)
-            {
-                for (auto processId : MyEnumProcesses(true))
-                {
-                    SString strProcessPathFileName = GetProcessPathFilename(processId);
-                    if (!strProcessPathFileName.empty())
-                    {
-                        SLibVersionInfo libVersionInfo;
-                        if (GetLibVersionInfo(strProcessPathFileName, &libVersionInfo))
-                        {
-                            for (uint i = 0; i < NUMELMS(avProducts); i++)
-                            {
-                                if (libVersionInfo.strCompanyName.ContainsI(avProducts[i]) || libVersionInfo.strProductName.ContainsI(avProducts[i]))
-                                {
-                                    bEnableScaremongering = false;
-                                    WriteDebugEvent(SString("AV (process) maybe found %s [%d](%s,%s)", *strProcessPathFileName, i,
-                                                            *libVersionInfo.strCompanyName, *libVersionInfo.strProductName));
-                                }
-                            }
-                        }
-                    }
-                }
-                if (bEnableScaremongering)
-                    WriteDebugEvent("AV Searched processes, but could not find av helper");
-            }
-        }
-
-        ShowNoAvDialog(g_hInstance, bEnableScaremongering);
-        HideNoAvDialog();
-    }
-}
-
-//////////////////////////////////////////////////////////
-//
-// CheckDataFiles
-//
-// Basic check for some essential files
-//
-//////////////////////////////////////////////////////////
-void CheckDataFiles(void)
-{
-    const SString strMTASAPath = GetMTASAPath();
-    const SString strGTAPath = GetGTAPath();
-
-    const char* dataFilesFiles[] = {"MTA\\cgui\\images\\background_logo.png",
-                                    "MTA\\cgui\\images\\radarset\\up.png",
-                                    "MTA\\cgui\\images\\busy_spinner.png",
-                                    "MTA\\D3DX9_42.dll",
-                                    "MTA\\D3DCompiler_42.dll",
-                                    "MTA\\bass.dll",
-                                    "MTA\\bass_fx.dll",
-                                    "MTA\\tags.dll",
-                                    "MTA\\sa.dat",
-                                    "MTA\\XInput9_1_0_mta.dll",
-                                    "MTA\\vea.dll"};
-
-    for (uint i = 0; i < NUMELMS(dataFilesFiles); i++)
-    {
-        if (!FileExists(PathJoin(strMTASAPath, dataFilesFiles[i])))
-        {
-            DisplayErrorMessageBox(_("Load failed. Please ensure that the latest data files have been installed correctly."), _E("CL16"),
-                                   "mta-datafiles-missing");
-            return ExitProcess(EXIT_ERROR);
-        }
-    }
-
-    // Check for client file
-    if (!FileExists(PathJoin(strMTASAPath, CHECK_DM_CLIENT_NAME)))
-    {
-        DisplayErrorMessageBox(SString(_("Load failed. Please ensure that %s is installed correctly."), CHECK_DM_CLIENT_NAME), _E("CL18"), "client-missing");
-        return ExitProcess(EXIT_ERROR);
-    }
-
-    // Make sure the gta executable exists
-    if (!FileExists(PathJoin(strGTAPath, MTA_GTAEXE_NAME)))
-    {
-        DisplayErrorMessageBox(SString(_("Load failed. Could not find gta_sa.exe in %s."), strGTAPath.c_str()), _E("CL20"), "gta_sa-missing");
-        return ExitProcess(EXIT_ERROR);
-    }
-
-    // Make sure important dll's do not exist in the wrong place
-    const char* dllCheckList[] = {"xmll.dll", "cgui.dll", "netc.dll", "libcurl.dll", "pthread.dll"};
-    for (int i = 0; i < NUMELMS(dllCheckList); i++)
-    {
-        if (FileExists(PathJoin(strGTAPath, dllCheckList[i])))
-        {
-            DisplayErrorMessageBox(SString(_("Load failed. %s exists in the GTA directory. Please delete before continuing."), dllCheckList[i]), _E("CL21"),
-                                   "file-clash");
-            return ExitProcess(EXIT_ERROR);
-        }
-    }
-
-    // Check main exe has the correct name
-    if (GetLaunchFilename().CompareI(MTA_EXE_NAME) == false)
-    {
-        SString strMessage(_("Main file has an incorrect name (%s)"), *GetLaunchFilename());
-        int     iResponse = MessageBoxUTF8(NULL, strMessage, _("Error") + _E("CL33"), MB_RETRYCANCEL | MB_ICONERROR | MB_TOPMOST);
-        ReleaseSingleInstanceMutex();
-        if (iResponse == IDRETRY)
-            ShellExecuteNonBlocking("open", PathJoin(strMTASAPath, MTA_EXE_NAME));
-        return ExitProcess(EXIT_ERROR);
-    }
-
-    // Check for possible virus file changing activities
-    if (!VerifyEmbeddedSignature(PathJoin(strMTASAPath, MTA_EXE_NAME)))
-    {
-        SString strMessage(_("Main file is unsigned. Possible virus activity.\n\nSee online help if MTA does not work correctly."));
-        #if MTASA_VERSION_BUILD > 0 && defined(MTA_DM_CONNECT_TO_PUBLIC) && !defined(MTA_DEBUG)
-        DisplayErrorMessageBox(strMessage, _E("CL29"), "maybe-virus1");
-        #endif
-    }
-
-    struct
-    {
-        const char* szMd5;
-        const char* szFilename;
-    } integrityCheckList[] = {
-        {
-            "E370F030BDC5369424FE9BC24068C47D",
-            "bass.dll",
-        },
-        {
-            "526E02E9EB8953655EB293D8BAC59C8F",
-            "bass_aac.dll",
-        },
-        {
-            "3935396799611AD3FDE5A66832D69DD6",
-            "bass_ac3.dll",
-        },
-        {
-            "E7F4494BDF7B1C49A303FE56C6B52DC9",
-            "bass_fx.dll",
-        },
-        {
-            "3CA82F8E39DE39A50C13474905EF2D65",
-            "bassflac.dll",
-        },
-        {
-<<<<<<< HEAD
-            "CB0CA0FCA2E636B9B734D0BDE6CFE8CD",
-=======
-            "CC27BE72D0519D8C863F1DAB1BBE5633",
->>>>>>> 0b230fab
-            "bassmidi.dll",
-        },
-        {
-            "39613507057827F338CFA4519ACCA7A9",
-            "bassmix.dll",
-        },
-        {
-            "A417017D402C542912493A3BE8DBE87F",
-            "basswma.dll",
-        },
-        {
-            "6F26A1A5D165272BA48F45BC0B79750E",
-            "tags.dll",
-        },
-        {
-            "309D860FC8137E5FE9E7056C33B4B8BE",
-            "vea.dll",
-        },
-        {
-            "0602F672BA595716E64EC4040E6DE376",
-            "vog.dll",
-        },
-        {
-            "B37D7DF4A1430DB65AD3EA84801F9EC3",
-            "vvo.dll",
-        },
-        {
-            "47FF3EE45DE53528F1AFD9F5982DF8C7",
-            "vvof.dll",
-        },
-        {
-            "ADFB6D7B61E301761C700652B6FE7CCD",
-            "XInput9_1_0_mta.dll",
-        },
-    };
-    for (int i = 0; i < NUMELMS(integrityCheckList); i++)
-    {
-        SString strMd5 = CMD5Hasher::CalculateHexString(PathJoin(strMTASAPath, "mta", integrityCheckList[i].szFilename));
-        if (!strMd5.CompareI(integrityCheckList[i].szMd5))
-        {
-            DisplayErrorMessageBox(_("Data files modified. Possible virus activity.\n\nSee online help if MTA does not work correctly."), _E("CL30"),
-                                   "maybe-virus2");
-            break;
-        }
-    }
-
-    // Check for asi files
-    {
-        bool bFoundInGTADir = !FindFiles(PathJoin(strGTAPath, "*.asi"), true, false).empty();
-        bool bFoundInMTADir = !FindFiles(PathJoin(strMTASAPath, "mta", "*.asi"), true, false).empty();
-        if (bFoundInGTADir || bFoundInMTADir)
-        {
-            DisplayErrorMessageBox(_(".asi files are in the 'MTA:SA' or 'GTA: San Andreas' installation directory.\n\n"
-                                     "Remove these .asi files if you experience problems with MTA:SA."),
-                                   _E("CL28"), "asi-files");
-        }
-    }
-
-    // Warning if d3d9.dll exists in the GTA install directory
-    if (FileExists(PathJoin(strGTAPath, "d3d9.dll")))
-    {
-        ShowD3dDllDialog(g_hInstance, PathJoin(strGTAPath, "d3d9.dll"));
-        HideD3dDllDialog();
-    }
-
-    // Remove old log files saved in the wrong place
-    SString strMtaDir = PathJoin(strMTASAPath, "mta");
-    if (strGTAPath.CompareI(strMtaDir) == false)
-    {
-        FileDelete(PathJoin(strGTAPath, "CEGUI.log"));
-        FileDelete(PathJoin(strGTAPath, "logfile.txt"));
-        FileDelete(PathJoin(strGTAPath, "shutdown.log"));
-    }
-}
-
-//////////////////////////////////////////////////////////
-//
-// CheckLibVersions
-//
-// Ensure DLLs are the correct version
-//
-//////////////////////////////////////////////////////////
-void CheckLibVersions(void)
-{
-#if MTASA_VERSION_TYPE == VERSION_TYPE_RELEASE
-
-    const char* moduleList[] = {"MTA\\loader.dll",
-                                "MTA\\cgui.dll",
-                                "MTA\\core.dll",
-                                "MTA\\game_sa.dll",
-                                "MTA\\multiplayer_sa.dll",
-                                "MTA\\netc.dll",
-                                "MTA\\xmll.dll",
-                                "MTA\\game_sa.dll",
-                                "mods\\deathmatch\\client.dll",
-                                "mods\\deathmatch\\pcre3.dll"};
-    SString     strReqFileVersion;
-    for (uint i = 0; i < NUMELMS(moduleList); i++)
-    {
-        SString strFilename = moduleList[i];
-#ifdef MTA_DEBUG
-        strFilename = ExtractBeforeExtension(strFilename) + "_d." + ExtractExtension(strFilename);
-#endif
-        SLibVersionInfo fileInfo;
-        if (FileExists(CalcMTASAPath(strFilename)))
-        {
-            SString strFileVersion = "0.0.0.0";
-            if (GetLibVersionInfo(CalcMTASAPath(strFilename), &fileInfo))
-                strFileVersion = SString("%d.%d.%d.%d", fileInfo.dwFileVersionMS >> 16, fileInfo.dwFileVersionMS & 0xFFFF, fileInfo.dwFileVersionLS >> 16,
-                                         fileInfo.dwFileVersionLS & 0xFFFF);
-            if (strReqFileVersion.empty())
-                strReqFileVersion = strFileVersion;
-            else if (strReqFileVersion != strFileVersion)
-            {
-                DisplayErrorMessageBox(SStringX(_("File version mismatch error."
-                                                  " Reinstall MTA:SA if you experience problems.\n") +
-                                                SString("\n[%s %s/%s]\n", *strFilename, *strFileVersion, *strReqFileVersion)),
-                                       _E("CL40"), "bad-file-version");
-                break;
-            }
-        }
-        else
-        {
-            DisplayErrorMessageBox(SStringX(_("Some files are missing."
-                                              " Reinstall MTA:SA if you experience problems.\n") +
-                                            SString("\n[%s]\n", *strFilename)),
-                                   _E("CL41"), "missing-file");
-            break;
-        }
-    }
-
-#endif
-
-    if (GetSystemMetrics(SM_CLEANBOOT) != 0)
-    {
-        DisplayErrorMessageBox(SStringX(_("MTA:SA is not compatible with Windows 'Safe Mode'.\n\n"
-                                          "Please restart your PC.\n")),
-                               _E("CL42"), "safe-mode");
-        return ExitProcess(EXIT_ERROR);
-    }
-}
-
-//////////////////////////////////////////////////////////
-//
-// CreateProcessWithMitigationPolicy
-//
-// Create process with extra security stuff
-//
-//////////////////////////////////////////////////////////
-BOOL CreateProcessWithMitigationPolicy(LPCWSTR lpApplicationName, LPWSTR lpCommandLine, LPSECURITY_ATTRIBUTES lpProcessAttributes,
-                                       LPSECURITY_ATTRIBUTES lpThreadAttributes, BOOL bInheritHandles, DWORD dwCreationFlags, LPVOID lpEnvironment,
-                                       LPCWSTR lpCurrentDirectory, LPPROCESS_INFORMATION lpProcessInformation, DWORD& dwOutError, SString& strOutErrorContext)
-{
-    DWORD64        MitigationPolicy = 0;
-    STARTUPINFOEXW StartupInfoEx = {0};
-    StartupInfoEx.StartupInfo.cb = sizeof(StartupInfoEx.StartupInfo);
-
-#ifdef PANIC_OVER
-    if (IsWindows7OrGreater())
-    {
-        // We can use extended startup info for Vista and up
-        // however mitigation policies are not available until Windows 7
-        StartupInfoEx.StartupInfo.cb = sizeof(StartupInfoEx);
-        dwCreationFlags |= EXTENDED_STARTUPINFO_PRESENT;
-
-        // Win7 32 bit can only handle DWORD MitigationPolicy
-        size_t MitigationPolicySize = sizeof(DWORD);
-        MitigationPolicy |= PROCESS_CREATION_MITIGATION_POLICY_DEP_ENABLE | PROCESS_CREATION_MITIGATION_POLICY_DEP_ATL_THUNK_ENABLE |
-                            PROCESS_CREATION_MITIGATION_POLICY_SEHOP_ENABLE;
-
-        if (IsWindows8OrGreater())
-        {
-            // We can use more bigger MitigationPolicy for Win8 and up
-            MitigationPolicySize = sizeof(DWORD64);
-            MitigationPolicy |= PROCESS_CREATION_MITIGATION_POLICY_EXTENSION_POINT_DISABLE_ALWAYS_ON;
-        }
-
-        if (IsWindows10Threshold2OrGreater())
-        {
-            // Win 10 build something
-            MitigationPolicy |= PROCESS_CREATION_MITIGATION_POLICY_IMAGE_LOAD_NO_REMOTE_ALWAYS_ON;
-        }
-
-        #if 0   // TODO
-        if ( IsWindows10FoamybananaOrGreater () )
-        {
-            // Win 10 build something else
-            MitigationPolicy |= PROCESS_CREATION_MITIGATION_POLICY_IMAGE_LOAD_PREFER_SYSTEM32_ALWAYS_ON;
-        }
-        #endif
-
-        // Create AttributeList for mitigation policy application system
-        SIZE_T AttributeListSize;
-        if (_InitializeProcThreadAttributeList(nullptr, 1, 0, &AttributeListSize) == FALSE)
-        {
-            dwOutError = GetLastError();
-            if (dwOutError != ERROR_INSUFFICIENT_BUFFER)
-            {
-                strOutErrorContext = "InitializeProcThreadAttributeList #1";
-                return false;
-            }
-        }
-        else
-        {
-            dwOutError = ERROR_SUCCESS;
-            strOutErrorContext = "InitializeProcThreadAttributeList #1 expected error";
-            return false;
-        }
-
-        StartupInfoEx.lpAttributeList = (LPPROC_THREAD_ATTRIBUTE_LIST)HeapAlloc(GetProcessHeap(), 0, AttributeListSize);
-
-        if (_InitializeProcThreadAttributeList(StartupInfoEx.lpAttributeList, 1, 0, &AttributeListSize) == FALSE)
-        {
-            dwOutError = GetLastError();
-            strOutErrorContext = "InitializeProcThreadAttributeList #2";
-            HeapFree(GetProcessHeap(), 0, (LPVOID)StartupInfoEx.lpAttributeList);
-            return false;
-        }
-
-        if (_UpdateProcThreadAttribute(StartupInfoEx.lpAttributeList, 0, PROC_THREAD_ATTRIBUTE_MITIGATION_POLICY, &MitigationPolicy, MitigationPolicySize,
-                                       nullptr, nullptr) == FALSE)
-        {
-            dwOutError = GetLastError();
-            strOutErrorContext = "UpdateProcThreadAttribute";
-            _DeleteProcThreadAttributeList(StartupInfoEx.lpAttributeList);
-            HeapFree(GetProcessHeap(), 0, (LPVOID)StartupInfoEx.lpAttributeList);
-            return false;
-        }
-    }
-#endif
-    // Start GTA
-    BOOL bResult = _CreateProcessW(lpApplicationName, lpCommandLine, lpProcessAttributes, lpThreadAttributes, bInheritHandles, dwCreationFlags, nullptr,
-                                   lpCurrentDirectory, (LPSTARTUPINFOW)&StartupInfoEx, lpProcessInformation);
-
-    if (bResult == FALSE)
-    {
-        dwOutError = GetLastError();
-        strOutErrorContext = "CreateProcess";
-    }
-
-#ifdef PANIC_OVER
-    if (IsWindows7OrGreater())
-    {
-        // Clean up
-        _DeleteProcThreadAttributeList(StartupInfoEx.lpAttributeList);
-        HeapFree(GetProcessHeap(), 0, (LPVOID)StartupInfoEx.lpAttributeList);
-    }
-#endif
-    return bResult;
-}
-
-//////////////////////////////////////////////////////////
-//
-// LaunchGame
-//
-// Create GTA process, hook it and go go go
-//
-//////////////////////////////////////////////////////////
-int LaunchGame(SString strCmdLine)
-{
-    CheckAndShowModelProblems();
-    CheckAndShowUpgradeProblems();
-    CheckAndShowImgProblems();
-
-    const SString strGTAPath = GetGTAPath();
-    const SString strMTASAPath = GetMTASAPath();
-    SString       strMtaDir = PathJoin(strMTASAPath, "mta");
-
-    SetDllDirectory(strMtaDir);
-    if (!CheckService(CHECK_SERVICE_PRE_CREATE) && !IsUserAdmin())
-    {
-        RelaunchAsAdmin(strCmdLine, _("Fix configuration issue"));
-        ExitProcess(EXIT_OK);
-    }
-
-    // Do some D3D things
-    BeginD3DStuff();
-    LogSettings();
-
-    // Use renamed exe if required
-    SString strGTAEXEPath = GetInstallManager()->MaybeRenameExe(strGTAPath);
-    SetCurrentDirectory(strGTAPath);
-
-    WatchDogBeginSection("L2");                                     // Gets closed when loading screen is shown
-    WatchDogBeginSection("L3");                                     // Gets closed when loading screen is shown, or a startup problem is handled elsewhere
-    WatchDogBeginSection(WD_SECTION_NOT_USED_MAIN_MENU);            // Gets closed when the main menu is used
-
-    // Extract 'done-admin' flag from command line
-    bool bDoneAdmin = strCmdLine.Contains("/done-admin");
-    strCmdLine = strCmdLine.Replace(" /done-admin", "");
-
-    // Add server connection after update to command line
-    SString strPostUpdateConnect = GetPostUpdateConnect();
-    if (!strPostUpdateConnect.empty() && strCmdLine.empty())
-        strCmdLine = SString("mtasa://%s", *strPostUpdateConnect);
-
-    WString wstrCmdLine = FromUTF8(strCmdLine);
-
-    //
-    // Launch GTA using CreateProcess
-    //
-    PROCESS_INFORMATION piLoadee = {0};
-    DWORD               dwError;
-    SString             strErrorContext;
-    if (FALSE == CreateProcessWithMitigationPolicy(FromUTF8(strGTAEXEPath), (LPWSTR)*wstrCmdLine, NULL, NULL, FALSE, CREATE_SUSPENDED, NULL,
-                                                   FromUTF8(strMtaDir),            //    strMTASAPath\mta is used so pthreadVC2.dll can be found
-                                                   &piLoadee, dwError, strErrorContext))
-    {
-        WriteDebugEvent(SString("Loader - Process not created[%d (%s)]: %s", dwError, *strErrorContext, *strGTAEXEPath));
-
-        if (dwError == ERROR_ELEVATION_REQUIRED && !bDoneAdmin)
-        {
-            // Try to relaunch as admin if not done so already
-            RelaunchAsAdmin(strCmdLine + " /done-admin", _("Fix elevation required error"));
-            ExitProcess(EXIT_OK);
-        }
-        else
-        {
-            // Otherwise, show error message
-            SString strError = GetSystemErrorMessage(dwError) + " (" + strErrorContext + ")";
-            DisplayErrorMessageBox(SString(_("Could not start Grand Theft Auto: San Andreas.  "
-                                             "Please try restarting, or if the problem persists,"
-                                             "contact MTA at www.multitheftauto.com. \n\n[%s]"),
-                                           *strError),
-                                   _E("CL22"), "createprocess-fail&err=" + strError);            // Could not start GTA:SA
-            return 5;
-        }
-    }
-
-    WriteDebugEvent(SString("Loader - Process created: %s %s", *strGTAEXEPath, *GetApplicationSetting("serial")));
-
-    // Inject the core into GTA
-    SetDllDirectory(strMtaDir);
-    SString strCoreDLL = PathJoin(strMTASAPath, "mta", MTA_DLL_NAME);
-    RemoteLoadLibrary(piLoadee.hProcess, FromUTF8(strCoreDLL));
-    WriteDebugEvent(SString("Loader - Core injected: %s", *strCoreDLL));
-    AddReportLog(7103, "Loader - Core injected");
-
-    // Clear previous on quit commands
-    SetOnQuitCommand("");
-
-    ShowSplash(g_hInstance);            // Bring splash to the front
-
-    // Resume execution for the game.
-    ResumeThread(piLoadee.hThread);
-
-    if (piLoadee.hThread)
-    {
-        WriteDebugEvent("Loader - Waiting for L3 to close");
-
-        BsodDetectionOnGameBegin();
-        // Show splash until game window is displayed (or max 20 seconds)
-        DWORD status;
-        bool  bShownDeviceSelectionDialog = false;
-        for (uint i = 0; i < 20; i++)
-        {
-            status = WaitForSingleObject(piLoadee.hProcess, 1000);
-            if (status != WAIT_TIMEOUT)
-                break;
-
-            if (!WatchDogIsSectionOpen("L3"))            // Gets closed when loading screen is shown
-            {
-                WriteDebugEvent("Loader - L3 closed");
-                break;
-            }
-
-            // Skip stuck process warning if DeviceSelection dialog is still open after 4 seconds
-            if (i >= 4)
-                bShownDeviceSelectionDialog |= IsDeviceSelectionDialogOpen(piLoadee.dwThreadId);
-        }
-
-        // Actually hide the splash
-        HideSplash();
-
-        // If hasn't shown the loading screen and gta_sa.exe process memory usage is not changing, give user option to terminate
-        if (status == WAIT_TIMEOUT && !bShownDeviceSelectionDialog)
-        {
-            CStuckProcessDetector stuckProcessDetector(piLoadee.hProcess, 5000);
-            while (status == WAIT_TIMEOUT && WatchDogIsSectionOpen("L3"))            // Gets closed when loading screen is shown
-            {
-                if (stuckProcessDetector.UpdateIsStuck())
-                {
-                    WriteDebugEvent("Detected stuck process at startup");
-                    if (MessageBoxUTF8(0, _("GTA: San Andreas may not have launched correctly. Do you want to terminate it?"), _("Information") + _E("CL25"),
-                                       MB_YESNO | MB_ICONQUESTION | MB_TOPMOST) == IDYES)
-                    {
-                        WriteDebugEvent("User selected process termination");
-                        TerminateProcess(piLoadee.hProcess, 1);
-                    }
-                    break;
-                }
-                status = WaitForSingleObject(piLoadee.hProcess, 1000);
-            }
-        }
-
-        // Wait for game to exit
-        WriteDebugEvent("Loader - Wait for game to exit");
-        while (status == WAIT_TIMEOUT)
-        {
-            status = WaitForSingleObject(piLoadee.hProcess, 1500);
-
-            // If core is closing and gta_sa.exe process memory usage is not changing, terminate
-            CStuckProcessDetector stuckProcessDetector(piLoadee.hProcess, 5000);
-            while (status == WAIT_TIMEOUT && WatchDogIsSectionOpen("Q0"))            // Gets closed when quit has completed
-            {
-                if (stuckProcessDetector.UpdateIsStuck())
-                {
-                    WriteDebugEvent("Detected stuck process at quit");
-                #ifndef MTA_DEBUG
-                    TerminateProcess(piLoadee.hProcess, 1);
-                    status = WAIT_FAILED;
-                    break;
-                #endif
-                }
-                status = WaitForSingleObject(piLoadee.hProcess, 1000);
-            }
-        }
-
-        BsodDetectionOnGameEnd();
-    }
-
-    AddReportLog(7104, "Loader - Finishing");
-    WriteDebugEvent("Loader - Finishing");
-
-    EndD3DStuff();
-
-    // Get its exit code
-    DWORD dwExitCode = -1;
-    GetExitCodeProcess(piLoadee.hProcess, &dwExitCode);
-
-    // Terminate to be sure
-    TerminateProcess(piLoadee.hProcess, 1);
-
-    //////////////////////////////////////////////////////////
-    //
-    // On exit
-    //
-    // Cleanup and exit.
-    CloseHandle(piLoadee.hProcess);
-    CloseHandle(piLoadee.hThread);
-    ReleaseSingleInstanceMutex();
-
-    // Success, maybe
-    return dwExitCode;
-}
-
-//////////////////////////////////////////////////////////
-//
-// HandleOnQuitCommand
-//
-// Parse and do something with OnQuitCommand from registry
-//
-//////////////////////////////////////////////////////////
-void HandleOnQuitCommand(void)
-{
-    const SString strMTASAPath = GetMTASAPath();
-    SetCurrentDirectory(strMTASAPath);
-    SetDllDirectory(strMTASAPath);
-
-    SString strOnQuitCommand = GetRegistryValue("", "OnQuitCommand");
-
-    std::vector<SString> vecParts;
-    strOnQuitCommand.Split("\t", vecParts);
-    if (vecParts.size() > 4 && vecParts[0].length())
-    {
-        SString strOperation = vecParts[0];
-        SString strFile = vecParts[1];
-        SString strParameters = vecParts[2];
-        SString strDirectory = vecParts[3];
-        SString strShowCmd = vecParts[4];
-
-        if (strOperation == "restart")
-        {
-            strOperation = "open";
-            strFile = PathJoin(strMTASAPath, MTA_EXE_NAME);
-            CheckService(CHECK_SERVICE_RESTART_GAME);
-        }
-        else
-            CheckService(CHECK_SERVICE_POST_GAME);            // Stop service here if quit command is not 'restart'
-
-        LPCTSTR lpOperation = strOperation == "" ? NULL : strOperation.c_str();
-        LPCTSTR lpFile = strFile.c_str();
-        LPCTSTR lpParameters = strParameters == "" ? NULL : strParameters.c_str();
-        LPCTSTR lpDirectory = strDirectory == "" ? NULL : strDirectory.c_str();
-        INT     nShowCmd = strShowCmd == "" ? SW_SHOWNORMAL : atoi(strShowCmd);
-
-        if (lpOperation && lpFile)
-        {
-            // Maybe spawn an exe
-            ShellExecuteNonBlocking(lpOperation, lpFile, lpParameters, lpDirectory, nShowCmd);
-        }
-    }
-    else
-        CheckService(CHECK_SERVICE_POST_GAME);            // Stop service here if quit command is empty
-}
+/*****************************************************************************
+ *
+ *  PROJECT:     Multi Theft Auto v1.0
+ *  LICENSE:     See LICENSE in the top level directory
+ *  FILE:        loader/MainFunctions.cpp
+ *
+ *  Multi Theft Auto is available from http://www.multitheftauto.com/
+ *
+ *****************************************************************************/
+
+#include "StdInc.h"
+
+DECLARE_ENUM(WSC_SECURITY_PROVIDER_HEALTH)
+IMPLEMENT_ENUM_BEGIN(WSC_SECURITY_PROVIDER_HEALTH)
+ADD_ENUM(WSC_SECURITY_PROVIDER_HEALTH_GOOD, "good")
+ADD_ENUM(WSC_SECURITY_PROVIDER_HEALTH_NOTMONITORED, "not_monitored")
+ADD_ENUM(WSC_SECURITY_PROVIDER_HEALTH_POOR, "poor")
+ADD_ENUM(WSC_SECURITY_PROVIDER_HEALTH_SNOOZE, "snooze")
+IMPLEMENT_ENUM_END("wsc_health")
+
+class CLocalizationDummy : public CLocalizationInterface
+{
+public:
+    virtual SString Translate(const SString& strMessage) { return strMessage; }
+    virtual SString TranslateWithContext(const SString& strContext, const SString& strMessage) { return strMessage; }
+    virtual SString TranslatePlural(const SString& strSingular, const SString& strPlural, int iNum) { return strPlural; }
+    virtual SString TranslatePluralWithContext(const SString& strContext, const SString& strSingular, const SString& strPlural, int iNum) { return strPlural; }
+
+    virtual std::vector<SString> GetAvailableLocales(void) { return std::vector<SString>(); }
+    virtual bool                 IsLocalized(void) { return false; }
+    virtual SString              GetLanguageDirectory(void) { return ""; }
+    virtual SString              GetLanguageCode(void) { return "en_US"; }
+    virtual SString              GetLanguageName(void) { return "English"; }
+};
+
+CLocalizationInterface* g_pLocalization = new CLocalizationDummy();
+
+//////////////////////////////////////////////////////////
+//
+// InitLocalization
+//
+// Start localization thingmy
+//
+//////////////////////////////////////////////////////////
+void InitLocalization(bool bShowErrors)
+{
+    static bool bDone = false;
+    if (bDone)
+        return;
+
+    // Check for and load core.dll for localization
+    // Use launch relative path so core.dll can get updated
+    SString strCoreDLL = PathJoin(GetLaunchPath(), "mta", MTA_DLL_NAME);
+    if (!FileExists(strCoreDLL))
+    {
+        if (!bShowErrors)
+            return;
+        DisplayErrorMessageBox(("Load failed.  Please ensure that "
+                                "the file " MTA_DLL_NAME " is in the modules "
+                                "directory within the MTA root directory."),
+                               _E("CL23"), "core-missing");            // Core.dll missing
+
+        return ExitProcess(EXIT_ERROR);
+    }
+
+    // Use registry setting of mta path for dlls, as they will not be present in update files
+    const SString strMTASAPath = GetMTASAPath();
+    SetDllDirectory(PathJoin(strMTASAPath, "mta"));
+
+    DWORD dwPrevMode = SetErrorMode(SEM_FAILCRITICALERRORS);
+    // See if xinput is loadable (core.dll dependency)
+    for (const SString& strModuleName : std::vector<SString>({"XInput9_1_0", "xinput1_3"}))
+    {
+        HMODULE hXInputModule = LoadLibrary(strModuleName + ".dll");
+        if (hXInputModule)
+        {
+            FreeLibrary(hXInputModule);
+        }
+        else
+        {
+            // If xinput is not loadable, do hack to use dll supplied with MTA
+            SString strDest = PathJoin(strMTASAPath, "mta", strModuleName + ".dll");
+            if (!FileExists(strDest))
+            {
+                SString strSrc = PathJoin(strMTASAPath, "mta", strModuleName + "_mta.dll");
+                if (!FileExists(strSrc))
+                {
+                    // dll might only exist in launch directory during auto-update
+                    strSrc = PathJoin(GetLaunchPath(), "mta", strModuleName + "_mta.dll");
+                }
+                FileCopy(strSrc, strDest);
+            }
+        }
+    }
+
+    // Check if the core can be loaded - failure may mean d3dx9_40.dll etc is not installed
+    // Use LOAD_WITH_ALTERED_SEARCH_PATH so the strCoreDLL path is searched first for dependent dlls
+    if (bShowErrors)
+        SetErrorMode(dwPrevMode);
+    HMODULE hCoreModule = LoadLibraryEx(strCoreDLL, NULL, LOAD_WITH_ALTERED_SEARCH_PATH);
+    SetErrorMode(dwPrevMode);
+    if (hCoreModule == NULL)
+    {
+        if (!bShowErrors)
+            return;
+        DisplayErrorMessageBox(("Loading core failed.  Please ensure that \n"
+                                "the latest DirectX is correctly installed."),
+                               _E("CL24"), "core-not-loadable");
+        return ExitProcess(EXIT_ERROR);
+    }
+
+    // Grab our locale from the registry if possible, if not Windows
+    SString strLocale = GetApplicationSetting("locale");
+    if (strLocale.empty())
+    {
+        setlocale(LC_ALL, "");
+        char* szLocale = setlocale(LC_ALL, NULL);
+        strLocale = szLocale;
+    }
+
+    typedef CLocalizationInterface*(__cdecl * FUNC_CREATELOCALIZATIONFROMENVIRONMENT)(SString strLocale);
+    FUNC_CREATELOCALIZATIONFROMENVIRONMENT pFunc = (FUNC_CREATELOCALIZATIONFROMENVIRONMENT)GetProcAddress(hCoreModule, "L10n_CreateLocalization");
+    CLocalizationInterface*                pLocalization = pFunc(strLocale);
+    if (pLocalization == NULL)
+    {
+        if (!bShowErrors)
+            return;
+
+        DisplayErrorMessageBox(("Loading localization failed.  Please ensure that \n"
+                                "the latest DirectX is correctly installed."),
+                               _E("CL26"), "localization-not-loadable");
+        FreeLibrary(hCoreModule);
+        return ExitProcess(EXIT_ERROR);
+    }
+
+    SAFE_DELETE(g_pLocalization);
+    g_pLocalization = pLocalization;
+    bDone = true;
+
+#ifdef MTA_DEBUG
+    TestDialogs();
+#endif
+}
+
+//////////////////////////////////////////////////////////
+//
+// HandleSpecialLaunchOptions
+//
+// Check and handle commands (from the installer)
+//
+//////////////////////////////////////////////////////////
+void HandleSpecialLaunchOptions(void)
+{
+    // Handle service install request from the installer
+    if (CommandLineContains("/kdinstall"))
+    {
+        UpdateMTAVersionApplicationSetting(true);
+        WatchDogReset();
+        WatchDogBeginSection(WD_SECTION_POST_INSTALL);
+        if (CheckService(CHECK_SERVICE_POST_INSTALL))
+            return ExitProcess(EXIT_OK);
+        return ExitProcess(EXIT_ERROR);
+    }
+
+    // Handle service uninstall request from the installer
+    if (CommandLineContains("/kduninstall"))
+    {
+        UpdateMTAVersionApplicationSetting(true);
+        if (CheckService(CHECK_SERVICE_PRE_UNINSTALL))
+            return ExitProcess(EXIT_OK);
+        return ExitProcess(EXIT_ERROR);
+    }
+
+    // No run 4 sure check
+    if (CommandLineContains("/nolaunch"))
+    {
+        return ExitProcess(EXIT_OK);
+    }
+}
+
+//////////////////////////////////////////////////////////
+//
+// HandleDuplicateLaunching
+//
+// Handle duplicate launching, or running from mtasa:// URI ?
+//
+//////////////////////////////////////////////////////////
+void HandleDuplicateLaunching(void)
+{
+    LPSTR lpCmdLine = GetCommandLine();
+
+    int iRecheckTimeLimit = 2000;
+    while (!CreateSingleInstanceMutex())
+    {
+        if (strcmp(lpCmdLine, "") != 0)
+        {
+            HWND hwMTAWindow = FindWindow(NULL, "MTA: San Andreas");
+#ifdef MTA_DEBUG
+            if (hwMTAWindow == NULL)
+                hwMTAWindow = FindWindow(NULL, "MTA: San Andreas [DEBUG]");
+#endif
+            if (hwMTAWindow != NULL)
+            {
+                LPWSTR  szCommandLine = GetCommandLineW();
+                int     numArgs;
+                LPWSTR* aCommandLineArgs = CommandLineToArgvW(szCommandLine, &numArgs);
+                for (int i = 1; i < numArgs; ++i)
+                {
+                    if (WStringX(aCommandLineArgs[i]).BeginsWith(L"mtasa://"))
+                    {
+                        WString wideConnectInfo = aCommandLineArgs[i];
+                        SString strConnectInfo = ToUTF8(wideConnectInfo);
+
+                        COPYDATASTRUCT cdStruct;
+                        cdStruct.cbData = strConnectInfo.length() + 1;
+                        cdStruct.lpData = const_cast<char*>(strConnectInfo.c_str());
+                        cdStruct.dwData = URI_CONNECT;
+
+                        SendMessage(hwMTAWindow, WM_COPYDATA, NULL, (LPARAM)&cdStruct);
+                        break;
+                    }
+                }
+            }
+            else
+            {
+                if (iRecheckTimeLimit > 0)
+                {
+                    // Sleep a little bit and check the mutex again
+                    Sleep(500);
+                    iRecheckTimeLimit -= 500;
+                    continue;
+                }
+                SString strMessage;
+                strMessage +=
+                    _("Trouble restarting MTA:SA\n\n"
+                      "If the problem persists, open Task Manager and\n"
+                      "stop the 'gta_sa.exe' and 'Multi Theft Auto.exe' processes\n\n\n"
+                      "Try to launch MTA:SA again?");
+                if (MessageBoxUTF8(0, strMessage, _("Error") + _E("CL04"), MB_ICONWARNING | MB_YESNO | MB_TOPMOST) ==
+                    IDYES)            // Trouble restarting MTA:SA
+                {
+                    TerminateGTAIfRunning();
+                    TerminateOtherMTAIfRunning();
+                    ShellExecuteNonBlocking("open", PathJoin(GetMTASAPath(), MTA_EXE_NAME), lpCmdLine);
+                }
+                return ExitProcess(EXIT_ERROR);
+            }
+        }
+        else
+        {
+            if (!IsGTARunning() && !IsOtherMTARunning())
+            {
+                MessageBoxUTF8(0, _("Another instance of MTA is already running.\n\nIf this problem persists, please restart your computer"),
+                               _("Error") + _E("CL05"), MB_ICONERROR | MB_TOPMOST);
+            }
+            else if (MessageBoxUTF8(0, _("Another instance of MTA is already running.\n\nDo you want to terminate it?"), _("Error") + _E("CL06"),
+                                    MB_ICONQUESTION | MB_YESNO | MB_TOPMOST) == IDYES)
+            {
+                TerminateGTAIfRunning();
+                TerminateOtherMTAIfRunning();
+                ShellExecuteNonBlocking("open", PathJoin(GetMTASAPath(), MTA_EXE_NAME), lpCmdLine);
+            }
+        }
+        return ExitProcess(EXIT_ERROR);
+    }
+}
+
+//////////////////////////////////////////////////////////
+//
+// HandleTrouble
+//
+//
+//
+//////////////////////////////////////////////////////////
+void HandleTrouble(void)
+{
+    if (CheckAndShowFileOpenFailureMessage())
+        return;
+
+    int iResponse = MessageBoxUTF8(NULL, _("Are you having problems running MTA:SA?.\n\nDo you want to revert to an earlier version?"),
+                                   "MTA: San Andreas" + _E("CL07"), MB_YESNO | MB_ICONQUESTION | MB_TOPMOST);
+    if (iResponse == IDYES)
+    {
+        BrowseToSolution("crashing-before-gtagame", TERMINATE_PROCESS);
+    }
+}
+
+//////////////////////////////////////////////////////////
+//
+// HandleResetSettings
+//
+//
+//
+//////////////////////////////////////////////////////////
+void HandleResetSettings(void)
+{
+    if (CheckAndShowFileOpenFailureMessage())
+        return;
+
+    CheckAndShowMissingFileMessage();
+
+    SString strSaveFilePath = PathJoin(GetSystemPersonalPath(), "GTA San Andreas User Files");
+    SString strSettingsFilename = PathJoin(strSaveFilePath, "gta_sa.set");
+    SString strSettingsFilenameBak = PathJoin(strSaveFilePath, "gta_sa_old.set");
+
+    if (FileExists(strSettingsFilename))
+    {
+        int iResponse = MessageBoxUTF8(NULL,
+                                       _("There seems to be a problem launching MTA:SA.\nResetting GTA settings can sometimes fix this problem.\n\nDo you want "
+                                         "to reset GTA settings now?"),
+                                       "MTA: San Andreas" + _E("CL08"), MB_YESNO | MB_ICONQUESTION | MB_TOPMOST);
+        if (iResponse == IDYES)
+        {
+            FileDelete(strSettingsFilenameBak);
+            FileRename(strSettingsFilename, strSettingsFilenameBak);
+            FileDelete(strSettingsFilename);
+            if (!FileExists(strSettingsFilename))
+            {
+                AddReportLog(4053, "Deleted gta_sa.set");
+                MessageBoxUTF8(NULL, _("GTA settings have been reset.\n\nPress OK to continue."), "MTA: San Andreas", MB_OK | MB_ICONINFORMATION | MB_TOPMOST);
+            }
+            else
+            {
+                AddReportLog(5054, SString("Delete gta_sa.set failed with '%s'", *strSettingsFilename));
+                MessageBoxUTF8(NULL, SString(_("File could not be deleted: '%s'"), *strSettingsFilename), "Error" + _E("CL09"),
+                               MB_OK | MB_ICONWARNING | MB_TOPMOST);
+            }
+        }
+    }
+    else
+    {
+        // No settings to delete, or can't find them
+        int iResponse = MessageBoxUTF8(NULL, _("Are you having problems running MTA:SA?.\n\nDo you want to see some online help?"), "MTA: San Andreas",
+                                       MB_YESNO | MB_ICONQUESTION | MB_TOPMOST);
+        if (iResponse == IDYES)
+        {
+            BrowseToSolution("crashing-before-gtalaunch", TERMINATE_PROCESS);
+        }
+    }
+}
+
+//////////////////////////////////////////////////////////
+//
+// HandleNotUsedMainMenu
+//
+// Called when a problem occured before the main menu was used by user
+// If fullscreen, then maybe change fullscreen mode
+//
+//////////////////////////////////////////////////////////
+void HandleNotUsedMainMenu(void)
+{
+    AddReportLog(9310, "Loader - HandleNotUsedMainMenu");
+    {
+        // Slighty hacky way of checking in-game settings
+        SString strCoreConfigFilename = CalcMTASAPath(PathJoin("mta", "config", "coreconfig.xml"));
+        SString strCoreConfig;
+        FileLoad(strCoreConfigFilename, strCoreConfig);
+        SString strWindowed = strCoreConfig.SplitRight("<display_windowed>").Left(1);
+        SString strFullscreenStyle = strCoreConfig.SplitRight("<display_fullscreen_style>").Left(1);
+        if (strFullscreenStyle == "1")
+        {
+            AddReportLog(9315, "Loader - HandleNotUsedMainMenu - Already Borderless window");
+        }
+        else if (!strWindowed.empty() && !strFullscreenStyle.empty())
+        {
+            if (strWindowed == "0" && strFullscreenStyle == "0")            // 0=FULLSCREEN_STANDARD
+            {
+                // Inform user
+                SString strMessage = _("Are you having problems running MTA:SA?.\n\nDo you want to change the following setting?");
+                strMessage += "\n" + _("Fullscreen mode:") + " -> " + _("Borderless window");
+                HideSplash();
+                int iResponse = MessageBoxUTF8(NULL, strMessage, "MTA: San Andreas", MB_YESNO | MB_ICONQUESTION | MB_TOPMOST);
+                if (iResponse == IDYES)
+                {
+                    // Very hacky way of changing in-game settings
+                    strCoreConfig = strCoreConfig.Replace("<display_fullscreen_style>0", "<display_fullscreen_style>1");
+                    FileSave(strCoreConfigFilename, strCoreConfig);
+                    AddReportLog(9311, "Loader - HandleNotUsedMainMenu - User change to Borderless window");
+                }
+                else
+                    AddReportLog(9313, "Loader - HandleNotUsedMainMenu - User said no");
+            }
+            else
+                AddReportLog(9314, "Loader - HandleNotUsedMainMenu - Mode not fullscreen standard");
+        }
+        else
+        {
+            // If no valid settings file yet, do the change without asking
+            strCoreConfig = "<mainconfig><settings><display_fullscreen_style>1</display_fullscreen_style></settings></mainconfig>";
+            FileSave(strCoreConfigFilename, strCoreConfig);
+            AddReportLog(9312, "Loader - HandleNotUsedMainMenu - Set Borderless window");
+        }
+    }
+
+    // Check if problem processes are active
+    struct
+    {
+        std::vector<SString> matchTextList;
+        const char*          szProductName;
+        const char*          szTrouble;
+    } procItems[] = {{{"\\Evolve"}, "Evolve", "not-used-menu-evolve"},
+                     {{"\\GbpSv.exe", "Diebold\\Warsaw"}, "GAS Tecnologia - G-Buster Browser Defense", "not-used-menu-gbpsv"}};
+    for (uint i = 0; i < NUMELMS(procItems); i++)
+    {
+        for (auto processId : MyEnumProcesses(true))
+        {
+            SString strProcessFilename = GetProcessPathFilename(processId);
+            for (auto strMatchText : procItems[i].matchTextList)
+            {
+                if (strProcessFilename.ContainsI(strMatchText))
+                {
+                    SString strMessage = _("Are you having problems running MTA:SA?.\n\nTry disabling the following products for GTA and MTA:");
+                    strMessage += "\n\n";
+                    strMessage += procItems[i].szProductName;
+                    DisplayErrorMessageBox(strMessage, _E("CL43"), procItems[i].szTrouble);
+                    goto done;
+                }
+            }
+        }
+    done:;
+    }
+}
+
+//////////////////////////////////////////////////////////
+//
+// HandleCustomStartMessage
+//
+//
+//
+//////////////////////////////////////////////////////////
+void HandleCustomStartMessage(void)
+{
+    SString strStartMessage = GetApplicationSetting("diagnostics", "start-message");
+    SString strTrouble = GetApplicationSetting("diagnostics", "start-message-trouble");
+
+    if (strStartMessage.empty())
+        return;
+
+    SetApplicationSetting("diagnostics", "start-message", "");
+    SetApplicationSetting("diagnostics", "start-message-trouble", "");
+
+    if (strStartMessage.BeginsWith("vdetect"))
+    {
+        SString strFilename = strStartMessage.SplitRight("name=");
+        strStartMessage =
+            _("WARNING\n\n"
+              "MTA:SA has detected unusual activity.\n"
+              "Please run a virus scan to ensure your system is secure.\n\n");
+        strStartMessage += SString(_("The detected file was:  %s\n"), *strFilename);
+    }
+
+    DisplayErrorMessageBox(strStartMessage, _E("CL37"), strTrouble);
+}
+
+//////////////////////////////////////////////////////////
+//
+// PreLaunchWatchDogs
+//
+//
+//
+//////////////////////////////////////////////////////////
+void PreLaunchWatchDogs(void)
+{
+    assert(!CreateSingleInstanceMutex());
+
+    //
+    // "L0" is opened before the launch sequence and is closed if MTA shutsdown with no error
+    // "L1" is opened before the launch sequence and is closed if GTA is succesfully started
+    // "CR1" is a counter which is incremented if GTA was not started and MTA shutsdown with an error
+    //
+    // "L2" is opened before the launch sequence and is closed if the GTA loading screen is shown
+    // "CR2" is a counter which is incremented at startup, if the previous run didn't make it to the loading screen
+    //
+    // "L3" is opened before the launch sequence and is closed if the GTA loading screen is shown, or a startup problem is handled elsewhere
+    //
+
+    // Check for unclean stop on previous run
+#ifndef MTA_DEBUG
+    if (WatchDogIsSectionOpen("L0"))
+    {
+        WatchDogSetUncleanStop(true);            // Flag to maybe do things differently if MTA exit code on last run was not 0
+        CheckAndShowFileOpenFailureMessage();
+    }
+    else
+#endif
+        WatchDogSetUncleanStop(false);
+
+    SString strCrashFlagFilename = CalcMTASAPath("mta\\core.log.flag");
+    if (FileExists(strCrashFlagFilename))
+    {
+        FileDelete(strCrashFlagFilename);
+        WatchDogSetLastRunCrash(true);            // Flag to maybe do things differently if MTA crashed last run
+    }
+    else
+        WatchDogSetLastRunCrash(false);
+
+    // Reset counter if gta game was run last time
+    if (!WatchDogIsSectionOpen("L1"))
+        WatchDogClearCounter("CR1");
+
+    // If crashed 3 times in a row before starting the game, do something
+    if (WatchDogGetCounter("CR1") >= 3)
+    {
+        WatchDogReset();
+        HandleTrouble();
+    }
+
+    // Check for possible gta_sa.set problems
+    if (WatchDogIsSectionOpen("L2"))
+    {
+        WatchDogIncCounter("CR2");            // Did not reach loading screen last time
+        WatchDogCompletedSection("L2");
+    }
+    else
+        WatchDogClearCounter("CR2");
+
+    // If didn't reach loading screen 5 times in a row, do something
+    if (WatchDogGetCounter("CR2") >= 5)
+    {
+        WatchDogClearCounter("CR2");
+        HandleResetSettings();
+    }
+
+    // Check for possible fullscreen problems
+    if (WatchDogIsSectionOpen(WD_SECTION_NOT_USED_MAIN_MENU))
+    {
+        int iChainLimit;
+        if (WatchDogIsSectionOpen(WD_SECTION_POST_INSTALL))
+            iChainLimit = 1;
+        else if (GetApplicationSettingInt("times-connected") == 0)
+            iChainLimit = 2;
+        else
+            iChainLimit = 3;
+        WatchDogCompletedSection(WD_SECTION_NOT_USED_MAIN_MENU);
+        WatchDogIncCounter(WD_COUNTER_CRASH_CHAIN_BEFORE_USED_MAIN_MENU);
+        if (WatchDogGetCounter(WD_COUNTER_CRASH_CHAIN_BEFORE_USED_MAIN_MENU) >= iChainLimit)
+        {
+            WatchDogClearCounter(WD_COUNTER_CRASH_CHAIN_BEFORE_USED_MAIN_MENU);
+            HandleNotUsedMainMenu();
+        }
+    }
+    else
+        WatchDogClearCounter(WD_COUNTER_CRASH_CHAIN_BEFORE_USED_MAIN_MENU);
+
+    // Clear down freeze on quit detection
+    WatchDogCompletedSection("Q0");
+
+    WatchDogBeginSection("L0");            // Gets closed if MTA exits with a return code of 0
+    WatchDogBeginSection("L1");            // Gets closed when online game has started
+    SetApplicationSetting("diagnostics", "gta-fopen-fail", "");
+    SetApplicationSetting("diagnostics", "last-crash-reason", "");
+    SetApplicationSetting("diagnostics", "gta-fopen-last", "");
+}
+
+//////////////////////////////////////////////////////////
+//
+// PostRunWatchDogs
+//
+//
+//
+//////////////////////////////////////////////////////////
+void PostRunWatchDogs(int iReturnCode)
+{
+    if (iReturnCode == 0)
+    {
+        WatchDogClearCounter("CR1");
+        WatchDogCompletedSection("L0");
+    }
+}
+
+//////////////////////////////////////////////////////////
+//
+// HandleIfGTAIsAlreadyRunning
+//
+// Check for and maybe stop a running GTA process
+//
+//////////////////////////////////////////////////////////
+void HandleIfGTAIsAlreadyRunning(void)
+{
+    if (IsGTARunning())
+    {
+        if (MessageBoxUTF8(
+                0, _("An instance of GTA: San Andreas is already running. It needs to be terminated before MTA:SA can be started. Do you want to do that now?"),
+                _("Information") + _E("CL10"), MB_YESNO | MB_ICONQUESTION | MB_TOPMOST) == IDYES)
+        {
+            TerminateOtherMTAIfRunning();
+            TerminateGTAIfRunning();
+            if (IsGTARunning())
+            {
+                MessageBoxUTF8(0, _("Unable to terminate GTA: San Andreas. If the problem persists, please restart your computer."),
+                               _("Information") + _E("CL11"), MB_OK | MB_ICONERROR | MB_TOPMOST);
+                return ExitProcess(EXIT_ERROR);
+            }
+        }
+        else
+            return ExitProcess(EXIT_OK);
+    }
+}
+
+//////////////////////////////////////////////////////////
+//
+// ValidateGTAPath
+//
+// Check GTA path looks good
+//
+//////////////////////////////////////////////////////////
+void ValidateGTAPath(void)
+{
+    // Get path to GTA
+    ePathResult iResult = DiscoverGTAPath(true);
+    if (iResult == GAME_PATH_MISSING)
+    {
+        DisplayErrorMessageBox(_("Registry entries are missing. Please reinstall Multi Theft Auto: San Andreas."), _E("CL12"), "reg-entries-missing");
+        return ExitProcess(EXIT_ERROR);
+    }
+    else if (iResult == GAME_PATH_UNICODE_CHARS)
+    {
+        DisplayErrorMessageBox(
+            _("The path to your installation of GTA: San Andreas contains unsupported (unicode) characters. Please move your Grand Theft Auto: San Andreas "
+              "installation to a compatible path that contains only standard ASCII characters and reinstall Multi Theft Auto: San Andreas."),
+            _E("CL13"));
+        return ExitProcess(EXIT_ERROR);
+    }
+    else if (iResult == GAME_PATH_STEAM)
+    {
+        DisplayErrorMessageBox(_("It appears you have a Steam version of GTA:SA, which is currently incompatible with MTASA.  You are now being redirected to "
+                                 "a page where you can find information to resolve this issue."),
+                               _E("CL14"));
+        BrowseToSolution("downgrade-steam");
+        return ExitProcess(EXIT_ERROR);
+    }
+
+    SString strGTAPath = GetGTAPath();
+
+    // We can now set this
+    SetCurrentDirectory(strGTAPath);
+
+    const SString strMTASAPath = GetMTASAPath();
+    if (strGTAPath.Contains(";") || strMTASAPath.Contains(";"))
+    {
+        DisplayErrorMessageBox(_("The path to your installation of 'MTA:SA' or 'GTA: San Andreas'\n"
+                                 "contains a ';' (semicolon).\n\n"
+                                 " If you experience problems when running MTA:SA,\n"
+                                 " move your installation(s) to a path that does not contain a semicolon."),
+                               _E("CL15"), "path-semicolon");
+    }
+}
+
+//////////////////////////////////////////////////////////
+//
+// CheckAntiVirusStatus
+//
+// Maybe warn user if no anti-virus running
+//
+//////////////////////////////////////////////////////////
+void CheckAntiVirusStatus(void)
+{
+    // Get data from WMI
+    std::vector<SString> enabledList;
+    std::vector<SString> disabledList;
+    GetWMIAntiVirusStatus(enabledList, disabledList);
+
+    // Get status from WSC
+    WSC_SECURITY_PROVIDER_HEALTH health = (WSC_SECURITY_PROVIDER_HEALTH)-1;
+    if (_WscGetSecurityProviderHealth)
+    {
+        _WscGetSecurityProviderHealth(WSC_SECURITY_PROVIDER_ANTIVIRUS, &health);
+    }
+
+    // Dump results
+    SString strStatus("AV health: %s (%d)", *EnumToString(health), health);
+    for (uint i = 0; i < enabledList.size(); i++)
+        strStatus += SString(" [Ena%d:%s]", i, *enabledList[i]);
+    for (uint i = 0; i < disabledList.size(); i++)
+        strStatus += SString(" [Dis%d:%s]", i, *disabledList[i]);
+    WriteDebugEvent(strStatus);
+
+    // Maybe show dialog if av not found
+    if (enabledList.empty() && health != WSC_SECURITY_PROVIDER_HEALTH_GOOD)
+    {
+        bool bEnableScaremongering = (health != WSC_SECURITY_PROVIDER_HEALTH_NOTMONITORED);
+
+        if (bEnableScaremongering)
+        {
+            const char* avProducts[] = {
+                "antivirus", "anti-virus", "Avast",  "AVG",    "Avira",    "NOD32", "ESET",        "F-Secure",
+                "Faronics",  "Kaspersky",  "McAfee", "Norton", "Symantec", "Panda", "Trend Micro",
+            };
+
+            // Check for anti-virus helper dlls before actual scaremongering
+            HMODULE aModules[1024];
+            DWORD   cbNeeded;
+            if (EnumProcessModules(GetCurrentProcess(), aModules, sizeof(aModules), &cbNeeded))
+            {
+                DWORD cModules = cbNeeded / sizeof(HMODULE);
+                for (uint i = 0; i < cModules; i++)
+                {
+                    if (aModules[i] != 0)
+                    {
+                        WCHAR szModulePathFileName[1024] = L"";
+                        GetModuleFileNameExW(GetCurrentProcess(), aModules[i], szModulePathFileName, NUMELMS(szModulePathFileName));
+                        SLibVersionInfo libVersionInfo;
+                        GetLibVersionInfo(ToUTF8(szModulePathFileName), &libVersionInfo);
+
+                        for (uint i = 0; i < NUMELMS(avProducts); i++)
+                        {
+                            if (libVersionInfo.strCompanyName.ContainsI(avProducts[i]) || libVersionInfo.strProductName.ContainsI(avProducts[i]))
+                            {
+                                bEnableScaremongering = false;
+                                WriteDebugEvent(SString("AV (module) maybe found %s [%d](%s,%s)", *WStringX(szModulePathFileName).ToAnsi(), i,
+                                                        *libVersionInfo.strCompanyName, *libVersionInfo.strProductName));
+                            }
+                        }
+                    }
+                }
+
+                if (bEnableScaremongering)
+                    WriteDebugEvent(SString("AV Searched %d dlls, but could not find av helper", cModules));
+            }
+
+            if (bEnableScaremongering)
+            {
+                for (auto processId : MyEnumProcesses(true))
+                {
+                    SString strProcessPathFileName = GetProcessPathFilename(processId);
+                    if (!strProcessPathFileName.empty())
+                    {
+                        SLibVersionInfo libVersionInfo;
+                        if (GetLibVersionInfo(strProcessPathFileName, &libVersionInfo))
+                        {
+                            for (uint i = 0; i < NUMELMS(avProducts); i++)
+                            {
+                                if (libVersionInfo.strCompanyName.ContainsI(avProducts[i]) || libVersionInfo.strProductName.ContainsI(avProducts[i]))
+                                {
+                                    bEnableScaremongering = false;
+                                    WriteDebugEvent(SString("AV (process) maybe found %s [%d](%s,%s)", *strProcessPathFileName, i,
+                                                            *libVersionInfo.strCompanyName, *libVersionInfo.strProductName));
+                                }
+                            }
+                        }
+                    }
+                }
+                if (bEnableScaremongering)
+                    WriteDebugEvent("AV Searched processes, but could not find av helper");
+            }
+        }
+
+        ShowNoAvDialog(g_hInstance, bEnableScaremongering);
+        HideNoAvDialog();
+    }
+}
+
+//////////////////////////////////////////////////////////
+//
+// CheckDataFiles
+//
+// Basic check for some essential files
+//
+//////////////////////////////////////////////////////////
+void CheckDataFiles(void)
+{
+    const SString strMTASAPath = GetMTASAPath();
+    const SString strGTAPath = GetGTAPath();
+
+    const char* dataFilesFiles[] = {"MTA\\cgui\\images\\background_logo.png",
+                                    "MTA\\cgui\\images\\radarset\\up.png",
+                                    "MTA\\cgui\\images\\busy_spinner.png",
+                                    "MTA\\D3DX9_42.dll",
+                                    "MTA\\D3DCompiler_42.dll",
+                                    "MTA\\bass.dll",
+                                    "MTA\\bass_fx.dll",
+                                    "MTA\\tags.dll",
+                                    "MTA\\sa.dat",
+                                    "MTA\\XInput9_1_0_mta.dll",
+                                    "MTA\\vea.dll"};
+
+    for (uint i = 0; i < NUMELMS(dataFilesFiles); i++)
+    {
+        if (!FileExists(PathJoin(strMTASAPath, dataFilesFiles[i])))
+        {
+            DisplayErrorMessageBox(_("Load failed. Please ensure that the latest data files have been installed correctly."), _E("CL16"),
+                                   "mta-datafiles-missing");
+            return ExitProcess(EXIT_ERROR);
+        }
+    }
+
+    // Check for client file
+    if (!FileExists(PathJoin(strMTASAPath, CHECK_DM_CLIENT_NAME)))
+    {
+        DisplayErrorMessageBox(SString(_("Load failed. Please ensure that %s is installed correctly."), CHECK_DM_CLIENT_NAME), _E("CL18"), "client-missing");
+        return ExitProcess(EXIT_ERROR);
+    }
+
+    // Make sure the gta executable exists
+    if (!FileExists(PathJoin(strGTAPath, MTA_GTAEXE_NAME)))
+    {
+        DisplayErrorMessageBox(SString(_("Load failed. Could not find gta_sa.exe in %s."), strGTAPath.c_str()), _E("CL20"), "gta_sa-missing");
+        return ExitProcess(EXIT_ERROR);
+    }
+
+    // Make sure important dll's do not exist in the wrong place
+    const char* dllCheckList[] = {"xmll.dll", "cgui.dll", "netc.dll", "libcurl.dll", "pthread.dll"};
+    for (int i = 0; i < NUMELMS(dllCheckList); i++)
+    {
+        if (FileExists(PathJoin(strGTAPath, dllCheckList[i])))
+        {
+            DisplayErrorMessageBox(SString(_("Load failed. %s exists in the GTA directory. Please delete before continuing."), dllCheckList[i]), _E("CL21"),
+                                   "file-clash");
+            return ExitProcess(EXIT_ERROR);
+        }
+    }
+
+    // Check main exe has the correct name
+    if (GetLaunchFilename().CompareI(MTA_EXE_NAME) == false)
+    {
+        SString strMessage(_("Main file has an incorrect name (%s)"), *GetLaunchFilename());
+        int     iResponse = MessageBoxUTF8(NULL, strMessage, _("Error") + _E("CL33"), MB_RETRYCANCEL | MB_ICONERROR | MB_TOPMOST);
+        ReleaseSingleInstanceMutex();
+        if (iResponse == IDRETRY)
+            ShellExecuteNonBlocking("open", PathJoin(strMTASAPath, MTA_EXE_NAME));
+        return ExitProcess(EXIT_ERROR);
+    }
+
+    // Check for possible virus file changing activities
+    if (!VerifyEmbeddedSignature(PathJoin(strMTASAPath, MTA_EXE_NAME)))
+    {
+        SString strMessage(_("Main file is unsigned. Possible virus activity.\n\nSee online help if MTA does not work correctly."));
+        #if MTASA_VERSION_BUILD > 0 && defined(MTA_DM_CONNECT_TO_PUBLIC) && !defined(MTA_DEBUG)
+        DisplayErrorMessageBox(strMessage, _E("CL29"), "maybe-virus1");
+        #endif
+    }
+
+    struct
+    {
+        const char* szMd5;
+        const char* szFilename;
+    } integrityCheckList[] = {
+        {
+            "E370F030BDC5369424FE9BC24068C47D",
+            "bass.dll",
+        },
+        {
+            "526E02E9EB8953655EB293D8BAC59C8F",
+            "bass_aac.dll",
+        },
+        {
+            "3935396799611AD3FDE5A66832D69DD6",
+            "bass_ac3.dll",
+        },
+        {
+            "E7F4494BDF7B1C49A303FE56C6B52DC9",
+            "bass_fx.dll",
+        },
+        {
+            "3CA82F8E39DE39A50C13474905EF2D65",
+            "bassflac.dll",
+        },
+        {
+            "CC27BE72D0519D8C863F1DAB1BBE5633",
+            "bassmidi.dll",
+        },
+        {
+            "39613507057827F338CFA4519ACCA7A9",
+            "bassmix.dll",
+        },
+        {
+            "A417017D402C542912493A3BE8DBE87F",
+            "basswma.dll",
+        },
+        {
+            "6F26A1A5D165272BA48F45BC0B79750E",
+            "tags.dll",
+        },
+        {
+            "309D860FC8137E5FE9E7056C33B4B8BE",
+            "vea.dll",
+        },
+        {
+            "0602F672BA595716E64EC4040E6DE376",
+            "vog.dll",
+        },
+        {
+            "B37D7DF4A1430DB65AD3EA84801F9EC3",
+            "vvo.dll",
+        },
+        {
+            "47FF3EE45DE53528F1AFD9F5982DF8C7",
+            "vvof.dll",
+        },
+        {
+            "ADFB6D7B61E301761C700652B6FE7CCD",
+            "XInput9_1_0_mta.dll",
+        },
+    };
+    for (int i = 0; i < NUMELMS(integrityCheckList); i++)
+    {
+        SString strMd5 = CMD5Hasher::CalculateHexString(PathJoin(strMTASAPath, "mta", integrityCheckList[i].szFilename));
+        if (!strMd5.CompareI(integrityCheckList[i].szMd5))
+        {
+            DisplayErrorMessageBox(_("Data files modified. Possible virus activity.\n\nSee online help if MTA does not work correctly."), _E("CL30"),
+                                   "maybe-virus2");
+            break;
+        }
+    }
+
+    // Check for asi files
+    {
+        bool bFoundInGTADir = !FindFiles(PathJoin(strGTAPath, "*.asi"), true, false).empty();
+        bool bFoundInMTADir = !FindFiles(PathJoin(strMTASAPath, "mta", "*.asi"), true, false).empty();
+        if (bFoundInGTADir || bFoundInMTADir)
+        {
+            DisplayErrorMessageBox(_(".asi files are in the 'MTA:SA' or 'GTA: San Andreas' installation directory.\n\n"
+                                     "Remove these .asi files if you experience problems with MTA:SA."),
+                                   _E("CL28"), "asi-files");
+        }
+    }
+
+    // Warning if d3d9.dll exists in the GTA install directory
+    if (FileExists(PathJoin(strGTAPath, "d3d9.dll")))
+    {
+        ShowD3dDllDialog(g_hInstance, PathJoin(strGTAPath, "d3d9.dll"));
+        HideD3dDllDialog();
+    }
+
+    // Remove old log files saved in the wrong place
+    SString strMtaDir = PathJoin(strMTASAPath, "mta");
+    if (strGTAPath.CompareI(strMtaDir) == false)
+    {
+        FileDelete(PathJoin(strGTAPath, "CEGUI.log"));
+        FileDelete(PathJoin(strGTAPath, "logfile.txt"));
+        FileDelete(PathJoin(strGTAPath, "shutdown.log"));
+    }
+}
+
+//////////////////////////////////////////////////////////
+//
+// CheckLibVersions
+//
+// Ensure DLLs are the correct version
+//
+//////////////////////////////////////////////////////////
+void CheckLibVersions(void)
+{
+#if MTASA_VERSION_TYPE == VERSION_TYPE_RELEASE
+
+    const char* moduleList[] = {"MTA\\loader.dll",
+                                "MTA\\cgui.dll",
+                                "MTA\\core.dll",
+                                "MTA\\game_sa.dll",
+                                "MTA\\multiplayer_sa.dll",
+                                "MTA\\netc.dll",
+                                "MTA\\xmll.dll",
+                                "MTA\\game_sa.dll",
+                                "mods\\deathmatch\\client.dll",
+                                "mods\\deathmatch\\pcre3.dll"};
+    SString     strReqFileVersion;
+    for (uint i = 0; i < NUMELMS(moduleList); i++)
+    {
+        SString strFilename = moduleList[i];
+#ifdef MTA_DEBUG
+        strFilename = ExtractBeforeExtension(strFilename) + "_d." + ExtractExtension(strFilename);
+#endif
+        SLibVersionInfo fileInfo;
+        if (FileExists(CalcMTASAPath(strFilename)))
+        {
+            SString strFileVersion = "0.0.0.0";
+            if (GetLibVersionInfo(CalcMTASAPath(strFilename), &fileInfo))
+                strFileVersion = SString("%d.%d.%d.%d", fileInfo.dwFileVersionMS >> 16, fileInfo.dwFileVersionMS & 0xFFFF, fileInfo.dwFileVersionLS >> 16,
+                                         fileInfo.dwFileVersionLS & 0xFFFF);
+            if (strReqFileVersion.empty())
+                strReqFileVersion = strFileVersion;
+            else if (strReqFileVersion != strFileVersion)
+            {
+                DisplayErrorMessageBox(SStringX(_("File version mismatch error."
+                                                  " Reinstall MTA:SA if you experience problems.\n") +
+                                                SString("\n[%s %s/%s]\n", *strFilename, *strFileVersion, *strReqFileVersion)),
+                                       _E("CL40"), "bad-file-version");
+                break;
+            }
+        }
+        else
+        {
+            DisplayErrorMessageBox(SStringX(_("Some files are missing."
+                                              " Reinstall MTA:SA if you experience problems.\n") +
+                                            SString("\n[%s]\n", *strFilename)),
+                                   _E("CL41"), "missing-file");
+            break;
+        }
+    }
+
+#endif
+
+    if (GetSystemMetrics(SM_CLEANBOOT) != 0)
+    {
+        DisplayErrorMessageBox(SStringX(_("MTA:SA is not compatible with Windows 'Safe Mode'.\n\n"
+                                          "Please restart your PC.\n")),
+                               _E("CL42"), "safe-mode");
+        return ExitProcess(EXIT_ERROR);
+    }
+}
+
+//////////////////////////////////////////////////////////
+//
+// CreateProcessWithMitigationPolicy
+//
+// Create process with extra security stuff
+//
+//////////////////////////////////////////////////////////
+BOOL CreateProcessWithMitigationPolicy(LPCWSTR lpApplicationName, LPWSTR lpCommandLine, LPSECURITY_ATTRIBUTES lpProcessAttributes,
+                                       LPSECURITY_ATTRIBUTES lpThreadAttributes, BOOL bInheritHandles, DWORD dwCreationFlags, LPVOID lpEnvironment,
+                                       LPCWSTR lpCurrentDirectory, LPPROCESS_INFORMATION lpProcessInformation, DWORD& dwOutError, SString& strOutErrorContext)
+{
+    DWORD64        MitigationPolicy = 0;
+    STARTUPINFOEXW StartupInfoEx = {0};
+    StartupInfoEx.StartupInfo.cb = sizeof(StartupInfoEx.StartupInfo);
+
+#ifdef PANIC_OVER
+    if (IsWindows7OrGreater())
+    {
+        // We can use extended startup info for Vista and up
+        // however mitigation policies are not available until Windows 7
+        StartupInfoEx.StartupInfo.cb = sizeof(StartupInfoEx);
+        dwCreationFlags |= EXTENDED_STARTUPINFO_PRESENT;
+
+        // Win7 32 bit can only handle DWORD MitigationPolicy
+        size_t MitigationPolicySize = sizeof(DWORD);
+        MitigationPolicy |= PROCESS_CREATION_MITIGATION_POLICY_DEP_ENABLE | PROCESS_CREATION_MITIGATION_POLICY_DEP_ATL_THUNK_ENABLE |
+                            PROCESS_CREATION_MITIGATION_POLICY_SEHOP_ENABLE;
+
+        if (IsWindows8OrGreater())
+        {
+            // We can use more bigger MitigationPolicy for Win8 and up
+            MitigationPolicySize = sizeof(DWORD64);
+            MitigationPolicy |= PROCESS_CREATION_MITIGATION_POLICY_EXTENSION_POINT_DISABLE_ALWAYS_ON;
+        }
+
+        if (IsWindows10Threshold2OrGreater())
+        {
+            // Win 10 build something
+            MitigationPolicy |= PROCESS_CREATION_MITIGATION_POLICY_IMAGE_LOAD_NO_REMOTE_ALWAYS_ON;
+        }
+
+        #if 0   // TODO
+        if ( IsWindows10FoamybananaOrGreater () )
+        {
+            // Win 10 build something else
+            MitigationPolicy |= PROCESS_CREATION_MITIGATION_POLICY_IMAGE_LOAD_PREFER_SYSTEM32_ALWAYS_ON;
+        }
+        #endif
+
+        // Create AttributeList for mitigation policy application system
+        SIZE_T AttributeListSize;
+        if (_InitializeProcThreadAttributeList(nullptr, 1, 0, &AttributeListSize) == FALSE)
+        {
+            dwOutError = GetLastError();
+            if (dwOutError != ERROR_INSUFFICIENT_BUFFER)
+            {
+                strOutErrorContext = "InitializeProcThreadAttributeList #1";
+                return false;
+            }
+        }
+        else
+        {
+            dwOutError = ERROR_SUCCESS;
+            strOutErrorContext = "InitializeProcThreadAttributeList #1 expected error";
+            return false;
+        }
+
+        StartupInfoEx.lpAttributeList = (LPPROC_THREAD_ATTRIBUTE_LIST)HeapAlloc(GetProcessHeap(), 0, AttributeListSize);
+
+        if (_InitializeProcThreadAttributeList(StartupInfoEx.lpAttributeList, 1, 0, &AttributeListSize) == FALSE)
+        {
+            dwOutError = GetLastError();
+            strOutErrorContext = "InitializeProcThreadAttributeList #2";
+            HeapFree(GetProcessHeap(), 0, (LPVOID)StartupInfoEx.lpAttributeList);
+            return false;
+        }
+
+        if (_UpdateProcThreadAttribute(StartupInfoEx.lpAttributeList, 0, PROC_THREAD_ATTRIBUTE_MITIGATION_POLICY, &MitigationPolicy, MitigationPolicySize,
+                                       nullptr, nullptr) == FALSE)
+        {
+            dwOutError = GetLastError();
+            strOutErrorContext = "UpdateProcThreadAttribute";
+            _DeleteProcThreadAttributeList(StartupInfoEx.lpAttributeList);
+            HeapFree(GetProcessHeap(), 0, (LPVOID)StartupInfoEx.lpAttributeList);
+            return false;
+        }
+    }
+#endif
+    // Start GTA
+    BOOL bResult = _CreateProcessW(lpApplicationName, lpCommandLine, lpProcessAttributes, lpThreadAttributes, bInheritHandles, dwCreationFlags, nullptr,
+                                   lpCurrentDirectory, (LPSTARTUPINFOW)&StartupInfoEx, lpProcessInformation);
+
+    if (bResult == FALSE)
+    {
+        dwOutError = GetLastError();
+        strOutErrorContext = "CreateProcess";
+    }
+
+#ifdef PANIC_OVER
+    if (IsWindows7OrGreater())
+    {
+        // Clean up
+        _DeleteProcThreadAttributeList(StartupInfoEx.lpAttributeList);
+        HeapFree(GetProcessHeap(), 0, (LPVOID)StartupInfoEx.lpAttributeList);
+    }
+#endif
+    return bResult;
+}
+
+//////////////////////////////////////////////////////////
+//
+// LaunchGame
+//
+// Create GTA process, hook it and go go go
+//
+//////////////////////////////////////////////////////////
+int LaunchGame(SString strCmdLine)
+{
+    CheckAndShowModelProblems();
+    CheckAndShowUpgradeProblems();
+    CheckAndShowImgProblems();
+
+    const SString strGTAPath = GetGTAPath();
+    const SString strMTASAPath = GetMTASAPath();
+    SString       strMtaDir = PathJoin(strMTASAPath, "mta");
+
+    SetDllDirectory(strMtaDir);
+    if (!CheckService(CHECK_SERVICE_PRE_CREATE) && !IsUserAdmin())
+    {
+        RelaunchAsAdmin(strCmdLine, _("Fix configuration issue"));
+        ExitProcess(EXIT_OK);
+    }
+
+    // Do some D3D things
+    BeginD3DStuff();
+    LogSettings();
+
+    // Use renamed exe if required
+    SString strGTAEXEPath = GetInstallManager()->MaybeRenameExe(strGTAPath);
+    SetCurrentDirectory(strGTAPath);
+
+    WatchDogBeginSection("L2");                                     // Gets closed when loading screen is shown
+    WatchDogBeginSection("L3");                                     // Gets closed when loading screen is shown, or a startup problem is handled elsewhere
+    WatchDogBeginSection(WD_SECTION_NOT_USED_MAIN_MENU);            // Gets closed when the main menu is used
+
+    // Extract 'done-admin' flag from command line
+    bool bDoneAdmin = strCmdLine.Contains("/done-admin");
+    strCmdLine = strCmdLine.Replace(" /done-admin", "");
+
+    // Add server connection after update to command line
+    SString strPostUpdateConnect = GetPostUpdateConnect();
+    if (!strPostUpdateConnect.empty() && strCmdLine.empty())
+        strCmdLine = SString("mtasa://%s", *strPostUpdateConnect);
+
+    WString wstrCmdLine = FromUTF8(strCmdLine);
+
+    //
+    // Launch GTA using CreateProcess
+    //
+    PROCESS_INFORMATION piLoadee = {0};
+    DWORD               dwError;
+    SString             strErrorContext;
+    if (FALSE == CreateProcessWithMitigationPolicy(FromUTF8(strGTAEXEPath), (LPWSTR)*wstrCmdLine, NULL, NULL, FALSE, CREATE_SUSPENDED, NULL,
+                                                   FromUTF8(strMtaDir),            //    strMTASAPath\mta is used so pthreadVC2.dll can be found
+                                                   &piLoadee, dwError, strErrorContext))
+    {
+        WriteDebugEvent(SString("Loader - Process not created[%d (%s)]: %s", dwError, *strErrorContext, *strGTAEXEPath));
+
+        if (dwError == ERROR_ELEVATION_REQUIRED && !bDoneAdmin)
+        {
+            // Try to relaunch as admin if not done so already
+            RelaunchAsAdmin(strCmdLine + " /done-admin", _("Fix elevation required error"));
+            ExitProcess(EXIT_OK);
+        }
+        else
+        {
+            // Otherwise, show error message
+            SString strError = GetSystemErrorMessage(dwError) + " (" + strErrorContext + ")";
+            DisplayErrorMessageBox(SString(_("Could not start Grand Theft Auto: San Andreas.  "
+                                             "Please try restarting, or if the problem persists,"
+                                             "contact MTA at www.multitheftauto.com. \n\n[%s]"),
+                                           *strError),
+                                   _E("CL22"), "createprocess-fail&err=" + strError);            // Could not start GTA:SA
+            return 5;
+        }
+    }
+
+    WriteDebugEvent(SString("Loader - Process created: %s %s", *strGTAEXEPath, *GetApplicationSetting("serial")));
+
+    // Inject the core into GTA
+    SetDllDirectory(strMtaDir);
+    SString strCoreDLL = PathJoin(strMTASAPath, "mta", MTA_DLL_NAME);
+    RemoteLoadLibrary(piLoadee.hProcess, FromUTF8(strCoreDLL));
+    WriteDebugEvent(SString("Loader - Core injected: %s", *strCoreDLL));
+    AddReportLog(7103, "Loader - Core injected");
+
+    // Clear previous on quit commands
+    SetOnQuitCommand("");
+
+    ShowSplash(g_hInstance);            // Bring splash to the front
+
+    // Resume execution for the game.
+    ResumeThread(piLoadee.hThread);
+
+    if (piLoadee.hThread)
+    {
+        WriteDebugEvent("Loader - Waiting for L3 to close");
+
+        BsodDetectionOnGameBegin();
+        // Show splash until game window is displayed (or max 20 seconds)
+        DWORD status;
+        bool  bShownDeviceSelectionDialog = false;
+        for (uint i = 0; i < 20; i++)
+        {
+            status = WaitForSingleObject(piLoadee.hProcess, 1000);
+            if (status != WAIT_TIMEOUT)
+                break;
+
+            if (!WatchDogIsSectionOpen("L3"))            // Gets closed when loading screen is shown
+            {
+                WriteDebugEvent("Loader - L3 closed");
+                break;
+            }
+
+            // Skip stuck process warning if DeviceSelection dialog is still open after 4 seconds
+            if (i >= 4)
+                bShownDeviceSelectionDialog |= IsDeviceSelectionDialogOpen(piLoadee.dwThreadId);
+        }
+
+        // Actually hide the splash
+        HideSplash();
+
+        // If hasn't shown the loading screen and gta_sa.exe process memory usage is not changing, give user option to terminate
+        if (status == WAIT_TIMEOUT && !bShownDeviceSelectionDialog)
+        {
+            CStuckProcessDetector stuckProcessDetector(piLoadee.hProcess, 5000);
+            while (status == WAIT_TIMEOUT && WatchDogIsSectionOpen("L3"))            // Gets closed when loading screen is shown
+            {
+                if (stuckProcessDetector.UpdateIsStuck())
+                {
+                    WriteDebugEvent("Detected stuck process at startup");
+                    if (MessageBoxUTF8(0, _("GTA: San Andreas may not have launched correctly. Do you want to terminate it?"), _("Information") + _E("CL25"),
+                                       MB_YESNO | MB_ICONQUESTION | MB_TOPMOST) == IDYES)
+                    {
+                        WriteDebugEvent("User selected process termination");
+                        TerminateProcess(piLoadee.hProcess, 1);
+                    }
+                    break;
+                }
+                status = WaitForSingleObject(piLoadee.hProcess, 1000);
+            }
+        }
+
+        // Wait for game to exit
+        WriteDebugEvent("Loader - Wait for game to exit");
+        while (status == WAIT_TIMEOUT)
+        {
+            status = WaitForSingleObject(piLoadee.hProcess, 1500);
+
+            // If core is closing and gta_sa.exe process memory usage is not changing, terminate
+            CStuckProcessDetector stuckProcessDetector(piLoadee.hProcess, 5000);
+            while (status == WAIT_TIMEOUT && WatchDogIsSectionOpen("Q0"))            // Gets closed when quit has completed
+            {
+                if (stuckProcessDetector.UpdateIsStuck())
+                {
+                    WriteDebugEvent("Detected stuck process at quit");
+                #ifndef MTA_DEBUG
+                    TerminateProcess(piLoadee.hProcess, 1);
+                    status = WAIT_FAILED;
+                    break;
+                #endif
+                }
+                status = WaitForSingleObject(piLoadee.hProcess, 1000);
+            }
+        }
+
+        BsodDetectionOnGameEnd();
+    }
+
+    AddReportLog(7104, "Loader - Finishing");
+    WriteDebugEvent("Loader - Finishing");
+
+    EndD3DStuff();
+
+    // Get its exit code
+    DWORD dwExitCode = -1;
+    GetExitCodeProcess(piLoadee.hProcess, &dwExitCode);
+
+    // Terminate to be sure
+    TerminateProcess(piLoadee.hProcess, 1);
+
+    //////////////////////////////////////////////////////////
+    //
+    // On exit
+    //
+    // Cleanup and exit.
+    CloseHandle(piLoadee.hProcess);
+    CloseHandle(piLoadee.hThread);
+    ReleaseSingleInstanceMutex();
+
+    // Success, maybe
+    return dwExitCode;
+}
+
+//////////////////////////////////////////////////////////
+//
+// HandleOnQuitCommand
+//
+// Parse and do something with OnQuitCommand from registry
+//
+//////////////////////////////////////////////////////////
+void HandleOnQuitCommand(void)
+{
+    const SString strMTASAPath = GetMTASAPath();
+    SetCurrentDirectory(strMTASAPath);
+    SetDllDirectory(strMTASAPath);
+
+    SString strOnQuitCommand = GetRegistryValue("", "OnQuitCommand");
+
+    std::vector<SString> vecParts;
+    strOnQuitCommand.Split("\t", vecParts);
+    if (vecParts.size() > 4 && vecParts[0].length())
+    {
+        SString strOperation = vecParts[0];
+        SString strFile = vecParts[1];
+        SString strParameters = vecParts[2];
+        SString strDirectory = vecParts[3];
+        SString strShowCmd = vecParts[4];
+
+        if (strOperation == "restart")
+        {
+            strOperation = "open";
+            strFile = PathJoin(strMTASAPath, MTA_EXE_NAME);
+            CheckService(CHECK_SERVICE_RESTART_GAME);
+        }
+        else
+            CheckService(CHECK_SERVICE_POST_GAME);            // Stop service here if quit command is not 'restart'
+
+        LPCTSTR lpOperation = strOperation == "" ? NULL : strOperation.c_str();
+        LPCTSTR lpFile = strFile.c_str();
+        LPCTSTR lpParameters = strParameters == "" ? NULL : strParameters.c_str();
+        LPCTSTR lpDirectory = strDirectory == "" ? NULL : strDirectory.c_str();
+        INT     nShowCmd = strShowCmd == "" ? SW_SHOWNORMAL : atoi(strShowCmd);
+
+        if (lpOperation && lpFile)
+        {
+            // Maybe spawn an exe
+            ShellExecuteNonBlocking(lpOperation, lpFile, lpParameters, lpDirectory, nShowCmd);
+        }
+    }
+    else
+        CheckService(CHECK_SERVICE_POST_GAME);            // Stop service here if quit command is empty
+}