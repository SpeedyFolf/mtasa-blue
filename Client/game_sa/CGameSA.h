/*****************************************************************************
 *
 *  PROJECT:     Multi Theft Auto v1.0
 *  LICENSE:     See LICENSE in the top level directory
 *  FILE:        game_sa/CGameSA.h
 *  PURPOSE:     Header file for base game logic handling class
 *
 *  Multi Theft Auto is available from http://www.multitheftauto.com/
 *
 *****************************************************************************/

#ifndef __CGAMESA
#define __CGAMESA

#include "CModelInfoSA.h"
#include "CFxManagerSA.h"

#define     MAX_MEMORY_OFFSET_1_0           0xCAF008

#define     CLASS_CPlayerInfo               0xB7CD98    // ##SA##
#define     CLASS_CCamera                   0xB6F028    // ##SA##
#define     CLASS_CPad                      0xB73458    // ##SA##
#define     CLASS_CGarages                  0x96C048    // ##SA##
#define     CLASS_CFx                       0xa9ae00    // ##SA##
#define     CLASS_CFxManager                0xA9AE80    // ##SA##
#define     CLASS_CMenuManager              0xBA6748    // ##SA##

#define     CLASS_RwCamera                  0xB6F97C

#define     ARRAY_WeaponInfo                0xC8AAB8    // ##SA##
#define     CLASSSIZE_WeaponInfo            112         // ##SA##
#define     NUM_WeaponInfosStdSkill         WEAPONTYPE_LAST_WEAPONTYPE
#define     NUM_WeaponInfosOtherSkill       11
#define     NUM_WeaponInfosTotal            (NUM_WeaponInfosStdSkill + (3*NUM_WeaponInfosOtherSkill)) // std, (poor, pro, special)

#define     MODELINFO_MAX                   26000       // Actual max is 25755

#define     FUNC_GetLevelFromPosition       0x4DD300

#define     FUNC_CDebug_DebugDisplayTextBuffer      0x532260
#define     FUNC_JPegCompressScreenToFile   0x5D0820

#define     VAR_FlyingCarsEnabled           0x969160 // ##SA##
#define     VAR_ExtraBunnyhopEnabled        0x969161 // ##SA##
#define     VAR_HoveringCarsEnabled         0x969152 // ##SA##
#define     VAR_ExtraJumpEnabled            0x96916C // ##SA##
#define     VAR_TankModeEnabled             0x969164 // ##SA##
#define     VAR_NoReloadEnabled             0x969178 // ##SA##
#define     VAR_PerfectHandling             0x96914C // ##SA##
#define     VAR_AllCarsHaveNitro            0x969165 // ##SA##
#define     VAR_BoatsCanFly                 0x969153 // ##SA##
#define     VAR_InfiniteOxygen              0x96916E // ##SA##
#define     VAR_FasterClock                 0x96913B // ##SA##
#define     VAR_FasterGameplay              0x96913C // ##SA##
#define     VAR_SlowerGameplay              0x96913D // ##SA##
#define     VAR_AlwaysMidnight              0x969167 // ##SA##
#define     VAR_FullWeaponAiming            0x969179 // ##SA##
#define     VAR_InfiniteHealth              0x96916D // ##SA##
#define     VAR_NeverWanted                 0x969171 // ##SA##
#define     VAR_HealthArmorMoney            0x969133 // ##SA##
#define     VAR_WalkUnderwater              0x6C2759

#define CHEAT_HOVERINGCARS          "hovercars"
#define CHEAT_FLYINGCARS            "aircars"
#define CHEAT_EXTRABUNNYHOP         "extrabunny"
#define CHEAT_EXTRAJUMP             "extrajump"
#define CHEAT_TANKMODE              "tankmode"
#define CHEAT_NORELOAD              "noreload"
#define CHEAT_PERFECTHANDLING       "perfecthandling"
#define CHEAT_ALLCARSHAVENITRO      "allcarshavenitro"
#define CHEAT_BOATSCANFLY           "airboats"
#define CHEAT_INFINITEOXYGEN        "infiniteoxygen"
#define CHEAT_WALKUNDERWATER        "walkunderwater"
#define CHEAT_FASTERCLOCK           "fasterclock"
#define CHEAT_FASTERGAMEPLAY        "fastergameplay"
#define CHEAT_SLOWERGAMEPLAY        "slowergameplay"
#define CHEAT_ALWAYSMIDNIGHT        "alwaysmidnight"
#define CHEAT_FULLWEAPONAIMING      "fullweaponaiming"
#define CHEAT_INFINITEHEALTH        "infinitehealth"
#define CHEAT_NEVERWANTED           "neverwanted"
#define CHEAT_HEALTARMORMONEY       "healtharmormoney"

#define PROP_RANDOM_FOLIAGE         "randomfoliage"
#define PROP_SNIPER_MOON            "snipermoon"
#define PROP_EXTRA_AIR_RESISTANCE   "extraairresistance"
#define PROP_UNDERWORLD_WARP        "underworldwarp"

struct SCheatSA
{
    BYTE* m_byAddress;            // Cheat Address
    bool  m_bEnabled;             // Cheat State
    bool  m_bCanBeSet;            // Cheat can be set with setWorldSpecialPropertyEnabled
    SCheatSA(BYTE* Address, bool bCanBeSet = true)
    {
        m_byAddress = Address;
        m_bCanBeSet = bCanBeSet;
    }
};
class CGameSA : public CGame
{
    friend class COffsets;
    typedef std::unique_ptr<CAnimBlendAssocGroup> AssocGroup_type;

private:
    CWeaponInfo* WeaponInfos[NUM_WeaponInfosTotal];
    CModelInfoSA ModelInfo[MODELINFO_MAX];

public:
    ZERO_ON_NEW

<<<<<<< HEAD
    CGameSA(); // constructor
    ~CGameSA ();

    inline CPools                   * GetPools()                { DEBUG_TRACE("CPools     * GetPools()"); return m_pPools; };
    inline CPlayerInfo              * GetPlayerInfo()           { DEBUG_TRACE("CPlayerInfo    * GetPlayerInfo()");return m_pPlayerInfo; };
    inline CProjectileInfo          * GetProjectileInfo()       { DEBUG_TRACE("CProjectileInfo   * GetProjectileInfo()");return m_pProjectileInfo; };
    inline CRadar                   * GetRadar()                { DEBUG_TRACE("CRadar     * GetRadar()"); return m_pRadar; };
    inline CRestart                 * GetRestart()              { DEBUG_TRACE("CRestart    * GetRestart()"); return m_pRestart; };
    inline CClock                   * GetClock()                { DEBUG_TRACE("CClock     * GetClock()"); return m_pClock; };
    inline CCoronas                 * GetCoronas()              { DEBUG_TRACE("CCoronas    * GetCoronas()"); return m_pCoronas; };
    inline CCheckpoints             * GetCheckpoints()          { DEBUG_TRACE("CCheckpoints   * GetCheckpoints()"); return m_pCheckpoints; };
    inline CEventList               * GetEventList()            { DEBUG_TRACE("CEventList    * GetEventList()"); return m_pEventList; };
    inline CFireManager             * GetFireManager()          { DEBUG_TRACE("CFireManager   * GetFireManager()"); return m_pFireManager; };
    inline CExplosionManager        * GetExplosionManager()     { DEBUG_TRACE("CExplosionManager  * GetExplosionManager()");return m_pExplosionManager; };
    inline CGarages                 * GetGarages()              { DEBUG_TRACE("CGarages    * GetGarages()"); return m_pGarages; };
    inline CHud                     * GetHud()                  { DEBUG_TRACE("CHud     * GetHud()"); return m_pHud; };
    inline CWeather                 * GetWeather()              { DEBUG_TRACE("CWeather    * GetWeather()");return m_pWeather; };
    inline CWorld                   * GetWorld()                { DEBUG_TRACE("CWorld     * GetWorld()"); return m_pWorld; };
    inline CCamera                  * GetCamera()               { DEBUG_TRACE("CCamera     * GetCamera()"); return m_pCamera; };
    inline CPickups                 * GetPickups()              { DEBUG_TRACE("CPickups    * GetPickups()"); return m_pPickups; };
    inline C3DMarkers               * Get3DMarkers()            { DEBUG_TRACE("C3DMarkers    * Get3DMarkers()");return m_p3DMarkers; };
    inline CPad                     * GetPad()                  { DEBUG_TRACE("CPad     * GetPad()");return m_pPad; };
    inline CTheCarGenerators        * GetTheCarGenerators()     { DEBUG_TRACE("CTheCarGenerators  * GetTheCarGenerators()");return m_pTheCarGenerators; };
    inline CAERadioTrackManager     * GetAERadioTrackManager()  { DEBUG_TRACE("CAERadioTrackManager * GetAERadioTrackManager()");return m_pCAERadioTrackManager; };
    inline CAudioEngine             * GetAudioEngine()          { DEBUG_TRACE("CAudio     * GetAudioEngine()");return m_pAudioEngine; };
    inline CAudioEngine             * GetAudio()                { DEBUG_TRACE("CAudio     * GetAudioEngine()");return m_pAudioEngine; };
    inline CAudioContainer          * GetAudioContainer()       { DEBUG_TRACE("CAudio     * GetAudioContainer()");return m_pAudioContainer; };
    inline CMenuManager             * GetMenuManager()          { DEBUG_TRACE("CMenuManager         * GetMenuManager()");return m_pMenuManager; };
    inline CText                    * GetText()                 { DEBUG_TRACE("CText                    * GetText()");return m_pText; };
    inline CStats                   * GetStats()                { DEBUG_TRACE("CStats                   * GetStats()");return m_pStats; };
    inline CFont                    * GetFont()                 { DEBUG_TRACE("CFont                    * GetFont()");return m_pFont; };
    inline CPathFind                * GetPathFind()             { DEBUG_TRACE("CPathFind                * GetPathFind()");return m_pPathFind; };
    inline CPopulation              * GetPopulation()           { DEBUG_TRACE("CPopulation              * GetPopulation()");return m_pPopulation; };
    inline CTaskManagementSystem    * GetTaskManagementSystem() { DEBUG_TRACE("CTaskManagementSystemSA * GetTaskManagementSystem()");return m_pTaskManagementSystem; };
    inline CTasks                   * GetTasks() { DEBUG_TRACE("CTasks * GetTasks()");return m_pTasks; };
    inline CGameSettings            * GetSettings()             { DEBUG_TRACE("CGameSettings * GetSettings()");return m_pSettings; };
    inline CCarEnterExit            * GetCarEnterExit()         { DEBUG_TRACE("CCarEnterExit           * GetCarEnterExit()");return m_pCarEnterExit; };
    inline CControllerConfigManager * GetControllerConfigManager()  { DEBUG_TRACE("CControllerConfigManager* GetControllerConfigManager()");return m_pControllerConfigManager; };
    inline CRenderWare              * GetRenderWare()           { DEBUG_TRACE("CRenderWare * GetRenderWare()");return m_pRenderWare; };
    inline CHandlingManager         * GetHandlingManager ()      { return m_pHandlingManager; };
    inline CAnimManager             * GetAnimManager ()          { return m_pAnimManager; }
    inline CStreaming               * GetStreaming ()            { return m_pStreaming; }
    inline CVisibilityPlugins       * GetVisibilityPlugins ()    { return m_pVisibilityPlugins; }
    inline CKeyGen                  * GetKeyGen ()               { return m_pKeyGen; }
    inline CRopes                   * GetRopes ()                { return m_pRopes; }
    inline CFx                      * GetFx ()                   { return m_pFx; }
    inline CFxManager               * GetFxManager ()            { return m_pFxManager; }
    inline CWaterManager            * GetWaterManager ()         { return m_pWaterManager; }
    inline CWeaponStatManager       * GetWeaponStatManager()     { return m_pWeaponStatsManager; }
    inline CPointLights             * GetPointLights ()          { return m_pPointLights; }
    inline CTrainTrackManager       * GetTrainTrackManager ()    { return m_pTrainTrackManager; }
    CRenderWareSA*                  GetRenderWareSA()            { return m_pRenderWare; }
    CFxManagerSA*                   GetFxManagerSA ()            { return m_pFxManager; }

    CWeaponInfo             * GetWeaponInfo(eWeaponType weapon,eWeaponSkill skill=WEAPONSKILL_STD);
    CModelInfo              * GetModelInfo( DWORD dwModelID );

    inline DWORD            GetSystemTime (  )      { DEBUG_TRACE("DWORD     GetSystemTime (  )");return *VAR_SystemTime; };
    inline BOOL             IsAtMenu (  )           { DEBUG_TRACE("BOOL     IsAtMenu (  )");if(*VAR_IsAtMenu) return TRUE; else return FALSE; };
    inline BOOL             IsGameLoaded (  )       { DEBUG_TRACE("BOOL     IsGameLoaded (  )");if(*VAR_IsGameLoaded) return TRUE; else return FALSE; };
    VOID                    StartGame ( );
    VOID                    SetSystemState ( eSystemState State );
    eSystemState            GetSystemState ( );
    inline BOOL             IsNastyGame (  )                    { DEBUG_TRACE("BOOL     IsNastyGame (  )"); return *VAR_IsNastyGame; };
    inline VOID             SetNastyGame ( BOOL IsNasty )       { DEBUG_TRACE("VOID     SetNastyGame ( BOOL IsNasty )"); *VAR_IsNastyGame = IsNasty?true:false; };
    VOID                    Pause ( bool bPaused );
    bool                    IsPaused ( );
    bool                    IsInForeground ( );
    VOID                    DisableRenderer( bool bDisabled );
    VOID                    TakeScreenshot ( char * szFileName );
    DWORD                   * GetMemoryValue ( DWORD dwOffset );

    VOID                    SetRenderHook ( InRenderer* pInRenderer );

    void                    Initialize  ( void );
    void                    Reset                       ( void );
    void                    Terminate ( void );

    eGameVersion            GetGameVersion ( void );
    eGameVersion            FindGameVersion ( void );

    float                   GetFPS ( void );
    float                   GetTimeStep ( void );
    float                   GetOldTimeStep ( void );
    float                   GetTimeScale ( void );
    void                    SetTimeScale ( float fTimeScale );

    BOOL                    InitLocalPlayer(  );

    float                   GetGravity              ( void );
    void                    SetGravity              ( float fGravity );

    float                   GetGameSpeed            ( void );
    void                    SetGameSpeed            ( float fSpeed );

    unsigned char           GetBlurLevel            ( void );
    void                    SetBlurLevel            ( unsigned char ucLevel );

    void                    SetJetpackWeaponEnabled     ( eWeaponType weaponType, bool bEnabled );
    bool                    GetJetpackWeaponEnabled     ( eWeaponType weaponType );

    unsigned long           GetMinuteDuration       ( void );
    void                    SetMinuteDuration       ( unsigned long ulTime );

    bool                    IsCheatEnabled          ( const char* szCheatName );
    bool                    SetCheatEnabled         ( const char* szCheatName, bool bEnable );
    void                    ResetCheats             ();

    bool                    VerifySADataFileNames   ();
    bool                    PerformChecks           ();
    int&                    GetCheckStatus          ( void )            { return m_iCheckStatus; }


    void                    SetAsyncLoadingFromScript       ( bool bScriptEnabled, bool bScriptForced );
    void                    SuspendASyncLoading             ( bool bSuspend, uint uiAutoUnsuspendDelay = 0 );
    bool                    IsASyncLoadingEnabled           ( bool bIgnoreSuspend = false );

    bool                    HasCreditScreenFadedOut         ( void );

    void                    SetupSpecialCharacters          ( void );
    CWeapon *               CreateWeapon                    ( void );
    CWeaponStat *           CreateWeaponStat                ( eWeaponType weaponType, eWeaponSkill weaponSkill );
    void                    FlushPendingRestreamIPL         ( void );
    void                    ResetModelLodDistances          ( void );
    void                    ResetAlphaTransparencies         ( void );
    void                    DisableVSync                    ( void );

    void                    OnPedContextChange              ( CPed* pPedContext );
    CPed*                   GetPedContext                   ( void );

    void                    GetShaderReplacementStats       ( SShaderReplacementStats& outStats );

    void                    SetPreWeaponFireHandler         ( PreWeaponFireHandler* pPreWeaponFireHandler )     { m_pPreWeaponFireHandler = pPreWeaponFireHandler; }
    void                    SetPostWeaponFireHandler        ( PostWeaponFireHandler* pPostWeaponFireHandler )   { m_pPostWeaponFireHandler = pPostWeaponFireHandler; }
    void                    SetTaskSimpleBeHitHandler       ( TaskSimpleBeHitHandler* pTaskSimpleBeHitHandler ) { m_pTaskSimpleBeHitHandler = pTaskSimpleBeHitHandler; }
=======
    CGameSA();            // constructor
    ~CGameSA();

    CPools* GetPools()
    {
        DEBUG_TRACE("CPools     * GetPools()");
        return m_pPools;
    };
    CPlayerInfo* GetPlayerInfo()
    {
        DEBUG_TRACE("CPlayerInfo    * GetPlayerInfo()");
        return m_pPlayerInfo;
    };
    CProjectileInfo* GetProjectileInfo()
    {
        DEBUG_TRACE("CProjectileInfo   * GetProjectileInfo()");
        return m_pProjectileInfo;
    };
    CRadar* GetRadar()
    {
        DEBUG_TRACE("CRadar     * GetRadar()");
        return m_pRadar;
    };
    CRestart* GetRestart()
    {
        DEBUG_TRACE("CRestart    * GetRestart()");
        return m_pRestart;
    };
    CClock* GetClock()
    {
        DEBUG_TRACE("CClock     * GetClock()");
        return m_pClock;
    };
    CCoronas* GetCoronas()
    {
        DEBUG_TRACE("CCoronas    * GetCoronas()");
        return m_pCoronas;
    };
    CCheckpoints* GetCheckpoints()
    {
        DEBUG_TRACE("CCheckpoints   * GetCheckpoints()");
        return m_pCheckpoints;
    };
    CEventList* GetEventList()
    {
        DEBUG_TRACE("CEventList    * GetEventList()");
        return m_pEventList;
    };
    CFireManager* GetFireManager()
    {
        DEBUG_TRACE("CFireManager   * GetFireManager()");
        return m_pFireManager;
    };
    CExplosionManager* GetExplosionManager()
    {
        DEBUG_TRACE("CExplosionManager  * GetExplosionManager()");
        return m_pExplosionManager;
    };
    CGarages* GetGarages()
    {
        DEBUG_TRACE("CGarages    * GetGarages()");
        return m_pGarages;
    };
    CHud* GetHud()
    {
        DEBUG_TRACE("CHud     * GetHud()");
        return m_pHud;
    };
    CWeather* GetWeather()
    {
        DEBUG_TRACE("CWeather    * GetWeather()");
        return m_pWeather;
    };
    CWorld* GetWorld()
    {
        DEBUG_TRACE("CWorld     * GetWorld()");
        return m_pWorld;
    };
    CCamera* GetCamera()
    {
        DEBUG_TRACE("CCamera     * GetCamera()");
        return m_pCamera;
    };
    CPickups* GetPickups()
    {
        DEBUG_TRACE("CPickups    * GetPickups()");
        return m_pPickups;
    };
    C3DMarkers* Get3DMarkers()
    {
        DEBUG_TRACE("C3DMarkers    * Get3DMarkers()");
        return m_p3DMarkers;
    };
    CPad* GetPad()
    {
        DEBUG_TRACE("CPad     * GetPad()");
        return m_pPad;
    };
    CTheCarGenerators* GetTheCarGenerators()
    {
        DEBUG_TRACE("CTheCarGenerators  * GetTheCarGenerators()");
        return m_pTheCarGenerators;
    };
    CAERadioTrackManager* GetAERadioTrackManager()
    {
        DEBUG_TRACE("CAERadioTrackManager * GetAERadioTrackManager()");
        return m_pCAERadioTrackManager;
    };
    CAudioEngine* GetAudioEngine()
    {
        DEBUG_TRACE("CAudio     * GetAudioEngine()");
        return m_pAudioEngine;
    };
    CAEAudioHardware* GetAEAudioHardware()
    {
        DEBUG_TRACE("CAEAudioHardware     * GetAEAudioHardware()");
        return m_pAEAudioHardware;
    };
    CAESoundManager* GetAESoundManager() override { return m_pAESoundManager; }
    CAudioEngine*    GetAudio()
    {
        DEBUG_TRACE("CAudio     * GetAudioEngine()");
        return m_pAudioEngine;
    };
    CAudioContainer* GetAudioContainer()
    {
        DEBUG_TRACE("CAudio     * GetAudioContainer()");
        return m_pAudioContainer;
    };
    CMenuManager* GetMenuManager()
    {
        DEBUG_TRACE("CMenuManager         * GetMenuManager()");
        return m_pMenuManager;
    };
    CText* GetText()
    {
        DEBUG_TRACE("CText                    * GetText()");
        return m_pText;
    };
    CStats* GetStats()
    {
        DEBUG_TRACE("CStats                   * GetStats()");
        return m_pStats;
    };
    CFont* GetFont()
    {
        DEBUG_TRACE("CFont                    * GetFont()");
        return m_pFont;
    };
    CPathFind* GetPathFind()
    {
        DEBUG_TRACE("CPathFind                * GetPathFind()");
        return m_pPathFind;
    };
    CPopulation* GetPopulation()
    {
        DEBUG_TRACE("CPopulation              * GetPopulation()");
        return m_pPopulation;
    };
    CTaskManagementSystem* GetTaskManagementSystem()
    {
        DEBUG_TRACE("CTaskManagementSystemSA * GetTaskManagementSystem()");
        return m_pTaskManagementSystem;
    };
    CTasks* GetTasks()
    {
        DEBUG_TRACE("CTasks * GetTasks()");
        return m_pTasks;
    };
    CGameSettings* GetSettings()
    {
        DEBUG_TRACE("CGameSettings * GetSettings()");
        return m_pSettings;
    };
    CCarEnterExit* GetCarEnterExit()
    {
        DEBUG_TRACE("CCarEnterExit           * GetCarEnterExit()");
        return m_pCarEnterExit;
    };
    CControllerConfigManager* GetControllerConfigManager()
    {
        DEBUG_TRACE("CControllerConfigManager* GetControllerConfigManager()");
        return m_pControllerConfigManager;
    };
    CRenderWare* GetRenderWare()
    {
        DEBUG_TRACE("CRenderWare * GetRenderWare()");
        return m_pRenderWare;
    };
    CHandlingManager*   GetHandlingManager() { return m_pHandlingManager; };
    CAnimManager*       GetAnimManager() { return m_pAnimManager; }
    CStreaming*         GetStreaming() { return m_pStreaming; }
    CVisibilityPlugins* GetVisibilityPlugins() { return m_pVisibilityPlugins; }
    CKeyGen*            GetKeyGen() { return m_pKeyGen; }
    CRopes*             GetRopes() { return m_pRopes; }
    CFx*                GetFx() { return m_pFx; }
    CFxManager*         GetFxManager() { return m_pFxManager; }
    CWaterManager*      GetWaterManager() { return m_pWaterManager; }
    CWeaponStatManager* GetWeaponStatManager() { return m_pWeaponStatsManager; }
    CPointLights*       GetPointLights() { return m_pPointLights; }
    CRenderWareSA*      GetRenderWareSA() { return m_pRenderWare; }
    CFxManagerSA*       GetFxManagerSA() { return m_pFxManager; }

    CWeaponInfo* GetWeaponInfo(eWeaponType weapon, eWeaponSkill skill = WEAPONSKILL_STD);
    CModelInfo*  GetModelInfo(DWORD dwModelID);

    DWORD GetSystemTime()
    {
        DEBUG_TRACE("DWORD     GetSystemTime (  )");
        return *VAR_SystemTime;
    };
    BOOL IsAtMenu()
    {
        DEBUG_TRACE("BOOL     IsAtMenu (  )");
        if (*VAR_IsAtMenu)
            return TRUE;
        else
            return FALSE;
    };
    BOOL IsGameLoaded()
    {
        DEBUG_TRACE("BOOL     IsGameLoaded (  )");
        if (*VAR_IsGameLoaded)
            return TRUE;
        else
            return FALSE;
    };
    VOID         StartGame();
    VOID         SetSystemState(eSystemState State);
    eSystemState GetSystemState();
    BOOL         IsNastyGame()
    {
        DEBUG_TRACE("BOOL     IsNastyGame (  )");
        return *VAR_IsNastyGame;
    };
    VOID SetNastyGame(BOOL IsNasty)
    {
        DEBUG_TRACE("VOID     SetNastyGame ( BOOL IsNasty )");
        *VAR_IsNastyGame = IsNasty ? true : false;
    };
    VOID   Pause(bool bPaused);
    bool   IsPaused();
    bool   IsInForeground();
    VOID   DisableRenderer(bool bDisabled);
    VOID   TakeScreenshot(char* szFileName);
    DWORD* GetMemoryValue(DWORD dwOffset);

    VOID SetRenderHook(InRenderer* pInRenderer);

    void Initialize(void);
    void Reset(void);
    void Terminate(void);

    eGameVersion GetGameVersion(void);
    eGameVersion FindGameVersion(void);

    float GetFPS(void);
    float GetTimeStep(void);
    float GetOldTimeStep(void);
    float GetTimeScale(void);
    void  SetTimeScale(float fTimeScale);

    BOOL InitLocalPlayer();

    float GetGravity(void);
    void  SetGravity(float fGravity);

    float GetGameSpeed(void);
    void  SetGameSpeed(float fSpeed);

    unsigned char GetBlurLevel(void);
    void          SetBlurLevel(unsigned char ucLevel);

    void SetJetpackWeaponEnabled(eWeaponType weaponType, bool bEnabled);
    bool GetJetpackWeaponEnabled(eWeaponType weaponType);

    unsigned long GetMinuteDuration(void);
    void          SetMinuteDuration(unsigned long ulTime);

    bool IsCheatEnabled(const char* szCheatName);
    bool SetCheatEnabled(const char* szCheatName, bool bEnable);
    void ResetCheats();

    bool IsRandomFoliageEnabled();
    void SetRandomFoliageEnabled(bool bEnable);

    bool IsMoonEasterEggEnabled();
    void SetMoonEasterEggEnabled(bool bEnabled);

    bool IsExtraAirResistanceEnabled();
    void SetExtraAirResistanceEnabled(bool bEnable);

    bool IsUnderWorldWarpEnabled();
    void SetUnderWorldWarpEnabled(bool bEnable);

    bool VerifySADataFileNames();
    bool PerformChecks();
    int& GetCheckStatus(void) { return m_iCheckStatus; }

    void SetAsyncLoadingFromScript(bool bScriptEnabled, bool bScriptForced);
    void SuspendASyncLoading(bool bSuspend, uint uiAutoUnsuspendDelay = 0);
    bool IsASyncLoadingEnabled(bool bIgnoreSuspend = false);

    bool HasCreditScreenFadedOut(void);

    void         SetupSpecialCharacters(void);
    CWeapon*     CreateWeapon(void);
    CWeaponStat* CreateWeaponStat(eWeaponType weaponType, eWeaponSkill weaponSkill);
    void         FlushPendingRestreamIPL(void);
    void         ResetModelLodDistances(void);
    void         ResetAlphaTransparencies(void);
    void         DisableVSync(void);

    void  OnPedContextChange(CPed* pPedContext);
    CPed* GetPedContext(void);

    void GetShaderReplacementStats(SShaderReplacementStats& outStats);

    void SetPreWeaponFireHandler(PreWeaponFireHandler* pPreWeaponFireHandler) { m_pPreWeaponFireHandler = pPreWeaponFireHandler; }
    void SetPostWeaponFireHandler(PostWeaponFireHandler* pPostWeaponFireHandler) { m_pPostWeaponFireHandler = pPostWeaponFireHandler; }
    void SetTaskSimpleBeHitHandler(TaskSimpleBeHitHandler* pTaskSimpleBeHitHandler) { m_pTaskSimpleBeHitHandler = pTaskSimpleBeHitHandler; }
>>>>>>> 3b68f4c6

    PreWeaponFireHandler*   m_pPreWeaponFireHandler;
    PostWeaponFireHandler*  m_pPostWeaponFireHandler;
    TaskSimpleBeHitHandler* m_pTaskSimpleBeHitHandler;

private:
<<<<<<< HEAD
    CPools                  * m_pPools;
    CPlayerInfo             * m_pPlayerInfo;
    CProjectileInfo         * m_pProjectileInfo;
    CRadar                  * m_pRadar;
    CRestart                * m_pRestart;
    CClock                  * m_pClock;
    CCoronas                * m_pCoronas;
    CCheckpoints            * m_pCheckpoints;
    CEventList              * m_pEventList;
    CFireManager            * m_pFireManager;
    CGarages                * m_pGarages;
    CHud                    * m_pHud;
    CWanted                 * m_pWanted;
    CWeather                * m_pWeather;
    CWorld                  * m_pWorld;
    CCamera                 * m_pCamera;
    CModelInfo              * m_pModelInfo; 
    CPickups                * m_pPickups;
    CWeaponInfo             * m_pWeaponInfo;
    CExplosionManager       * m_pExplosionManager;
    C3DMarkers              * m_p3DMarkers;
    CRenderWareSA           * m_pRenderWare;
    CHandlingManager        * m_pHandlingManager;
    CAnimManager            * m_pAnimManager;
    CStreaming              * m_pStreaming;
    CVisibilityPlugins      * m_pVisibilityPlugins;
    CKeyGen                 * m_pKeyGen;
    CRopes                  * m_pRopes;
    CFx                     * m_pFx;
    CFxManagerSA            * m_pFxManager;
    CWaterManager           * m_pWaterManager;
    CWeaponStatManager      * m_pWeaponStatsManager;
    CPointLights            * m_pPointLights;
    CTrainTrackManager      * m_pTrainTrackManager;

    CPad                        * m_pPad;
    CTheCarGenerators           * m_pTheCarGenerators;
    CAERadioTrackManager        * m_pCAERadioTrackManager;
    CAudioEngine                * m_pAudioEngine;
    CAudioContainer             * m_pAudioContainer;
    CMenuManager                * m_pMenuManager;
    CText                       * m_pText;
    CStats                      * m_pStats;
    CFont                       * m_pFont;
    CPathFind                   * m_pPathFind;
    CPopulation                 * m_pPopulation;
    CTaskManagementSystem       * m_pTaskManagementSystem; // not used outside the game_sa
    CTasks                      * m_pTasks;
    CGameSettings               * m_pSettings;
    CCarEnterExit               * m_pCarEnterExit;
    CControllerConfigManager    * m_pControllerConfigManager;

    eGameVersion            m_eGameVersion;
    bool                    m_bAsyncScriptEnabled;
    bool                    m_bAsyncScriptForced;
    bool                    m_bASyncLoadingSuspended;
    int                     m_iCheckStatus;

    static unsigned long*   VAR_SystemTime;
    static unsigned long*   VAR_IsAtMenu;
    static unsigned long*   VAR_IsGameLoaded;
    static bool*            VAR_GamePaused;
    static bool*            VAR_IsForegroundWindow;;
    static unsigned long*   VAR_SystemState;
    static void*            VAR_StartGame;
    static bool*            VAR_IsNastyGame;
    static float*           VAR_TimeScale;
    static float*           VAR_FPS;
    static float*           VAR_OldTimeStep;
    static float*           VAR_TimeStep;
    static unsigned long*   VAR_Framelimiter;

    std::map < std::string, SCheatSA* > m_Cheats;

    SFixedArray < bool, WEAPONTYPE_LAST_WEAPONTYPE > m_JetpackWeapons;

    CPed*                   m_pPedContext;
    CTickCount              m_llASyncLoadingAutoUnsuspendTime;
=======
    CPools*             m_pPools;
    CPlayerInfo*        m_pPlayerInfo;
    CProjectileInfo*    m_pProjectileInfo;
    CRadar*             m_pRadar;
    CRestart*           m_pRestart;
    CClock*             m_pClock;
    CCoronas*           m_pCoronas;
    CCheckpoints*       m_pCheckpoints;
    CEventList*         m_pEventList;
    CFireManager*       m_pFireManager;
    CGarages*           m_pGarages;
    CHud*               m_pHud;
    CWanted*            m_pWanted;
    CWeather*           m_pWeather;
    CWorld*             m_pWorld;
    CCamera*            m_pCamera;
    CModelInfo*         m_pModelInfo;
    CPickups*           m_pPickups;
    CWeaponInfo*        m_pWeaponInfo;
    CExplosionManager*  m_pExplosionManager;
    C3DMarkers*         m_p3DMarkers;
    CRenderWareSA*      m_pRenderWare;
    CHandlingManager*   m_pHandlingManager;
    CAnimManager*       m_pAnimManager;
    CStreaming*         m_pStreaming;
    CVisibilityPlugins* m_pVisibilityPlugins;
    CKeyGen*            m_pKeyGen;
    CRopes*             m_pRopes;
    CFx*                m_pFx;
    CFxManagerSA*       m_pFxManager;
    CWaterManager*      m_pWaterManager;
    CWeaponStatManager* m_pWeaponStatsManager;
    CPointLights*       m_pPointLights;

    CPad*                     m_pPad;
    CTheCarGenerators*        m_pTheCarGenerators;
    CAERadioTrackManager*     m_pCAERadioTrackManager;
    CAudioEngine*             m_pAudioEngine;
    CAEAudioHardware*         m_pAEAudioHardware;
    CAESoundManager*          m_pAESoundManager;
    CAudioContainer*          m_pAudioContainer;
    CMenuManager*             m_pMenuManager;
    CText*                    m_pText;
    CStats*                   m_pStats;
    CFont*                    m_pFont;
    CPathFind*                m_pPathFind;
    CPopulation*              m_pPopulation;
    CTaskManagementSystem*    m_pTaskManagementSystem;            // not used outside the game_sa
    CTasks*                   m_pTasks;
    CGameSettings*            m_pSettings;
    CCarEnterExit*            m_pCarEnterExit;
    CControllerConfigManager* m_pControllerConfigManager;

    eGameVersion m_eGameVersion;
    bool         m_bAsyncScriptEnabled;
    bool         m_bAsyncScriptForced;
    bool         m_bASyncLoadingSuspended;
    int          m_iCheckStatus;
    bool         m_bUnderworldWarp;

    static unsigned long* VAR_SystemTime;
    static unsigned long* VAR_IsAtMenu;
    static unsigned long* VAR_IsGameLoaded;
    static bool*          VAR_GamePaused;
    static bool*          VAR_IsForegroundWindow;
    ;
    static unsigned long* VAR_SystemState;
    static void*          VAR_StartGame;
    static bool*          VAR_IsNastyGame;
    static float*         VAR_TimeScale;
    static float*         VAR_FPS;
    static float*         VAR_OldTimeStep;
    static float*         VAR_TimeStep;
    static unsigned long* VAR_Framelimiter;

    std::map<std::string, SCheatSA*> m_Cheats;

    SFixedArray<bool, WEAPONTYPE_LAST_WEAPONTYPE> m_JetpackWeapons;

    CPed*      m_pPedContext;
    CTickCount m_llASyncLoadingAutoUnsuspendTime;
>>>>>>> 3b68f4c6
};

#endif
<|MERGE_RESOLUTION|>--- conflicted
+++ resolved
@@ -1,740 +1,523 @@
-/*****************************************************************************
- *
- *  PROJECT:     Multi Theft Auto v1.0
- *  LICENSE:     See LICENSE in the top level directory
- *  FILE:        game_sa/CGameSA.h
- *  PURPOSE:     Header file for base game logic handling class
- *
- *  Multi Theft Auto is available from http://www.multitheftauto.com/
- *
- *****************************************************************************/
-
-#ifndef __CGAMESA
-#define __CGAMESA
-
-#include "CModelInfoSA.h"
-#include "CFxManagerSA.h"
-
-#define     MAX_MEMORY_OFFSET_1_0           0xCAF008
-
-#define     CLASS_CPlayerInfo               0xB7CD98    // ##SA##
-#define     CLASS_CCamera                   0xB6F028    // ##SA##
-#define     CLASS_CPad                      0xB73458    // ##SA##
-#define     CLASS_CGarages                  0x96C048    // ##SA##
-#define     CLASS_CFx                       0xa9ae00    // ##SA##
-#define     CLASS_CFxManager                0xA9AE80    // ##SA##
-#define     CLASS_CMenuManager              0xBA6748    // ##SA##
-
-#define     CLASS_RwCamera                  0xB6F97C
-
-#define     ARRAY_WeaponInfo                0xC8AAB8    // ##SA##
-#define     CLASSSIZE_WeaponInfo            112         // ##SA##
-#define     NUM_WeaponInfosStdSkill         WEAPONTYPE_LAST_WEAPONTYPE
-#define     NUM_WeaponInfosOtherSkill       11
-#define     NUM_WeaponInfosTotal            (NUM_WeaponInfosStdSkill + (3*NUM_WeaponInfosOtherSkill)) // std, (poor, pro, special)
-
-#define     MODELINFO_MAX                   26000       // Actual max is 25755
-
-#define     FUNC_GetLevelFromPosition       0x4DD300
-
-#define     FUNC_CDebug_DebugDisplayTextBuffer      0x532260
-#define     FUNC_JPegCompressScreenToFile   0x5D0820
-
-#define     VAR_FlyingCarsEnabled           0x969160 // ##SA##
-#define     VAR_ExtraBunnyhopEnabled        0x969161 // ##SA##
-#define     VAR_HoveringCarsEnabled         0x969152 // ##SA##
-#define     VAR_ExtraJumpEnabled            0x96916C // ##SA##
-#define     VAR_TankModeEnabled             0x969164 // ##SA##
-#define     VAR_NoReloadEnabled             0x969178 // ##SA##
-#define     VAR_PerfectHandling             0x96914C // ##SA##
-#define     VAR_AllCarsHaveNitro            0x969165 // ##SA##
-#define     VAR_BoatsCanFly                 0x969153 // ##SA##
-#define     VAR_InfiniteOxygen              0x96916E // ##SA##
-#define     VAR_FasterClock                 0x96913B // ##SA##
-#define     VAR_FasterGameplay              0x96913C // ##SA##
-#define     VAR_SlowerGameplay              0x96913D // ##SA##
-#define     VAR_AlwaysMidnight              0x969167 // ##SA##
-#define     VAR_FullWeaponAiming            0x969179 // ##SA##
-#define     VAR_InfiniteHealth              0x96916D // ##SA##
-#define     VAR_NeverWanted                 0x969171 // ##SA##
-#define     VAR_HealthArmorMoney            0x969133 // ##SA##
-#define     VAR_WalkUnderwater              0x6C2759
-
-#define CHEAT_HOVERINGCARS          "hovercars"
-#define CHEAT_FLYINGCARS            "aircars"
-#define CHEAT_EXTRABUNNYHOP         "extrabunny"
-#define CHEAT_EXTRAJUMP             "extrajump"
-#define CHEAT_TANKMODE              "tankmode"
-#define CHEAT_NORELOAD              "noreload"
-#define CHEAT_PERFECTHANDLING       "perfecthandling"
-#define CHEAT_ALLCARSHAVENITRO      "allcarshavenitro"
-#define CHEAT_BOATSCANFLY           "airboats"
-#define CHEAT_INFINITEOXYGEN        "infiniteoxygen"
-#define CHEAT_WALKUNDERWATER        "walkunderwater"
-#define CHEAT_FASTERCLOCK           "fasterclock"
-#define CHEAT_FASTERGAMEPLAY        "fastergameplay"
-#define CHEAT_SLOWERGAMEPLAY        "slowergameplay"
-#define CHEAT_ALWAYSMIDNIGHT        "alwaysmidnight"
-#define CHEAT_FULLWEAPONAIMING      "fullweaponaiming"
-#define CHEAT_INFINITEHEALTH        "infinitehealth"
-#define CHEAT_NEVERWANTED           "neverwanted"
-#define CHEAT_HEALTARMORMONEY       "healtharmormoney"
-
-#define PROP_RANDOM_FOLIAGE         "randomfoliage"
-#define PROP_SNIPER_MOON            "snipermoon"
-#define PROP_EXTRA_AIR_RESISTANCE   "extraairresistance"
-#define PROP_UNDERWORLD_WARP        "underworldwarp"
-
-struct SCheatSA
-{
-    BYTE* m_byAddress;            // Cheat Address
-    bool  m_bEnabled;             // Cheat State
-    bool  m_bCanBeSet;            // Cheat can be set with setWorldSpecialPropertyEnabled
-    SCheatSA(BYTE* Address, bool bCanBeSet = true)
-    {
-        m_byAddress = Address;
-        m_bCanBeSet = bCanBeSet;
-    }
-};
-class CGameSA : public CGame
-{
-    friend class COffsets;
-    typedef std::unique_ptr<CAnimBlendAssocGroup> AssocGroup_type;
-
-private:
-    CWeaponInfo* WeaponInfos[NUM_WeaponInfosTotal];
-    CModelInfoSA ModelInfo[MODELINFO_MAX];
-
-public:
-    ZERO_ON_NEW
-
-<<<<<<< HEAD
-    CGameSA(); // constructor
-    ~CGameSA ();
-
-    inline CPools                   * GetPools()                { DEBUG_TRACE("CPools     * GetPools()"); return m_pPools; };
-    inline CPlayerInfo              * GetPlayerInfo()           { DEBUG_TRACE("CPlayerInfo    * GetPlayerInfo()");return m_pPlayerInfo; };
-    inline CProjectileInfo          * GetProjectileInfo()       { DEBUG_TRACE("CProjectileInfo   * GetProjectileInfo()");return m_pProjectileInfo; };
-    inline CRadar                   * GetRadar()                { DEBUG_TRACE("CRadar     * GetRadar()"); return m_pRadar; };
-    inline CRestart                 * GetRestart()              { DEBUG_TRACE("CRestart    * GetRestart()"); return m_pRestart; };
-    inline CClock                   * GetClock()                { DEBUG_TRACE("CClock     * GetClock()"); return m_pClock; };
-    inline CCoronas                 * GetCoronas()              { DEBUG_TRACE("CCoronas    * GetCoronas()"); return m_pCoronas; };
-    inline CCheckpoints             * GetCheckpoints()          { DEBUG_TRACE("CCheckpoints   * GetCheckpoints()"); return m_pCheckpoints; };
-    inline CEventList               * GetEventList()            { DEBUG_TRACE("CEventList    * GetEventList()"); return m_pEventList; };
-    inline CFireManager             * GetFireManager()          { DEBUG_TRACE("CFireManager   * GetFireManager()"); return m_pFireManager; };
-    inline CExplosionManager        * GetExplosionManager()     { DEBUG_TRACE("CExplosionManager  * GetExplosionManager()");return m_pExplosionManager; };
-    inline CGarages                 * GetGarages()              { DEBUG_TRACE("CGarages    * GetGarages()"); return m_pGarages; };
-    inline CHud                     * GetHud()                  { DEBUG_TRACE("CHud     * GetHud()"); return m_pHud; };
-    inline CWeather                 * GetWeather()              { DEBUG_TRACE("CWeather    * GetWeather()");return m_pWeather; };
-    inline CWorld                   * GetWorld()                { DEBUG_TRACE("CWorld     * GetWorld()"); return m_pWorld; };
-    inline CCamera                  * GetCamera()               { DEBUG_TRACE("CCamera     * GetCamera()"); return m_pCamera; };
-    inline CPickups                 * GetPickups()              { DEBUG_TRACE("CPickups    * GetPickups()"); return m_pPickups; };
-    inline C3DMarkers               * Get3DMarkers()            { DEBUG_TRACE("C3DMarkers    * Get3DMarkers()");return m_p3DMarkers; };
-    inline CPad                     * GetPad()                  { DEBUG_TRACE("CPad     * GetPad()");return m_pPad; };
-    inline CTheCarGenerators        * GetTheCarGenerators()     { DEBUG_TRACE("CTheCarGenerators  * GetTheCarGenerators()");return m_pTheCarGenerators; };
-    inline CAERadioTrackManager     * GetAERadioTrackManager()  { DEBUG_TRACE("CAERadioTrackManager * GetAERadioTrackManager()");return m_pCAERadioTrackManager; };
-    inline CAudioEngine             * GetAudioEngine()          { DEBUG_TRACE("CAudio     * GetAudioEngine()");return m_pAudioEngine; };
-    inline CAudioEngine             * GetAudio()                { DEBUG_TRACE("CAudio     * GetAudioEngine()");return m_pAudioEngine; };
-    inline CAudioContainer          * GetAudioContainer()       { DEBUG_TRACE("CAudio     * GetAudioContainer()");return m_pAudioContainer; };
-    inline CMenuManager             * GetMenuManager()          { DEBUG_TRACE("CMenuManager         * GetMenuManager()");return m_pMenuManager; };
-    inline CText                    * GetText()                 { DEBUG_TRACE("CText                    * GetText()");return m_pText; };
-    inline CStats                   * GetStats()                { DEBUG_TRACE("CStats                   * GetStats()");return m_pStats; };
-    inline CFont                    * GetFont()                 { DEBUG_TRACE("CFont                    * GetFont()");return m_pFont; };
-    inline CPathFind                * GetPathFind()             { DEBUG_TRACE("CPathFind                * GetPathFind()");return m_pPathFind; };
-    inline CPopulation              * GetPopulation()           { DEBUG_TRACE("CPopulation              * GetPopulation()");return m_pPopulation; };
-    inline CTaskManagementSystem    * GetTaskManagementSystem() { DEBUG_TRACE("CTaskManagementSystemSA * GetTaskManagementSystem()");return m_pTaskManagementSystem; };
-    inline CTasks                   * GetTasks() { DEBUG_TRACE("CTasks * GetTasks()");return m_pTasks; };
-    inline CGameSettings            * GetSettings()             { DEBUG_TRACE("CGameSettings * GetSettings()");return m_pSettings; };
-    inline CCarEnterExit            * GetCarEnterExit()         { DEBUG_TRACE("CCarEnterExit           * GetCarEnterExit()");return m_pCarEnterExit; };
-    inline CControllerConfigManager * GetControllerConfigManager()  { DEBUG_TRACE("CControllerConfigManager* GetControllerConfigManager()");return m_pControllerConfigManager; };
-    inline CRenderWare              * GetRenderWare()           { DEBUG_TRACE("CRenderWare * GetRenderWare()");return m_pRenderWare; };
-    inline CHandlingManager         * GetHandlingManager ()      { return m_pHandlingManager; };
-    inline CAnimManager             * GetAnimManager ()          { return m_pAnimManager; }
-    inline CStreaming               * GetStreaming ()            { return m_pStreaming; }
-    inline CVisibilityPlugins       * GetVisibilityPlugins ()    { return m_pVisibilityPlugins; }
-    inline CKeyGen                  * GetKeyGen ()               { return m_pKeyGen; }
-    inline CRopes                   * GetRopes ()                { return m_pRopes; }
-    inline CFx                      * GetFx ()                   { return m_pFx; }
-    inline CFxManager               * GetFxManager ()            { return m_pFxManager; }
-    inline CWaterManager            * GetWaterManager ()         { return m_pWaterManager; }
-    inline CWeaponStatManager       * GetWeaponStatManager()     { return m_pWeaponStatsManager; }
-    inline CPointLights             * GetPointLights ()          { return m_pPointLights; }
-    inline CTrainTrackManager       * GetTrainTrackManager ()    { return m_pTrainTrackManager; }
-    CRenderWareSA*                  GetRenderWareSA()            { return m_pRenderWare; }
-    CFxManagerSA*                   GetFxManagerSA ()            { return m_pFxManager; }
-
-    CWeaponInfo             * GetWeaponInfo(eWeaponType weapon,eWeaponSkill skill=WEAPONSKILL_STD);
-    CModelInfo              * GetModelInfo( DWORD dwModelID );
-
-    inline DWORD            GetSystemTime (  )      { DEBUG_TRACE("DWORD     GetSystemTime (  )");return *VAR_SystemTime; };
-    inline BOOL             IsAtMenu (  )           { DEBUG_TRACE("BOOL     IsAtMenu (  )");if(*VAR_IsAtMenu) return TRUE; else return FALSE; };
-    inline BOOL             IsGameLoaded (  )       { DEBUG_TRACE("BOOL     IsGameLoaded (  )");if(*VAR_IsGameLoaded) return TRUE; else return FALSE; };
-    VOID                    StartGame ( );
-    VOID                    SetSystemState ( eSystemState State );
-    eSystemState            GetSystemState ( );
-    inline BOOL             IsNastyGame (  )                    { DEBUG_TRACE("BOOL     IsNastyGame (  )"); return *VAR_IsNastyGame; };
-    inline VOID             SetNastyGame ( BOOL IsNasty )       { DEBUG_TRACE("VOID     SetNastyGame ( BOOL IsNasty )"); *VAR_IsNastyGame = IsNasty?true:false; };
-    VOID                    Pause ( bool bPaused );
-    bool                    IsPaused ( );
-    bool                    IsInForeground ( );
-    VOID                    DisableRenderer( bool bDisabled );
-    VOID                    TakeScreenshot ( char * szFileName );
-    DWORD                   * GetMemoryValue ( DWORD dwOffset );
-
-    VOID                    SetRenderHook ( InRenderer* pInRenderer );
-
-    void                    Initialize  ( void );
-    void                    Reset                       ( void );
-    void                    Terminate ( void );
-
-    eGameVersion            GetGameVersion ( void );
-    eGameVersion            FindGameVersion ( void );
-
-    float                   GetFPS ( void );
-    float                   GetTimeStep ( void );
-    float                   GetOldTimeStep ( void );
-    float                   GetTimeScale ( void );
-    void                    SetTimeScale ( float fTimeScale );
-
-    BOOL                    InitLocalPlayer(  );
-
-    float                   GetGravity              ( void );
-    void                    SetGravity              ( float fGravity );
-
-    float                   GetGameSpeed            ( void );
-    void                    SetGameSpeed            ( float fSpeed );
-
-    unsigned char           GetBlurLevel            ( void );
-    void                    SetBlurLevel            ( unsigned char ucLevel );
-
-    void                    SetJetpackWeaponEnabled     ( eWeaponType weaponType, bool bEnabled );
-    bool                    GetJetpackWeaponEnabled     ( eWeaponType weaponType );
-
-    unsigned long           GetMinuteDuration       ( void );
-    void                    SetMinuteDuration       ( unsigned long ulTime );
-
-    bool                    IsCheatEnabled          ( const char* szCheatName );
-    bool                    SetCheatEnabled         ( const char* szCheatName, bool bEnable );
-    void                    ResetCheats             ();
-
-    bool                    VerifySADataFileNames   ();
-    bool                    PerformChecks           ();
-    int&                    GetCheckStatus          ( void )            { return m_iCheckStatus; }
-
-
-    void                    SetAsyncLoadingFromScript       ( bool bScriptEnabled, bool bScriptForced );
-    void                    SuspendASyncLoading             ( bool bSuspend, uint uiAutoUnsuspendDelay = 0 );
-    bool                    IsASyncLoadingEnabled           ( bool bIgnoreSuspend = false );
-
-    bool                    HasCreditScreenFadedOut         ( void );
-
-    void                    SetupSpecialCharacters          ( void );
-    CWeapon *               CreateWeapon                    ( void );
-    CWeaponStat *           CreateWeaponStat                ( eWeaponType weaponType, eWeaponSkill weaponSkill );
-    void                    FlushPendingRestreamIPL         ( void );
-    void                    ResetModelLodDistances          ( void );
-    void                    ResetAlphaTransparencies         ( void );
-    void                    DisableVSync                    ( void );
-
-    void                    OnPedContextChange              ( CPed* pPedContext );
-    CPed*                   GetPedContext                   ( void );
-
-    void                    GetShaderReplacementStats       ( SShaderReplacementStats& outStats );
-
-    void                    SetPreWeaponFireHandler         ( PreWeaponFireHandler* pPreWeaponFireHandler )     { m_pPreWeaponFireHandler = pPreWeaponFireHandler; }
-    void                    SetPostWeaponFireHandler        ( PostWeaponFireHandler* pPostWeaponFireHandler )   { m_pPostWeaponFireHandler = pPostWeaponFireHandler; }
-    void                    SetTaskSimpleBeHitHandler       ( TaskSimpleBeHitHandler* pTaskSimpleBeHitHandler ) { m_pTaskSimpleBeHitHandler = pTaskSimpleBeHitHandler; }
-=======
-    CGameSA();            // constructor
-    ~CGameSA();
-
-    CPools* GetPools()
-    {
-        DEBUG_TRACE("CPools     * GetPools()");
-        return m_pPools;
-    };
-    CPlayerInfo* GetPlayerInfo()
-    {
-        DEBUG_TRACE("CPlayerInfo    * GetPlayerInfo()");
-        return m_pPlayerInfo;
-    };
-    CProjectileInfo* GetProjectileInfo()
-    {
-        DEBUG_TRACE("CProjectileInfo   * GetProjectileInfo()");
-        return m_pProjectileInfo;
-    };
-    CRadar* GetRadar()
-    {
-        DEBUG_TRACE("CRadar     * GetRadar()");
-        return m_pRadar;
-    };
-    CRestart* GetRestart()
-    {
-        DEBUG_TRACE("CRestart    * GetRestart()");
-        return m_pRestart;
-    };
-    CClock* GetClock()
-    {
-        DEBUG_TRACE("CClock     * GetClock()");
-        return m_pClock;
-    };
-    CCoronas* GetCoronas()
-    {
-        DEBUG_TRACE("CCoronas    * GetCoronas()");
-        return m_pCoronas;
-    };
-    CCheckpoints* GetCheckpoints()
-    {
-        DEBUG_TRACE("CCheckpoints   * GetCheckpoints()");
-        return m_pCheckpoints;
-    };
-    CEventList* GetEventList()
-    {
-        DEBUG_TRACE("CEventList    * GetEventList()");
-        return m_pEventList;
-    };
-    CFireManager* GetFireManager()
-    {
-        DEBUG_TRACE("CFireManager   * GetFireManager()");
-        return m_pFireManager;
-    };
-    CExplosionManager* GetExplosionManager()
-    {
-        DEBUG_TRACE("CExplosionManager  * GetExplosionManager()");
-        return m_pExplosionManager;
-    };
-    CGarages* GetGarages()
-    {
-        DEBUG_TRACE("CGarages    * GetGarages()");
-        return m_pGarages;
-    };
-    CHud* GetHud()
-    {
-        DEBUG_TRACE("CHud     * GetHud()");
-        return m_pHud;
-    };
-    CWeather* GetWeather()
-    {
-        DEBUG_TRACE("CWeather    * GetWeather()");
-        return m_pWeather;
-    };
-    CWorld* GetWorld()
-    {
-        DEBUG_TRACE("CWorld     * GetWorld()");
-        return m_pWorld;
-    };
-    CCamera* GetCamera()
-    {
-        DEBUG_TRACE("CCamera     * GetCamera()");
-        return m_pCamera;
-    };
-    CPickups* GetPickups()
-    {
-        DEBUG_TRACE("CPickups    * GetPickups()");
-        return m_pPickups;
-    };
-    C3DMarkers* Get3DMarkers()
-    {
-        DEBUG_TRACE("C3DMarkers    * Get3DMarkers()");
-        return m_p3DMarkers;
-    };
-    CPad* GetPad()
-    {
-        DEBUG_TRACE("CPad     * GetPad()");
-        return m_pPad;
-    };
-    CTheCarGenerators* GetTheCarGenerators()
-    {
-        DEBUG_TRACE("CTheCarGenerators  * GetTheCarGenerators()");
-        return m_pTheCarGenerators;
-    };
-    CAERadioTrackManager* GetAERadioTrackManager()
-    {
-        DEBUG_TRACE("CAERadioTrackManager * GetAERadioTrackManager()");
-        return m_pCAERadioTrackManager;
-    };
-    CAudioEngine* GetAudioEngine()
-    {
-        DEBUG_TRACE("CAudio     * GetAudioEngine()");
-        return m_pAudioEngine;
-    };
-    CAEAudioHardware* GetAEAudioHardware()
-    {
-        DEBUG_TRACE("CAEAudioHardware     * GetAEAudioHardware()");
-        return m_pAEAudioHardware;
-    };
-    CAESoundManager* GetAESoundManager() override { return m_pAESoundManager; }
-    CAudioEngine*    GetAudio()
-    {
-        DEBUG_TRACE("CAudio     * GetAudioEngine()");
-        return m_pAudioEngine;
-    };
-    CAudioContainer* GetAudioContainer()
-    {
-        DEBUG_TRACE("CAudio     * GetAudioContainer()");
-        return m_pAudioContainer;
-    };
-    CMenuManager* GetMenuManager()
-    {
-        DEBUG_TRACE("CMenuManager         * GetMenuManager()");
-        return m_pMenuManager;
-    };
-    CText* GetText()
-    {
-        DEBUG_TRACE("CText                    * GetText()");
-        return m_pText;
-    };
-    CStats* GetStats()
-    {
-        DEBUG_TRACE("CStats                   * GetStats()");
-        return m_pStats;
-    };
-    CFont* GetFont()
-    {
-        DEBUG_TRACE("CFont                    * GetFont()");
-        return m_pFont;
-    };
-    CPathFind* GetPathFind()
-    {
-        DEBUG_TRACE("CPathFind                * GetPathFind()");
-        return m_pPathFind;
-    };
-    CPopulation* GetPopulation()
-    {
-        DEBUG_TRACE("CPopulation              * GetPopulation()");
-        return m_pPopulation;
-    };
-    CTaskManagementSystem* GetTaskManagementSystem()
-    {
-        DEBUG_TRACE("CTaskManagementSystemSA * GetTaskManagementSystem()");
-        return m_pTaskManagementSystem;
-    };
-    CTasks* GetTasks()
-    {
-        DEBUG_TRACE("CTasks * GetTasks()");
-        return m_pTasks;
-    };
-    CGameSettings* GetSettings()
-    {
-        DEBUG_TRACE("CGameSettings * GetSettings()");
-        return m_pSettings;
-    };
-    CCarEnterExit* GetCarEnterExit()
-    {
-        DEBUG_TRACE("CCarEnterExit           * GetCarEnterExit()");
-        return m_pCarEnterExit;
-    };
-    CControllerConfigManager* GetControllerConfigManager()
-    {
-        DEBUG_TRACE("CControllerConfigManager* GetControllerConfigManager()");
-        return m_pControllerConfigManager;
-    };
-    CRenderWare* GetRenderWare()
-    {
-        DEBUG_TRACE("CRenderWare * GetRenderWare()");
-        return m_pRenderWare;
-    };
-    CHandlingManager*   GetHandlingManager() { return m_pHandlingManager; };
-    CAnimManager*       GetAnimManager() { return m_pAnimManager; }
-    CStreaming*         GetStreaming() { return m_pStreaming; }
-    CVisibilityPlugins* GetVisibilityPlugins() { return m_pVisibilityPlugins; }
-    CKeyGen*            GetKeyGen() { return m_pKeyGen; }
-    CRopes*             GetRopes() { return m_pRopes; }
-    CFx*                GetFx() { return m_pFx; }
-    CFxManager*         GetFxManager() { return m_pFxManager; }
-    CWaterManager*      GetWaterManager() { return m_pWaterManager; }
-    CWeaponStatManager* GetWeaponStatManager() { return m_pWeaponStatsManager; }
-    CPointLights*       GetPointLights() { return m_pPointLights; }
-    CRenderWareSA*      GetRenderWareSA() { return m_pRenderWare; }
-    CFxManagerSA*       GetFxManagerSA() { return m_pFxManager; }
-
-    CWeaponInfo* GetWeaponInfo(eWeaponType weapon, eWeaponSkill skill = WEAPONSKILL_STD);
-    CModelInfo*  GetModelInfo(DWORD dwModelID);
-
-    DWORD GetSystemTime()
-    {
-        DEBUG_TRACE("DWORD     GetSystemTime (  )");
-        return *VAR_SystemTime;
-    };
-    BOOL IsAtMenu()
-    {
-        DEBUG_TRACE("BOOL     IsAtMenu (  )");
-        if (*VAR_IsAtMenu)
-            return TRUE;
-        else
-            return FALSE;
-    };
-    BOOL IsGameLoaded()
-    {
-        DEBUG_TRACE("BOOL     IsGameLoaded (  )");
-        if (*VAR_IsGameLoaded)
-            return TRUE;
-        else
-            return FALSE;
-    };
-    VOID         StartGame();
-    VOID         SetSystemState(eSystemState State);
-    eSystemState GetSystemState();
-    BOOL         IsNastyGame()
-    {
-        DEBUG_TRACE("BOOL     IsNastyGame (  )");
-        return *VAR_IsNastyGame;
-    };
-    VOID SetNastyGame(BOOL IsNasty)
-    {
-        DEBUG_TRACE("VOID     SetNastyGame ( BOOL IsNasty )");
-        *VAR_IsNastyGame = IsNasty ? true : false;
-    };
-    VOID   Pause(bool bPaused);
-    bool   IsPaused();
-    bool   IsInForeground();
-    VOID   DisableRenderer(bool bDisabled);
-    VOID   TakeScreenshot(char* szFileName);
-    DWORD* GetMemoryValue(DWORD dwOffset);
-
-    VOID SetRenderHook(InRenderer* pInRenderer);
-
-    void Initialize(void);
-    void Reset(void);
-    void Terminate(void);
-
-    eGameVersion GetGameVersion(void);
-    eGameVersion FindGameVersion(void);
-
-    float GetFPS(void);
-    float GetTimeStep(void);
-    float GetOldTimeStep(void);
-    float GetTimeScale(void);
-    void  SetTimeScale(float fTimeScale);
-
-    BOOL InitLocalPlayer();
-
-    float GetGravity(void);
-    void  SetGravity(float fGravity);
-
-    float GetGameSpeed(void);
-    void  SetGameSpeed(float fSpeed);
-
-    unsigned char GetBlurLevel(void);
-    void          SetBlurLevel(unsigned char ucLevel);
-
-    void SetJetpackWeaponEnabled(eWeaponType weaponType, bool bEnabled);
-    bool GetJetpackWeaponEnabled(eWeaponType weaponType);
-
-    unsigned long GetMinuteDuration(void);
-    void          SetMinuteDuration(unsigned long ulTime);
-
-    bool IsCheatEnabled(const char* szCheatName);
-    bool SetCheatEnabled(const char* szCheatName, bool bEnable);
-    void ResetCheats();
-
-    bool IsRandomFoliageEnabled();
-    void SetRandomFoliageEnabled(bool bEnable);
-
-    bool IsMoonEasterEggEnabled();
-    void SetMoonEasterEggEnabled(bool bEnabled);
-
-    bool IsExtraAirResistanceEnabled();
-    void SetExtraAirResistanceEnabled(bool bEnable);
-
-    bool IsUnderWorldWarpEnabled();
-    void SetUnderWorldWarpEnabled(bool bEnable);
-
-    bool VerifySADataFileNames();
-    bool PerformChecks();
-    int& GetCheckStatus(void) { return m_iCheckStatus; }
-
-    void SetAsyncLoadingFromScript(bool bScriptEnabled, bool bScriptForced);
-    void SuspendASyncLoading(bool bSuspend, uint uiAutoUnsuspendDelay = 0);
-    bool IsASyncLoadingEnabled(bool bIgnoreSuspend = false);
-
-    bool HasCreditScreenFadedOut(void);
-
-    void         SetupSpecialCharacters(void);
-    CWeapon*     CreateWeapon(void);
-    CWeaponStat* CreateWeaponStat(eWeaponType weaponType, eWeaponSkill weaponSkill);
-    void         FlushPendingRestreamIPL(void);
-    void         ResetModelLodDistances(void);
-    void         ResetAlphaTransparencies(void);
-    void         DisableVSync(void);
-
-    void  OnPedContextChange(CPed* pPedContext);
-    CPed* GetPedContext(void);
-
-    void GetShaderReplacementStats(SShaderReplacementStats& outStats);
-
-    void SetPreWeaponFireHandler(PreWeaponFireHandler* pPreWeaponFireHandler) { m_pPreWeaponFireHandler = pPreWeaponFireHandler; }
-    void SetPostWeaponFireHandler(PostWeaponFireHandler* pPostWeaponFireHandler) { m_pPostWeaponFireHandler = pPostWeaponFireHandler; }
-    void SetTaskSimpleBeHitHandler(TaskSimpleBeHitHandler* pTaskSimpleBeHitHandler) { m_pTaskSimpleBeHitHandler = pTaskSimpleBeHitHandler; }
->>>>>>> 3b68f4c6
-
-    PreWeaponFireHandler*   m_pPreWeaponFireHandler;
-    PostWeaponFireHandler*  m_pPostWeaponFireHandler;
-    TaskSimpleBeHitHandler* m_pTaskSimpleBeHitHandler;
-
-private:
-<<<<<<< HEAD
-    CPools                  * m_pPools;
-    CPlayerInfo             * m_pPlayerInfo;
-    CProjectileInfo         * m_pProjectileInfo;
-    CRadar                  * m_pRadar;
-    CRestart                * m_pRestart;
-    CClock                  * m_pClock;
-    CCoronas                * m_pCoronas;
-    CCheckpoints            * m_pCheckpoints;
-    CEventList              * m_pEventList;
-    CFireManager            * m_pFireManager;
-    CGarages                * m_pGarages;
-    CHud                    * m_pHud;
-    CWanted                 * m_pWanted;
-    CWeather                * m_pWeather;
-    CWorld                  * m_pWorld;
-    CCamera                 * m_pCamera;
-    CModelInfo              * m_pModelInfo; 
-    CPickups                * m_pPickups;
-    CWeaponInfo             * m_pWeaponInfo;
-    CExplosionManager       * m_pExplosionManager;
-    C3DMarkers              * m_p3DMarkers;
-    CRenderWareSA           * m_pRenderWare;
-    CHandlingManager        * m_pHandlingManager;
-    CAnimManager            * m_pAnimManager;
-    CStreaming              * m_pStreaming;
-    CVisibilityPlugins      * m_pVisibilityPlugins;
-    CKeyGen                 * m_pKeyGen;
-    CRopes                  * m_pRopes;
-    CFx                     * m_pFx;
-    CFxManagerSA            * m_pFxManager;
-    CWaterManager           * m_pWaterManager;
-    CWeaponStatManager      * m_pWeaponStatsManager;
-    CPointLights            * m_pPointLights;
-    CTrainTrackManager      * m_pTrainTrackManager;
-
-    CPad                        * m_pPad;
-    CTheCarGenerators           * m_pTheCarGenerators;
-    CAERadioTrackManager        * m_pCAERadioTrackManager;
-    CAudioEngine                * m_pAudioEngine;
-    CAudioContainer             * m_pAudioContainer;
-    CMenuManager                * m_pMenuManager;
-    CText                       * m_pText;
-    CStats                      * m_pStats;
-    CFont                       * m_pFont;
-    CPathFind                   * m_pPathFind;
-    CPopulation                 * m_pPopulation;
-    CTaskManagementSystem       * m_pTaskManagementSystem; // not used outside the game_sa
-    CTasks                      * m_pTasks;
-    CGameSettings               * m_pSettings;
-    CCarEnterExit               * m_pCarEnterExit;
-    CControllerConfigManager    * m_pControllerConfigManager;
-
-    eGameVersion            m_eGameVersion;
-    bool                    m_bAsyncScriptEnabled;
-    bool                    m_bAsyncScriptForced;
-    bool                    m_bASyncLoadingSuspended;
-    int                     m_iCheckStatus;
-
-    static unsigned long*   VAR_SystemTime;
-    static unsigned long*   VAR_IsAtMenu;
-    static unsigned long*   VAR_IsGameLoaded;
-    static bool*            VAR_GamePaused;
-    static bool*            VAR_IsForegroundWindow;;
-    static unsigned long*   VAR_SystemState;
-    static void*            VAR_StartGame;
-    static bool*            VAR_IsNastyGame;
-    static float*           VAR_TimeScale;
-    static float*           VAR_FPS;
-    static float*           VAR_OldTimeStep;
-    static float*           VAR_TimeStep;
-    static unsigned long*   VAR_Framelimiter;
-
-    std::map < std::string, SCheatSA* > m_Cheats;
-
-    SFixedArray < bool, WEAPONTYPE_LAST_WEAPONTYPE > m_JetpackWeapons;
-
-    CPed*                   m_pPedContext;
-    CTickCount              m_llASyncLoadingAutoUnsuspendTime;
-=======
-    CPools*             m_pPools;
-    CPlayerInfo*        m_pPlayerInfo;
-    CProjectileInfo*    m_pProjectileInfo;
-    CRadar*             m_pRadar;
-    CRestart*           m_pRestart;
-    CClock*             m_pClock;
-    CCoronas*           m_pCoronas;
-    CCheckpoints*       m_pCheckpoints;
-    CEventList*         m_pEventList;
-    CFireManager*       m_pFireManager;
-    CGarages*           m_pGarages;
-    CHud*               m_pHud;
-    CWanted*            m_pWanted;
-    CWeather*           m_pWeather;
-    CWorld*             m_pWorld;
-    CCamera*            m_pCamera;
-    CModelInfo*         m_pModelInfo;
-    CPickups*           m_pPickups;
-    CWeaponInfo*        m_pWeaponInfo;
-    CExplosionManager*  m_pExplosionManager;
-    C3DMarkers*         m_p3DMarkers;
-    CRenderWareSA*      m_pRenderWare;
-    CHandlingManager*   m_pHandlingManager;
-    CAnimManager*       m_pAnimManager;
-    CStreaming*         m_pStreaming;
-    CVisibilityPlugins* m_pVisibilityPlugins;
-    CKeyGen*            m_pKeyGen;
-    CRopes*             m_pRopes;
-    CFx*                m_pFx;
-    CFxManagerSA*       m_pFxManager;
-    CWaterManager*      m_pWaterManager;
-    CWeaponStatManager* m_pWeaponStatsManager;
-    CPointLights*       m_pPointLights;
-
-    CPad*                     m_pPad;
-    CTheCarGenerators*        m_pTheCarGenerators;
-    CAERadioTrackManager*     m_pCAERadioTrackManager;
-    CAudioEngine*             m_pAudioEngine;
-    CAEAudioHardware*         m_pAEAudioHardware;
-    CAESoundManager*          m_pAESoundManager;
-    CAudioContainer*          m_pAudioContainer;
-    CMenuManager*             m_pMenuManager;
-    CText*                    m_pText;
-    CStats*                   m_pStats;
-    CFont*                    m_pFont;
-    CPathFind*                m_pPathFind;
-    CPopulation*              m_pPopulation;
-    CTaskManagementSystem*    m_pTaskManagementSystem;            // not used outside the game_sa
-    CTasks*                   m_pTasks;
-    CGameSettings*            m_pSettings;
-    CCarEnterExit*            m_pCarEnterExit;
-    CControllerConfigManager* m_pControllerConfigManager;
-
-    eGameVersion m_eGameVersion;
-    bool         m_bAsyncScriptEnabled;
-    bool         m_bAsyncScriptForced;
-    bool         m_bASyncLoadingSuspended;
-    int          m_iCheckStatus;
-    bool         m_bUnderworldWarp;
-
-    static unsigned long* VAR_SystemTime;
-    static unsigned long* VAR_IsAtMenu;
-    static unsigned long* VAR_IsGameLoaded;
-    static bool*          VAR_GamePaused;
-    static bool*          VAR_IsForegroundWindow;
-    ;
-    static unsigned long* VAR_SystemState;
-    static void*          VAR_StartGame;
-    static bool*          VAR_IsNastyGame;
-    static float*         VAR_TimeScale;
-    static float*         VAR_FPS;
-    static float*         VAR_OldTimeStep;
-    static float*         VAR_TimeStep;
-    static unsigned long* VAR_Framelimiter;
-
-    std::map<std::string, SCheatSA*> m_Cheats;
-
-    SFixedArray<bool, WEAPONTYPE_LAST_WEAPONTYPE> m_JetpackWeapons;
-
-    CPed*      m_pPedContext;
-    CTickCount m_llASyncLoadingAutoUnsuspendTime;
->>>>>>> 3b68f4c6
-};
-
-#endif
+/*****************************************************************************
+ *
+ *  PROJECT:     Multi Theft Auto v1.0
+ *  LICENSE:     See LICENSE in the top level directory
+ *  FILE:        game_sa/CGameSA.h
+ *  PURPOSE:     Header file for base game logic handling class
+ *
+ *  Multi Theft Auto is available from http://www.multitheftauto.com/
+ *
+ *****************************************************************************/
+
+#ifndef __CGAMESA
+#define __CGAMESA
+
+#include "CModelInfoSA.h"
+#include "CFxManagerSA.h"
+
+#define     MAX_MEMORY_OFFSET_1_0           0xCAF008
+
+#define     CLASS_CPlayerInfo               0xB7CD98    // ##SA##
+#define     CLASS_CCamera                   0xB6F028    // ##SA##
+#define     CLASS_CPad                      0xB73458    // ##SA##
+#define     CLASS_CGarages                  0x96C048    // ##SA##
+#define     CLASS_CFx                       0xa9ae00    // ##SA##
+#define     CLASS_CFxManager                0xA9AE80    // ##SA##
+#define     CLASS_CMenuManager              0xBA6748    // ##SA##
+
+#define     CLASS_RwCamera                  0xB6F97C
+
+#define     ARRAY_WeaponInfo                0xC8AAB8    // ##SA##
+#define     CLASSSIZE_WeaponInfo            112         // ##SA##
+#define     NUM_WeaponInfosStdSkill         WEAPONTYPE_LAST_WEAPONTYPE
+#define     NUM_WeaponInfosOtherSkill       11
+#define     NUM_WeaponInfosTotal            (NUM_WeaponInfosStdSkill + (3*NUM_WeaponInfosOtherSkill)) // std, (poor, pro, special)
+
+#define     MODELINFO_MAX                   26000       // Actual max is 25755
+
+#define     FUNC_GetLevelFromPosition       0x4DD300
+
+#define     FUNC_CDebug_DebugDisplayTextBuffer      0x532260
+#define     FUNC_JPegCompressScreenToFile   0x5D0820
+
+#define     VAR_FlyingCarsEnabled           0x969160 // ##SA##
+#define     VAR_ExtraBunnyhopEnabled        0x969161 // ##SA##
+#define     VAR_HoveringCarsEnabled         0x969152 // ##SA##
+#define     VAR_ExtraJumpEnabled            0x96916C // ##SA##
+#define     VAR_TankModeEnabled             0x969164 // ##SA##
+#define     VAR_NoReloadEnabled             0x969178 // ##SA##
+#define     VAR_PerfectHandling             0x96914C // ##SA##
+#define     VAR_AllCarsHaveNitro            0x969165 // ##SA##
+#define     VAR_BoatsCanFly                 0x969153 // ##SA##
+#define     VAR_InfiniteOxygen              0x96916E // ##SA##
+#define     VAR_FasterClock                 0x96913B // ##SA##
+#define     VAR_FasterGameplay              0x96913C // ##SA##
+#define     VAR_SlowerGameplay              0x96913D // ##SA##
+#define     VAR_AlwaysMidnight              0x969167 // ##SA##
+#define     VAR_FullWeaponAiming            0x969179 // ##SA##
+#define     VAR_InfiniteHealth              0x96916D // ##SA##
+#define     VAR_NeverWanted                 0x969171 // ##SA##
+#define     VAR_HealthArmorMoney            0x969133 // ##SA##
+#define     VAR_WalkUnderwater              0x6C2759
+
+#define CHEAT_HOVERINGCARS          "hovercars"
+#define CHEAT_FLYINGCARS            "aircars"
+#define CHEAT_EXTRABUNNYHOP         "extrabunny"
+#define CHEAT_EXTRAJUMP             "extrajump"
+#define CHEAT_TANKMODE              "tankmode"
+#define CHEAT_NORELOAD              "noreload"
+#define CHEAT_PERFECTHANDLING       "perfecthandling"
+#define CHEAT_ALLCARSHAVENITRO      "allcarshavenitro"
+#define CHEAT_BOATSCANFLY           "airboats"
+#define CHEAT_INFINITEOXYGEN        "infiniteoxygen"
+#define CHEAT_WALKUNDERWATER        "walkunderwater"
+#define CHEAT_FASTERCLOCK           "fasterclock"
+#define CHEAT_FASTERGAMEPLAY        "fastergameplay"
+#define CHEAT_SLOWERGAMEPLAY        "slowergameplay"
+#define CHEAT_ALWAYSMIDNIGHT        "alwaysmidnight"
+#define CHEAT_FULLWEAPONAIMING      "fullweaponaiming"
+#define CHEAT_INFINITEHEALTH        "infinitehealth"
+#define CHEAT_NEVERWANTED           "neverwanted"
+#define CHEAT_HEALTARMORMONEY       "healtharmormoney"
+
+#define PROP_RANDOM_FOLIAGE         "randomfoliage"
+#define PROP_SNIPER_MOON            "snipermoon"
+#define PROP_EXTRA_AIR_RESISTANCE   "extraairresistance"
+#define PROP_UNDERWORLD_WARP        "underworldwarp"
+
+struct SCheatSA
+{
+    BYTE* m_byAddress;            // Cheat Address
+    bool  m_bEnabled;             // Cheat State
+    bool  m_bCanBeSet;            // Cheat can be set with setWorldSpecialPropertyEnabled
+    SCheatSA(BYTE* Address, bool bCanBeSet = true)
+    {
+        m_byAddress = Address;
+        m_bCanBeSet = bCanBeSet;
+    }
+};
+class CGameSA : public CGame
+{
+    friend class COffsets;
+    typedef std::unique_ptr<CAnimBlendAssocGroup> AssocGroup_type;
+
+private:
+    CWeaponInfo* WeaponInfos[NUM_WeaponInfosTotal];
+    CModelInfoSA ModelInfo[MODELINFO_MAX];
+
+public:
+    ZERO_ON_NEW
+
+    CGameSA();            // constructor
+    ~CGameSA();
+
+    CPools* GetPools()
+    {
+        DEBUG_TRACE("CPools     * GetPools()");
+        return m_pPools;
+    };
+    CPlayerInfo* GetPlayerInfo()
+    {
+        DEBUG_TRACE("CPlayerInfo    * GetPlayerInfo()");
+        return m_pPlayerInfo;
+    };
+    CProjectileInfo* GetProjectileInfo()
+    {
+        DEBUG_TRACE("CProjectileInfo   * GetProjectileInfo()");
+        return m_pProjectileInfo;
+    };
+    CRadar* GetRadar()
+    {
+        DEBUG_TRACE("CRadar     * GetRadar()");
+        return m_pRadar;
+    };
+    CRestart* GetRestart()
+    {
+        DEBUG_TRACE("CRestart    * GetRestart()");
+        return m_pRestart;
+    };
+    CClock* GetClock()
+    {
+        DEBUG_TRACE("CClock     * GetClock()");
+        return m_pClock;
+    };
+    CCoronas* GetCoronas()
+    {
+        DEBUG_TRACE("CCoronas    * GetCoronas()");
+        return m_pCoronas;
+    };
+    CCheckpoints* GetCheckpoints()
+    {
+        DEBUG_TRACE("CCheckpoints   * GetCheckpoints()");
+        return m_pCheckpoints;
+    };
+    CEventList* GetEventList()
+    {
+        DEBUG_TRACE("CEventList    * GetEventList()");
+        return m_pEventList;
+    };
+    CFireManager* GetFireManager()
+    {
+        DEBUG_TRACE("CFireManager   * GetFireManager()");
+        return m_pFireManager;
+    };
+    CExplosionManager* GetExplosionManager()
+    {
+        DEBUG_TRACE("CExplosionManager  * GetExplosionManager()");
+        return m_pExplosionManager;
+    };
+    CGarages* GetGarages()
+    {
+        DEBUG_TRACE("CGarages    * GetGarages()");
+        return m_pGarages;
+    };
+    CHud* GetHud()
+    {
+        DEBUG_TRACE("CHud     * GetHud()");
+        return m_pHud;
+    };
+    CWeather* GetWeather()
+    {
+        DEBUG_TRACE("CWeather    * GetWeather()");
+        return m_pWeather;
+    };
+    CWorld* GetWorld()
+    {
+        DEBUG_TRACE("CWorld     * GetWorld()");
+        return m_pWorld;
+    };
+    CCamera* GetCamera()
+    {
+        DEBUG_TRACE("CCamera     * GetCamera()");
+        return m_pCamera;
+    };
+    CPickups* GetPickups()
+    {
+        DEBUG_TRACE("CPickups    * GetPickups()");
+        return m_pPickups;
+    };
+    C3DMarkers* Get3DMarkers()
+    {
+        DEBUG_TRACE("C3DMarkers    * Get3DMarkers()");
+        return m_p3DMarkers;
+    };
+    CPad* GetPad()
+    {
+        DEBUG_TRACE("CPad     * GetPad()");
+        return m_pPad;
+    };
+    CTheCarGenerators* GetTheCarGenerators()
+    {
+        DEBUG_TRACE("CTheCarGenerators  * GetTheCarGenerators()");
+        return m_pTheCarGenerators;
+    };
+    CAERadioTrackManager* GetAERadioTrackManager()
+    {
+        DEBUG_TRACE("CAERadioTrackManager * GetAERadioTrackManager()");
+        return m_pCAERadioTrackManager;
+    };
+    CAudioEngine* GetAudioEngine()
+    {
+        DEBUG_TRACE("CAudio     * GetAudioEngine()");
+        return m_pAudioEngine;
+    };
+    CAEAudioHardware* GetAEAudioHardware()
+    {
+        DEBUG_TRACE("CAEAudioHardware     * GetAEAudioHardware()");
+        return m_pAEAudioHardware;
+    };
+    CAESoundManager* GetAESoundManager() override { return m_pAESoundManager; }
+    CAudioEngine*    GetAudio()
+    {
+        DEBUG_TRACE("CAudio     * GetAudioEngine()");
+        return m_pAudioEngine;
+    };
+    CAudioContainer* GetAudioContainer()
+    {
+        DEBUG_TRACE("CAudio     * GetAudioContainer()");
+        return m_pAudioContainer;
+    };
+    CMenuManager* GetMenuManager()
+    {
+        DEBUG_TRACE("CMenuManager         * GetMenuManager()");
+        return m_pMenuManager;
+    };
+    CText* GetText()
+    {
+        DEBUG_TRACE("CText                    * GetText()");
+        return m_pText;
+    };
+    CStats* GetStats()
+    {
+        DEBUG_TRACE("CStats                   * GetStats()");
+        return m_pStats;
+    };
+    CFont* GetFont()
+    {
+        DEBUG_TRACE("CFont                    * GetFont()");
+        return m_pFont;
+    };
+    CPathFind* GetPathFind()
+    {
+        DEBUG_TRACE("CPathFind                * GetPathFind()");
+        return m_pPathFind;
+    };
+    CPopulation* GetPopulation()
+    {
+        DEBUG_TRACE("CPopulation              * GetPopulation()");
+        return m_pPopulation;
+    };
+    CTaskManagementSystem* GetTaskManagementSystem()
+    {
+        DEBUG_TRACE("CTaskManagementSystemSA * GetTaskManagementSystem()");
+        return m_pTaskManagementSystem;
+    };
+    CTasks* GetTasks()
+    {
+        DEBUG_TRACE("CTasks * GetTasks()");
+        return m_pTasks;
+    };
+    CGameSettings* GetSettings()
+    {
+        DEBUG_TRACE("CGameSettings * GetSettings()");
+        return m_pSettings;
+    };
+    CCarEnterExit* GetCarEnterExit()
+    {
+        DEBUG_TRACE("CCarEnterExit           * GetCarEnterExit()");
+        return m_pCarEnterExit;
+    };
+    CControllerConfigManager* GetControllerConfigManager()
+    {
+        DEBUG_TRACE("CControllerConfigManager* GetControllerConfigManager()");
+        return m_pControllerConfigManager;
+    };
+    CRenderWare* GetRenderWare()
+    {
+        DEBUG_TRACE("CRenderWare * GetRenderWare()");
+        return m_pRenderWare;
+    };
+    CHandlingManager*   GetHandlingManager() { return m_pHandlingManager; };
+    CAnimManager*       GetAnimManager() { return m_pAnimManager; }
+    CStreaming*         GetStreaming() { return m_pStreaming; }
+    CVisibilityPlugins* GetVisibilityPlugins() { return m_pVisibilityPlugins; }
+    CKeyGen*            GetKeyGen() { return m_pKeyGen; }
+    CRopes*             GetRopes() { return m_pRopes; }
+    CFx*                GetFx() { return m_pFx; }
+    CFxManager*         GetFxManager() { return m_pFxManager; }
+    CWaterManager*      GetWaterManager() { return m_pWaterManager; }
+    CWeaponStatManager* GetWeaponStatManager() { return m_pWeaponStatsManager; }
+    CPointLights*       GetPointLights() { return m_pPointLights; }
+    CTrainTrackManager* GetTrainTrackManager() { return m_pTrainTrackManager; }
+    CRenderWareSA*      GetRenderWareSA() { return m_pRenderWare; }
+    CFxManagerSA*       GetFxManagerSA() { return m_pFxManager; }
+
+    CWeaponInfo* GetWeaponInfo(eWeaponType weapon, eWeaponSkill skill = WEAPONSKILL_STD);
+    CModelInfo*  GetModelInfo(DWORD dwModelID);
+
+    DWORD GetSystemTime()
+    {
+        DEBUG_TRACE("DWORD     GetSystemTime (  )");
+        return *VAR_SystemTime;
+    };
+    BOOL IsAtMenu()
+    {
+        DEBUG_TRACE("BOOL     IsAtMenu (  )");
+        if (*VAR_IsAtMenu)
+            return TRUE;
+        else
+            return FALSE;
+    };
+    BOOL IsGameLoaded()
+    {
+        DEBUG_TRACE("BOOL     IsGameLoaded (  )");
+        if (*VAR_IsGameLoaded)
+            return TRUE;
+        else
+            return FALSE;
+    };
+    VOID         StartGame();
+    VOID         SetSystemState(eSystemState State);
+    eSystemState GetSystemState();
+    BOOL         IsNastyGame()
+    {
+        DEBUG_TRACE("BOOL     IsNastyGame (  )");
+        return *VAR_IsNastyGame;
+    };
+    VOID SetNastyGame(BOOL IsNasty)
+    {
+        DEBUG_TRACE("VOID     SetNastyGame ( BOOL IsNasty )");
+        *VAR_IsNastyGame = IsNasty ? true : false;
+    };
+    VOID   Pause(bool bPaused);
+    bool   IsPaused();
+    bool   IsInForeground();
+    VOID   DisableRenderer(bool bDisabled);
+    VOID   TakeScreenshot(char* szFileName);
+    DWORD* GetMemoryValue(DWORD dwOffset);
+
+    VOID SetRenderHook(InRenderer* pInRenderer);
+
+    void Initialize(void);
+    void Reset(void);
+    void Terminate(void);
+
+    eGameVersion GetGameVersion(void);
+    eGameVersion FindGameVersion(void);
+
+    float GetFPS(void);
+    float GetTimeStep(void);
+    float GetOldTimeStep(void);
+    float GetTimeScale(void);
+    void  SetTimeScale(float fTimeScale);
+
+    BOOL InitLocalPlayer();
+
+    float GetGravity(void);
+    void  SetGravity(float fGravity);
+
+    float GetGameSpeed(void);
+    void  SetGameSpeed(float fSpeed);
+
+    unsigned char GetBlurLevel(void);
+    void          SetBlurLevel(unsigned char ucLevel);
+
+    void SetJetpackWeaponEnabled(eWeaponType weaponType, bool bEnabled);
+    bool GetJetpackWeaponEnabled(eWeaponType weaponType);
+
+    unsigned long GetMinuteDuration(void);
+    void          SetMinuteDuration(unsigned long ulTime);
+
+    bool IsCheatEnabled(const char* szCheatName);
+    bool SetCheatEnabled(const char* szCheatName, bool bEnable);
+    void ResetCheats();
+
+    bool IsRandomFoliageEnabled();
+    void SetRandomFoliageEnabled(bool bEnable);
+
+    bool IsMoonEasterEggEnabled();
+    void SetMoonEasterEggEnabled(bool bEnabled);
+
+    bool IsExtraAirResistanceEnabled();
+    void SetExtraAirResistanceEnabled(bool bEnable);
+
+    bool IsUnderWorldWarpEnabled();
+    void SetUnderWorldWarpEnabled(bool bEnable);
+
+    bool VerifySADataFileNames();
+    bool PerformChecks();
+    int& GetCheckStatus(void) { return m_iCheckStatus; }
+
+    void SetAsyncLoadingFromScript(bool bScriptEnabled, bool bScriptForced);
+    void SuspendASyncLoading(bool bSuspend, uint uiAutoUnsuspendDelay = 0);
+    bool IsASyncLoadingEnabled(bool bIgnoreSuspend = false);
+
+    bool HasCreditScreenFadedOut(void);
+
+    void         SetupSpecialCharacters(void);
+    CWeapon*     CreateWeapon(void);
+    CWeaponStat* CreateWeaponStat(eWeaponType weaponType, eWeaponSkill weaponSkill);
+    void         FlushPendingRestreamIPL(void);
+    void         ResetModelLodDistances(void);
+    void         ResetAlphaTransparencies(void);
+    void         DisableVSync(void);
+
+    void  OnPedContextChange(CPed* pPedContext);
+    CPed* GetPedContext(void);
+
+    void GetShaderReplacementStats(SShaderReplacementStats& outStats);
+
+    void SetPreWeaponFireHandler(PreWeaponFireHandler* pPreWeaponFireHandler) { m_pPreWeaponFireHandler = pPreWeaponFireHandler; }
+    void SetPostWeaponFireHandler(PostWeaponFireHandler* pPostWeaponFireHandler) { m_pPostWeaponFireHandler = pPostWeaponFireHandler; }
+    void SetTaskSimpleBeHitHandler(TaskSimpleBeHitHandler* pTaskSimpleBeHitHandler) { m_pTaskSimpleBeHitHandler = pTaskSimpleBeHitHandler; }
+
+    PreWeaponFireHandler*   m_pPreWeaponFireHandler;
+    PostWeaponFireHandler*  m_pPostWeaponFireHandler;
+    TaskSimpleBeHitHandler* m_pTaskSimpleBeHitHandler;
+
+private:
+    CPools*             m_pPools;
+    CPlayerInfo*        m_pPlayerInfo;
+    CProjectileInfo*    m_pProjectileInfo;
+    CRadar*             m_pRadar;
+    CRestart*           m_pRestart;
+    CClock*             m_pClock;
+    CCoronas*           m_pCoronas;
+    CCheckpoints*       m_pCheckpoints;
+    CEventList*         m_pEventList;
+    CFireManager*       m_pFireManager;
+    CGarages*           m_pGarages;
+    CHud*               m_pHud;
+    CWanted*            m_pWanted;
+    CWeather*           m_pWeather;
+    CWorld*             m_pWorld;
+    CCamera*            m_pCamera;
+    CModelInfo*         m_pModelInfo;
+    CPickups*           m_pPickups;
+    CWeaponInfo*        m_pWeaponInfo;
+    CExplosionManager*  m_pExplosionManager;
+    C3DMarkers*         m_p3DMarkers;
+    CRenderWareSA*      m_pRenderWare;
+    CHandlingManager*   m_pHandlingManager;
+    CAnimManager*       m_pAnimManager;
+    CStreaming*         m_pStreaming;
+    CVisibilityPlugins* m_pVisibilityPlugins;
+    CKeyGen*            m_pKeyGen;
+    CRopes*             m_pRopes;
+    CFx*                m_pFx;
+    CFxManagerSA*       m_pFxManager;
+    CWaterManager*      m_pWaterManager;
+    CWeaponStatManager* m_pWeaponStatsManager;
+    CPointLights*       m_pPointLights;
+    CTrainTrackManager* m_pTrainTrackManager;
+
+    CPad*                     m_pPad;
+    CTheCarGenerators*        m_pTheCarGenerators;
+    CAERadioTrackManager*     m_pCAERadioTrackManager;
+    CAudioEngine*             m_pAudioEngine;
+    CAEAudioHardware*         m_pAEAudioHardware;
+    CAESoundManager*          m_pAESoundManager;
+    CAudioContainer*          m_pAudioContainer;
+    CMenuManager*             m_pMenuManager;
+    CText*                    m_pText;
+    CStats*                   m_pStats;
+    CFont*                    m_pFont;
+    CPathFind*                m_pPathFind;
+    CPopulation*              m_pPopulation;
+    CTaskManagementSystem*    m_pTaskManagementSystem;            // not used outside the game_sa
+    CTasks*                   m_pTasks;
+    CGameSettings*            m_pSettings;
+    CCarEnterExit*            m_pCarEnterExit;
+    CControllerConfigManager* m_pControllerConfigManager;
+
+    eGameVersion m_eGameVersion;
+    bool         m_bAsyncScriptEnabled;
+    bool         m_bAsyncScriptForced;
+    bool         m_bASyncLoadingSuspended;
+    int          m_iCheckStatus;
+    bool         m_bUnderworldWarp;
+
+    static unsigned long* VAR_SystemTime;
+    static unsigned long* VAR_IsAtMenu;
+    static unsigned long* VAR_IsGameLoaded;
+    static bool*          VAR_GamePaused;
+    static bool*          VAR_IsForegroundWindow;
+    ;
+    static unsigned long* VAR_SystemState;
+    static void*          VAR_StartGame;
+    static bool*          VAR_IsNastyGame;
+    static float*         VAR_TimeScale;
+    static float*         VAR_FPS;
+    static float*         VAR_OldTimeStep;
+    static float*         VAR_TimeStep;
+    static unsigned long* VAR_Framelimiter;
+
+    std::map<std::string, SCheatSA*> m_Cheats;
+
+    SFixedArray<bool, WEAPONTYPE_LAST_WEAPONTYPE> m_JetpackWeapons;
+
+    CPed*      m_pPedContext;
+    CTickCount m_llASyncLoadingAutoUnsuspendTime;
+};
+
+#endif