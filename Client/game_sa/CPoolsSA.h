/*****************************************************************************
 *
 *  PROJECT:     Multi Theft Auto v1.0
 *  LICENSE:     See LICENSE in the top level directory
 *  FILE:        game_sa/CPoolsSA.h
 *  PURPOSE:     Header file for game entity pools class
 *
 *  Multi Theft Auto is available from http://www.multitheftauto.com/
 *
 *****************************************************************************/
#pragma once

#include <game/CPools.h>
#include "CPedSA.h"
#include "CVehicleSA.h"
#include "CObjectSA.h"
#include "CBuildingSA.h"
#include <array>

#define INVALID_POOL_ARRAY_ID 0xFFFFFFFF

class CClientEntity;

class CEntryInfoNodePoolSA : public CEntryInfoNodePool
{
public:
    int GetNumberOfUsedSpaces();
};

class CPointerNodeDoubleLinkPoolSA : public CPointerNodeDoubleLinkPool
{
public:
    int GetNumberOfUsedSpaces();
};

class CPointerNodeSingleLinkPoolSA : public CPointerNodeSingleLinkPool
{
public:
    int GetNumberOfUsedSpaces();
};

// size of tPoolObjectFlags is 1 byte only
union tPoolObjectFlags {
    struct
    {
        unsigned char nId : 7;
        bool          bEmpty : 1;
    };

private:
    unsigned char nValue;
};

template <class A, class B = A>
class CPoolSAInterface
{
public:
    // m_pObjects contains all interfaces. 140 maximum for ped objects.
    B*                m_pObjects;
    tPoolObjectFlags* m_byteMap;
    int               m_nSize;
    int               m_nFirstFree;
    bool              m_bOwnsAllocations;
    bool              field_11;

    // Default constructor for statically allocated pools
    CPoolSAInterface()
    {
        // Remember to call CPool::Init to fill in the fields!
        m_pObjects = nullptr;
        m_byteMap = nullptr;
        m_nSize = 0;
        m_bOwnsAllocations = false;
    }
};

class CPoolsSA : public CPools
{
public:
    CPoolsSA();
    ~CPoolsSA();

    // Vehicles pool
    CVehicle* AddVehicle(CClientVehicle* pClientVehicle, eVehicleTypes eVehicleType, unsigned char ucVariation, unsigned char ucVariation2);
    CVehicle* AddVehicle(CClientVehicle* pClientVehicle, DWORD* pGameInterface);

private:
    bool AddVehicleToPool(CClientVehicle* pClientVehicle, CVehicleSA* pVehicle);

public:
    void                       RemoveVehicle(CVehicle* pVehicle, bool bDelete = true);
    SClientEntity<CVehicleSA>* GetVehicle(DWORD* pGameInterface);
    DWORD                      GetVehicleRef(CVehicle* pVehicle);
    DWORD                      GetVehicleRef(DWORD* pGameInterface);
    CVehicle*                  GetVehicleFromRef(DWORD dwGameRef);
    unsigned long              GetVehicleCount()
    {
        return m_vehiclePool.ulCount;
        ;
    }
    void DeleteAllVehicles();

    // Objects pool
    CObject* AddObject(CClientObject* pClientObject, DWORD dwModelID, bool bLowLod, bool bBreakingDisabled);

private:
    bool AddObjectToPool(CClientObject* pClientObject, CObjectSA* pObject);

public:
    void                      RemoveObject(CObject* pObject, bool bDelete = true);
    SClientEntity<CObjectSA>* GetObject(DWORD* pGameInterface);
    DWORD                     GetObjectRef(CObject* pObject);
    DWORD                     GetObjectRef(DWORD* pGameInterface);
    CObject*                  GetObjectFromRef(DWORD dwGameRef);
    unsigned long             GetObjectCount() { return m_objectPool.ulCount; }
    void                      DeleteAllObjects();

    // Peds pool
    CPed* AddPed(CClientPed* pClientPed, ePedModel ePedType);
    CPed* AddPed(CClientPed* pClientPed, DWORD* pGameInterface);
    CPed* AddCivilianPed(DWORD* pGameInterface);

private:
    bool AddPedToPool(CClientPed* pClientPed, CPedSA* pPed);

public:
    void RemovePed(CPed* ped, bool bDelete = true);

    SClientEntity<CPedSA>* GetPed(DWORD* pGameInterface);

    DWORD            GetPedRef(CPed* pPed);
    DWORD            GetPedRef(DWORD* pGameInterface);
    CPed*            GetPedFromRef(DWORD dwGameRef);
    CPedSAInterface* GetPedInterface(DWORD dwGameRef);            // game_sa specific
    unsigned long    GetPedCount() { return m_pedPool.ulCount; }
    void             DeleteAllPeds();

    CEntity*       GetEntity(DWORD* pGameInterface);
    CClientEntity* GetClientEntity(DWORD* pGameInterface);
    uint           GetModelIdFromClump(RpClump* pRpClump);

    // Others
    CBuilding* AddBuilding(DWORD dwModelID);
    void       DeleteAllBuildings();
<<<<<<< HEAD
    CVehicle*  AddTrain(CVector* vecPosition, DWORD dwModels[], int iSize, bool bDirection, CTrainTrack* pTrainTrack = nullptr);
=======
    CVehicle*  AddTrain(CClientVehicle* pClientVehicle, CVector* vecPosition, DWORD dwModels[], int iSize, bool bDirection, uchar ucTrackId = 0xFF);

    DWORD GetPedPoolIndex(std::uint8_t* pInterface);
    DWORD GetVehiclePoolIndex(std::uint8_t* pInterfacee);
    DWORD GetObjectPoolIndex(std::uint8_t* pInterface);
>>>>>>> 5c648b24

    int  GetNumberOfUsedSpaces(ePools pools);
    int  GetPoolDefaultCapacity(ePools pool);
    int  GetPoolCapacity(ePools pool);
    void SetPoolCapacity(ePools pool, int iValue);

    // stuff that really maybe should be elsewhere or not, perhaps
    CEntryInfoNodePool*         GetEntryInfoNodePool();
    CPointerNodeSingleLinkPool* GetPointerNodeSingleLinkPool();
    CPointerNodeDoubleLinkPool* GetPointerNodeDoubleLinkPool();

    void ResetPedPoolCount() { m_pedPool.ulCount = 0; }
    void InvalidateLocalPlayerClientEntity();

private:
    // Generic container for pools
    template <class T, class I, unsigned long MAX>
    struct SPoolData
    {
        std::array<SClientEntity<T>, MAX> arrayOfClientEntities;
        unsigned long                     ulCount;

    private:
        friend class CPoolsSA;

        SPoolData() : ulCount(0UL)
        {
            for (unsigned int i = 0; i < MAX; ++i)
            {
                arrayOfClientEntities[i] = {nullptr, nullptr};
            }
        }
    };

    // Pools
    typedef SPoolData<CVehicleSA, CVehicleSAInterface, MAX_VEHICLES> vehiclePool_t;
    typedef SPoolData<CPedSA, CPedSAInterface, MAX_PEDS>             pedPool_t;
    typedef SPoolData<CObjectSA, CObjectSAInterface, MAX_OBJECTS>    objectPool_t;
    vehiclePool_t                                                    m_vehiclePool;
    pedPool_t                                                        m_pedPool;
    objectPool_t                                                     m_objectPool;
    CPoolSAInterface<CPedSAInterface>**                              m_ppPedPoolInterface;
    CPoolSAInterface<CObjectSAInterface>**                           m_ppObjectPoolInterface;
    CPoolSAInterface<CVehicleSAInterface>**                          m_ppVehiclePoolInterface;

    CBuildingSA*  Buildings[MAX_BUILDINGS];
    unsigned long m_ulBuildingCount;

    bool m_bGetVehicleEnabled;

    CEntryInfoNodePool*         EntryInfoNodePool;
    CPointerNodeDoubleLinkPool* PointerNodeDoubleLinkPool;
    CPointerNodeSingleLinkPool* PointerNodeSingleLinkPool;
};

#define FUNC_GetVehicle 0x54fff0
#define FUNC_GetVehicleRef 0x54ffc0
//#define FUNC_GetVehicleCount              0x429510
#define FUNC_GetPed 0x54ff90
#define FUNC_GetPedRef 0x54ff60
//#define FUNC_GetPedCount                  0x4A7440
#define FUNC_GetObject 0x550050
#define FUNC_GetObjectRef 0x550020
//#define FUNC_GetObjectCount                   0x4A74D0

#define CLASS_CPool_Vehicle 0xB74494
#define CLASS_CPool_Ped 0xB74490
#define CLASS_CPool_Object 0xB7449C

#define CLASS_CBuildingPool 0xb74498
#define CLASS_CPedPool 0xb74490
#define CLASS_CObjectPool 0xb7449c
#define CLASS_CDummyPool 0xb744a0
#define CLASS_CVehiclePool 0xb74494
#define CLASS_CColModelPool 0xb744a4
#define CLASS_CTaskPool 0xb744a8
#define CLASS_CEventPool 0xb744ac
#define CLASS_CTaskAllocatorPool 0xb744bc
#define CLASS_CPedIntelligencePool 0xb744c0
#define CLASS_CPedAttractorPool 0xb744c4
#define CLASS_CEntryInfoNodePool 0xb7448c
#define CLASS_CNodeRoutePool 0xb744b8
#define CLASS_CPatrolRoutePool 0xb744b4
#define CLASS_CPointRoutePool 0xb744b0
#define CLASS_CPtrNodeDoubleLinkPool 0xB74488
#define CLASS_CPtrNodeSingleLinkPool 0xB74484

#define FUNC_CBuildingPool_GetNoOfUsedSpaces 0x550620
#define FUNC_CPedPool_GetNoOfUsedSpaces 0x5504A0
#define FUNC_CObjectPool_GetNoOfUsedSpaces 0x54F6B0
#define FUNC_CDummyPool_GetNoOfUsedSpaces 0x5507A0
#define FUNC_CVehiclePool_GetNoOfUsedSpaces 0x42CCF0
#define FUNC_CColModelPool_GetNoOfUsedSpaces 0x550870
#define FUNC_CTaskPool_GetNoOfUsedSpaces 0x550940
#define FUNC_CEventPool_GetNoOfUsedSpaces 0x550A10
#define FUNC_CTaskAllocatorPool_GetNoOfUsedSpaces 0x550d50
#define FUNC_CPedIntelligencePool_GetNoOfUsedSpaces 0x550E20
#define FUNC_CPedAttractorPool_GetNoOfUsedSpaces 0x550ef0
#define FUNC_CEntryInfoNodePool_GetNoOfUsedSpaces 0x5503d0
#define FUNC_CNodeRoutePool_GetNoOfUsedSpaces 0x550c80
#define FUNC_CPatrolRoutePool_GetNoOfUsedSpaces 0x550bb0
#define FUNC_CPointRoutePool_GetNoOfUsedSpaces 0x550ae0
#define FUNC_CPtrNodeSingleLinkPool_GetNoOfUsedSpaces 0x550230
#define FUNC_CPtrNodeDoubleLinkPool_GetNoOfUsedSpaces 0x550300

#define FUNC_CTrain_CreateMissionTrain 0x6F7550
#define VAR_TrainModelArray 0x8D44F8
<|MERGE_RESOLUTION|>--- conflicted
+++ resolved
@@ -1,260 +1,256 @@
-/*****************************************************************************
- *
- *  PROJECT:     Multi Theft Auto v1.0
- *  LICENSE:     See LICENSE in the top level directory
- *  FILE:        game_sa/CPoolsSA.h
- *  PURPOSE:     Header file for game entity pools class
- *
- *  Multi Theft Auto is available from http://www.multitheftauto.com/
- *
- *****************************************************************************/
-#pragma once
-
-#include <game/CPools.h>
-#include "CPedSA.h"
-#include "CVehicleSA.h"
-#include "CObjectSA.h"
-#include "CBuildingSA.h"
-#include <array>
-
-#define INVALID_POOL_ARRAY_ID 0xFFFFFFFF
-
-class CClientEntity;
-
-class CEntryInfoNodePoolSA : public CEntryInfoNodePool
-{
-public:
-    int GetNumberOfUsedSpaces();
-};
-
-class CPointerNodeDoubleLinkPoolSA : public CPointerNodeDoubleLinkPool
-{
-public:
-    int GetNumberOfUsedSpaces();
-};
-
-class CPointerNodeSingleLinkPoolSA : public CPointerNodeSingleLinkPool
-{
-public:
-    int GetNumberOfUsedSpaces();
-};
-
-// size of tPoolObjectFlags is 1 byte only
-union tPoolObjectFlags {
-    struct
-    {
-        unsigned char nId : 7;
-        bool          bEmpty : 1;
-    };
-
-private:
-    unsigned char nValue;
-};
-
-template <class A, class B = A>
-class CPoolSAInterface
-{
-public:
-    // m_pObjects contains all interfaces. 140 maximum for ped objects.
-    B*                m_pObjects;
-    tPoolObjectFlags* m_byteMap;
-    int               m_nSize;
-    int               m_nFirstFree;
-    bool              m_bOwnsAllocations;
-    bool              field_11;
-
-    // Default constructor for statically allocated pools
-    CPoolSAInterface()
-    {
-        // Remember to call CPool::Init to fill in the fields!
-        m_pObjects = nullptr;
-        m_byteMap = nullptr;
-        m_nSize = 0;
-        m_bOwnsAllocations = false;
-    }
-};
-
-class CPoolsSA : public CPools
-{
-public:
-    CPoolsSA();
-    ~CPoolsSA();
-
-    // Vehicles pool
-    CVehicle* AddVehicle(CClientVehicle* pClientVehicle, eVehicleTypes eVehicleType, unsigned char ucVariation, unsigned char ucVariation2);
-    CVehicle* AddVehicle(CClientVehicle* pClientVehicle, DWORD* pGameInterface);
-
-private:
-    bool AddVehicleToPool(CClientVehicle* pClientVehicle, CVehicleSA* pVehicle);
-
-public:
-    void                       RemoveVehicle(CVehicle* pVehicle, bool bDelete = true);
-    SClientEntity<CVehicleSA>* GetVehicle(DWORD* pGameInterface);
-    DWORD                      GetVehicleRef(CVehicle* pVehicle);
-    DWORD                      GetVehicleRef(DWORD* pGameInterface);
-    CVehicle*                  GetVehicleFromRef(DWORD dwGameRef);
-    unsigned long              GetVehicleCount()
-    {
-        return m_vehiclePool.ulCount;
-        ;
-    }
-    void DeleteAllVehicles();
-
-    // Objects pool
-    CObject* AddObject(CClientObject* pClientObject, DWORD dwModelID, bool bLowLod, bool bBreakingDisabled);
-
-private:
-    bool AddObjectToPool(CClientObject* pClientObject, CObjectSA* pObject);
-
-public:
-    void                      RemoveObject(CObject* pObject, bool bDelete = true);
-    SClientEntity<CObjectSA>* GetObject(DWORD* pGameInterface);
-    DWORD                     GetObjectRef(CObject* pObject);
-    DWORD                     GetObjectRef(DWORD* pGameInterface);
-    CObject*                  GetObjectFromRef(DWORD dwGameRef);
-    unsigned long             GetObjectCount() { return m_objectPool.ulCount; }
-    void                      DeleteAllObjects();
-
-    // Peds pool
-    CPed* AddPed(CClientPed* pClientPed, ePedModel ePedType);
-    CPed* AddPed(CClientPed* pClientPed, DWORD* pGameInterface);
-    CPed* AddCivilianPed(DWORD* pGameInterface);
-
-private:
-    bool AddPedToPool(CClientPed* pClientPed, CPedSA* pPed);
-
-public:
-    void RemovePed(CPed* ped, bool bDelete = true);
-
-    SClientEntity<CPedSA>* GetPed(DWORD* pGameInterface);
-
-    DWORD            GetPedRef(CPed* pPed);
-    DWORD            GetPedRef(DWORD* pGameInterface);
-    CPed*            GetPedFromRef(DWORD dwGameRef);
-    CPedSAInterface* GetPedInterface(DWORD dwGameRef);            // game_sa specific
-    unsigned long    GetPedCount() { return m_pedPool.ulCount; }
-    void             DeleteAllPeds();
-
-    CEntity*       GetEntity(DWORD* pGameInterface);
-    CClientEntity* GetClientEntity(DWORD* pGameInterface);
-    uint           GetModelIdFromClump(RpClump* pRpClump);
-
-    // Others
-    CBuilding* AddBuilding(DWORD dwModelID);
-    void       DeleteAllBuildings();
-<<<<<<< HEAD
-    CVehicle*  AddTrain(CVector* vecPosition, DWORD dwModels[], int iSize, bool bDirection, CTrainTrack* pTrainTrack = nullptr);
-=======
-    CVehicle*  AddTrain(CClientVehicle* pClientVehicle, CVector* vecPosition, DWORD dwModels[], int iSize, bool bDirection, uchar ucTrackId = 0xFF);
-
-    DWORD GetPedPoolIndex(std::uint8_t* pInterface);
-    DWORD GetVehiclePoolIndex(std::uint8_t* pInterfacee);
-    DWORD GetObjectPoolIndex(std::uint8_t* pInterface);
->>>>>>> 5c648b24
-
-    int  GetNumberOfUsedSpaces(ePools pools);
-    int  GetPoolDefaultCapacity(ePools pool);
-    int  GetPoolCapacity(ePools pool);
-    void SetPoolCapacity(ePools pool, int iValue);
-
-    // stuff that really maybe should be elsewhere or not, perhaps
-    CEntryInfoNodePool*         GetEntryInfoNodePool();
-    CPointerNodeSingleLinkPool* GetPointerNodeSingleLinkPool();
-    CPointerNodeDoubleLinkPool* GetPointerNodeDoubleLinkPool();
-
-    void ResetPedPoolCount() { m_pedPool.ulCount = 0; }
-    void InvalidateLocalPlayerClientEntity();
-
-private:
-    // Generic container for pools
-    template <class T, class I, unsigned long MAX>
-    struct SPoolData
-    {
-        std::array<SClientEntity<T>, MAX> arrayOfClientEntities;
-        unsigned long                     ulCount;
-
-    private:
-        friend class CPoolsSA;
-
-        SPoolData() : ulCount(0UL)
-        {
-            for (unsigned int i = 0; i < MAX; ++i)
-            {
-                arrayOfClientEntities[i] = {nullptr, nullptr};
-            }
-        }
-    };
-
-    // Pools
-    typedef SPoolData<CVehicleSA, CVehicleSAInterface, MAX_VEHICLES> vehiclePool_t;
-    typedef SPoolData<CPedSA, CPedSAInterface, MAX_PEDS>             pedPool_t;
-    typedef SPoolData<CObjectSA, CObjectSAInterface, MAX_OBJECTS>    objectPool_t;
-    vehiclePool_t                                                    m_vehiclePool;
-    pedPool_t                                                        m_pedPool;
-    objectPool_t                                                     m_objectPool;
-    CPoolSAInterface<CPedSAInterface>**                              m_ppPedPoolInterface;
-    CPoolSAInterface<CObjectSAInterface>**                           m_ppObjectPoolInterface;
-    CPoolSAInterface<CVehicleSAInterface>**                          m_ppVehiclePoolInterface;
-
-    CBuildingSA*  Buildings[MAX_BUILDINGS];
-    unsigned long m_ulBuildingCount;
-
-    bool m_bGetVehicleEnabled;
-
-    CEntryInfoNodePool*         EntryInfoNodePool;
-    CPointerNodeDoubleLinkPool* PointerNodeDoubleLinkPool;
-    CPointerNodeSingleLinkPool* PointerNodeSingleLinkPool;
-};
-
-#define FUNC_GetVehicle 0x54fff0
-#define FUNC_GetVehicleRef 0x54ffc0
-//#define FUNC_GetVehicleCount              0x429510
-#define FUNC_GetPed 0x54ff90
-#define FUNC_GetPedRef 0x54ff60
-//#define FUNC_GetPedCount                  0x4A7440
-#define FUNC_GetObject 0x550050
-#define FUNC_GetObjectRef 0x550020
-//#define FUNC_GetObjectCount                   0x4A74D0
-
-#define CLASS_CPool_Vehicle 0xB74494
-#define CLASS_CPool_Ped 0xB74490
-#define CLASS_CPool_Object 0xB7449C
-
-#define CLASS_CBuildingPool 0xb74498
-#define CLASS_CPedPool 0xb74490
-#define CLASS_CObjectPool 0xb7449c
-#define CLASS_CDummyPool 0xb744a0
-#define CLASS_CVehiclePool 0xb74494
-#define CLASS_CColModelPool 0xb744a4
-#define CLASS_CTaskPool 0xb744a8
-#define CLASS_CEventPool 0xb744ac
-#define CLASS_CTaskAllocatorPool 0xb744bc
-#define CLASS_CPedIntelligencePool 0xb744c0
-#define CLASS_CPedAttractorPool 0xb744c4
-#define CLASS_CEntryInfoNodePool 0xb7448c
-#define CLASS_CNodeRoutePool 0xb744b8
-#define CLASS_CPatrolRoutePool 0xb744b4
-#define CLASS_CPointRoutePool 0xb744b0
-#define CLASS_CPtrNodeDoubleLinkPool 0xB74488
-#define CLASS_CPtrNodeSingleLinkPool 0xB74484
-
-#define FUNC_CBuildingPool_GetNoOfUsedSpaces 0x550620
-#define FUNC_CPedPool_GetNoOfUsedSpaces 0x5504A0
-#define FUNC_CObjectPool_GetNoOfUsedSpaces 0x54F6B0
-#define FUNC_CDummyPool_GetNoOfUsedSpaces 0x5507A0
-#define FUNC_CVehiclePool_GetNoOfUsedSpaces 0x42CCF0
-#define FUNC_CColModelPool_GetNoOfUsedSpaces 0x550870
-#define FUNC_CTaskPool_GetNoOfUsedSpaces 0x550940
-#define FUNC_CEventPool_GetNoOfUsedSpaces 0x550A10
-#define FUNC_CTaskAllocatorPool_GetNoOfUsedSpaces 0x550d50
-#define FUNC_CPedIntelligencePool_GetNoOfUsedSpaces 0x550E20
-#define FUNC_CPedAttractorPool_GetNoOfUsedSpaces 0x550ef0
-#define FUNC_CEntryInfoNodePool_GetNoOfUsedSpaces 0x5503d0
-#define FUNC_CNodeRoutePool_GetNoOfUsedSpaces 0x550c80
-#define FUNC_CPatrolRoutePool_GetNoOfUsedSpaces 0x550bb0
-#define FUNC_CPointRoutePool_GetNoOfUsedSpaces 0x550ae0
-#define FUNC_CPtrNodeSingleLinkPool_GetNoOfUsedSpaces 0x550230
-#define FUNC_CPtrNodeDoubleLinkPool_GetNoOfUsedSpaces 0x550300
-
-#define FUNC_CTrain_CreateMissionTrain 0x6F7550
-#define VAR_TrainModelArray 0x8D44F8
+/*****************************************************************************
+ *
+ *  PROJECT:     Multi Theft Auto v1.0
+ *  LICENSE:     See LICENSE in the top level directory
+ *  FILE:        game_sa/CPoolsSA.h
+ *  PURPOSE:     Header file for game entity pools class
+ *
+ *  Multi Theft Auto is available from http://www.multitheftauto.com/
+ *
+ *****************************************************************************/
+#pragma once
+
+#include <game/CPools.h>
+#include "CPedSA.h"
+#include "CVehicleSA.h"
+#include "CObjectSA.h"
+#include "CBuildingSA.h"
+#include <array>
+
+#define INVALID_POOL_ARRAY_ID 0xFFFFFFFF
+
+class CClientEntity;
+
+class CEntryInfoNodePoolSA : public CEntryInfoNodePool
+{
+public:
+    int GetNumberOfUsedSpaces();
+};
+
+class CPointerNodeDoubleLinkPoolSA : public CPointerNodeDoubleLinkPool
+{
+public:
+    int GetNumberOfUsedSpaces();
+};
+
+class CPointerNodeSingleLinkPoolSA : public CPointerNodeSingleLinkPool
+{
+public:
+    int GetNumberOfUsedSpaces();
+};
+
+// size of tPoolObjectFlags is 1 byte only
+union tPoolObjectFlags {
+    struct
+    {
+        unsigned char nId : 7;
+        bool          bEmpty : 1;
+    };
+
+private:
+    unsigned char nValue;
+};
+
+template <class A, class B = A>
+class CPoolSAInterface
+{
+public:
+    // m_pObjects contains all interfaces. 140 maximum for ped objects.
+    B*                m_pObjects;
+    tPoolObjectFlags* m_byteMap;
+    int               m_nSize;
+    int               m_nFirstFree;
+    bool              m_bOwnsAllocations;
+    bool              field_11;
+
+    // Default constructor for statically allocated pools
+    CPoolSAInterface()
+    {
+        // Remember to call CPool::Init to fill in the fields!
+        m_pObjects = nullptr;
+        m_byteMap = nullptr;
+        m_nSize = 0;
+        m_bOwnsAllocations = false;
+    }
+};
+
+class CPoolsSA : public CPools
+{
+public:
+    CPoolsSA();
+    ~CPoolsSA();
+
+    // Vehicles pool
+    CVehicle* AddVehicle(CClientVehicle* pClientVehicle, eVehicleTypes eVehicleType, unsigned char ucVariation, unsigned char ucVariation2);
+    CVehicle* AddVehicle(CClientVehicle* pClientVehicle, DWORD* pGameInterface);
+
+private:
+    bool AddVehicleToPool(CClientVehicle* pClientVehicle, CVehicleSA* pVehicle);
+
+public:
+    void                       RemoveVehicle(CVehicle* pVehicle, bool bDelete = true);
+    SClientEntity<CVehicleSA>* GetVehicle(DWORD* pGameInterface);
+    DWORD                      GetVehicleRef(CVehicle* pVehicle);
+    DWORD                      GetVehicleRef(DWORD* pGameInterface);
+    CVehicle*                  GetVehicleFromRef(DWORD dwGameRef);
+    unsigned long              GetVehicleCount()
+    {
+        return m_vehiclePool.ulCount;
+        ;
+    }
+    void DeleteAllVehicles();
+
+    // Objects pool
+    CObject* AddObject(CClientObject* pClientObject, DWORD dwModelID, bool bLowLod, bool bBreakingDisabled);
+
+private:
+    bool AddObjectToPool(CClientObject* pClientObject, CObjectSA* pObject);
+
+public:
+    void                      RemoveObject(CObject* pObject, bool bDelete = true);
+    SClientEntity<CObjectSA>* GetObject(DWORD* pGameInterface);
+    DWORD                     GetObjectRef(CObject* pObject);
+    DWORD                     GetObjectRef(DWORD* pGameInterface);
+    CObject*                  GetObjectFromRef(DWORD dwGameRef);
+    unsigned long             GetObjectCount() { return m_objectPool.ulCount; }
+    void                      DeleteAllObjects();
+
+    // Peds pool
+    CPed* AddPed(CClientPed* pClientPed, ePedModel ePedType);
+    CPed* AddPed(CClientPed* pClientPed, DWORD* pGameInterface);
+    CPed* AddCivilianPed(DWORD* pGameInterface);
+
+private:
+    bool AddPedToPool(CClientPed* pClientPed, CPedSA* pPed);
+
+public:
+    void RemovePed(CPed* ped, bool bDelete = true);
+
+    SClientEntity<CPedSA>* GetPed(DWORD* pGameInterface);
+
+    DWORD            GetPedRef(CPed* pPed);
+    DWORD            GetPedRef(DWORD* pGameInterface);
+    CPed*            GetPedFromRef(DWORD dwGameRef);
+    CPedSAInterface* GetPedInterface(DWORD dwGameRef);            // game_sa specific
+    unsigned long    GetPedCount() { return m_pedPool.ulCount; }
+    void             DeleteAllPeds();
+
+    CEntity*       GetEntity(DWORD* pGameInterface);
+    CClientEntity* GetClientEntity(DWORD* pGameInterface);
+    uint           GetModelIdFromClump(RpClump* pRpClump);
+
+    // Others
+    CBuilding* AddBuilding(DWORD dwModelID);
+    void       DeleteAllBuildings();
+    CVehicle*  AddTrain(CClientVehicle* pClientVehicle, CVector* vecPosition, DWORD dwModels[], int iSize, bool bDirection, CTrainTrack* pTrainTrack = nullptr);
+
+    DWORD GetPedPoolIndex(std::uint8_t* pInterface);
+    DWORD GetVehiclePoolIndex(std::uint8_t* pInterfacee);
+    DWORD GetObjectPoolIndex(std::uint8_t* pInterface);
+
+    int  GetNumberOfUsedSpaces(ePools pools);
+    int  GetPoolDefaultCapacity(ePools pool);
+    int  GetPoolCapacity(ePools pool);
+    void SetPoolCapacity(ePools pool, int iValue);
+
+    // stuff that really maybe should be elsewhere or not, perhaps
+    CEntryInfoNodePool*         GetEntryInfoNodePool();
+    CPointerNodeSingleLinkPool* GetPointerNodeSingleLinkPool();
+    CPointerNodeDoubleLinkPool* GetPointerNodeDoubleLinkPool();
+
+    void ResetPedPoolCount() { m_pedPool.ulCount = 0; }
+    void InvalidateLocalPlayerClientEntity();
+
+private:
+    // Generic container for pools
+    template <class T, class I, unsigned long MAX>
+    struct SPoolData
+    {
+        std::array<SClientEntity<T>, MAX> arrayOfClientEntities;
+        unsigned long                     ulCount;
+
+    private:
+        friend class CPoolsSA;
+
+        SPoolData() : ulCount(0UL)
+        {
+            for (unsigned int i = 0; i < MAX; ++i)
+            {
+                arrayOfClientEntities[i] = {nullptr, nullptr};
+            }
+        }
+    };
+
+    // Pools
+    typedef SPoolData<CVehicleSA, CVehicleSAInterface, MAX_VEHICLES> vehiclePool_t;
+    typedef SPoolData<CPedSA, CPedSAInterface, MAX_PEDS>             pedPool_t;
+    typedef SPoolData<CObjectSA, CObjectSAInterface, MAX_OBJECTS>    objectPool_t;
+    vehiclePool_t                                                    m_vehiclePool;
+    pedPool_t                                                        m_pedPool;
+    objectPool_t                                                     m_objectPool;
+    CPoolSAInterface<CPedSAInterface>**                              m_ppPedPoolInterface;
+    CPoolSAInterface<CObjectSAInterface>**                           m_ppObjectPoolInterface;
+    CPoolSAInterface<CVehicleSAInterface>**                          m_ppVehiclePoolInterface;
+
+    CBuildingSA*  Buildings[MAX_BUILDINGS];
+    unsigned long m_ulBuildingCount;
+
+    bool m_bGetVehicleEnabled;
+
+    CEntryInfoNodePool*         EntryInfoNodePool;
+    CPointerNodeDoubleLinkPool* PointerNodeDoubleLinkPool;
+    CPointerNodeSingleLinkPool* PointerNodeSingleLinkPool;
+};
+
+#define FUNC_GetVehicle 0x54fff0
+#define FUNC_GetVehicleRef 0x54ffc0
+//#define FUNC_GetVehicleCount              0x429510
+#define FUNC_GetPed 0x54ff90
+#define FUNC_GetPedRef 0x54ff60
+//#define FUNC_GetPedCount                  0x4A7440
+#define FUNC_GetObject 0x550050
+#define FUNC_GetObjectRef 0x550020
+//#define FUNC_GetObjectCount                   0x4A74D0
+
+#define CLASS_CPool_Vehicle 0xB74494
+#define CLASS_CPool_Ped 0xB74490
+#define CLASS_CPool_Object 0xB7449C
+
+#define CLASS_CBuildingPool 0xb74498
+#define CLASS_CPedPool 0xb74490
+#define CLASS_CObjectPool 0xb7449c
+#define CLASS_CDummyPool 0xb744a0
+#define CLASS_CVehiclePool 0xb74494
+#define CLASS_CColModelPool 0xb744a4
+#define CLASS_CTaskPool 0xb744a8
+#define CLASS_CEventPool 0xb744ac
+#define CLASS_CTaskAllocatorPool 0xb744bc
+#define CLASS_CPedIntelligencePool 0xb744c0
+#define CLASS_CPedAttractorPool 0xb744c4
+#define CLASS_CEntryInfoNodePool 0xb7448c
+#define CLASS_CNodeRoutePool 0xb744b8
+#define CLASS_CPatrolRoutePool 0xb744b4
+#define CLASS_CPointRoutePool 0xb744b0
+#define CLASS_CPtrNodeDoubleLinkPool 0xB74488
+#define CLASS_CPtrNodeSingleLinkPool 0xB74484
+
+#define FUNC_CBuildingPool_GetNoOfUsedSpaces 0x550620
+#define FUNC_CPedPool_GetNoOfUsedSpaces 0x5504A0
+#define FUNC_CObjectPool_GetNoOfUsedSpaces 0x54F6B0
+#define FUNC_CDummyPool_GetNoOfUsedSpaces 0x5507A0
+#define FUNC_CVehiclePool_GetNoOfUsedSpaces 0x42CCF0
+#define FUNC_CColModelPool_GetNoOfUsedSpaces 0x550870
+#define FUNC_CTaskPool_GetNoOfUsedSpaces 0x550940
+#define FUNC_CEventPool_GetNoOfUsedSpaces 0x550A10
+#define FUNC_CTaskAllocatorPool_GetNoOfUsedSpaces 0x550d50
+#define FUNC_CPedIntelligencePool_GetNoOfUsedSpaces 0x550E20
+#define FUNC_CPedAttractorPool_GetNoOfUsedSpaces 0x550ef0
+#define FUNC_CEntryInfoNodePool_GetNoOfUsedSpaces 0x5503d0
+#define FUNC_CNodeRoutePool_GetNoOfUsedSpaces 0x550c80
+#define FUNC_CPatrolRoutePool_GetNoOfUsedSpaces 0x550bb0
+#define FUNC_CPointRoutePool_GetNoOfUsedSpaces 0x550ae0
+#define FUNC_CPtrNodeSingleLinkPool_GetNoOfUsedSpaces 0x550230
+#define FUNC_CPtrNodeDoubleLinkPool_GetNoOfUsedSpaces 0x550300
+
+#define FUNC_CTrain_CreateMissionTrain 0x6F7550
+#define VAR_TrainModelArray 0x8D44F8