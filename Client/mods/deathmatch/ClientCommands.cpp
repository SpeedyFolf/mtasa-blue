<<<<<<< HEAD
/*****************************************************************************
 *
 *  PROJECT:     Multi Theft Auto v1.0
 *  LICENSE:     See LICENSE in the top level directory
 *  FILE:        mods/deathmatch/ClientCommands.cpp
 *  PURPOSE:     Client commands handler class
 *
 *  Multi Theft Auto is available from http://www.multitheftauto.com/
 *
 *****************************************************************************/

#include "StdInc.h"

using std::list;
using std::vector;

#ifdef MTA_DEBUG
#include <Tlhelp32.h>
#include <Psapi.h>
#include <shlwapi.h>
#include <Utils.h>
#endif

// Hide the "conversion from 'unsigned long' to 'DWORD*' of greater size" warning
#pragma warning(disable:4312)

extern CClientGame* g_pClientGame;

bool COMMAND_Executed(const char* szCommand, const char* szArguments, bool bHandleRemotely, bool bHandled, bool bIsScriptedBind)
{
    // Has the core already handled this command?
    if (!bHandled)
    {
        const char* szCommandBufferPointer = szCommand;

        if (!bHandleRemotely)
        {
            // Is the command "say" and the arguments start with '/' ? (command comes from the chatbox)
            if (stricmp(szCommand, "chatboxsay") == 0)
            {
                szCommandBufferPointer = "say";
            }
        }

        // Toss them together so we can send it to the server
        SString strClumpedCommand;
        if (szArguments && szArguments[0])
            strClumpedCommand.Format("%s %s", szCommandBufferPointer, szArguments);
        else
            strClumpedCommand = szCommandBufferPointer;

        // Convert to Unicode, and clamp it to a maximum command length
        std::wstring strClumpedCommandUTF = MbUTF8ToUTF16(strClumpedCommand.c_str());
        strClumpedCommandUTF = strClumpedCommandUTF.substr(0, MAX_COMMAND_LENGTH);
        strClumpedCommand = UTF16ToMbUTF8(strClumpedCommandUTF);

        g_pClientGame->GetRegisteredCommands()->ProcessCommand(szCommandBufferPointer, szArguments);

        // Call the onClientConsole event
        auto pLocalPlayer = g_pClientGame->GetLocalPlayer();

        if (pLocalPlayer)
        {
            CLuaArguments Arguments;

            // Censor input for /login command
            if (!stricmp(szCommandBufferPointer, "login"))
            {
                Arguments.PushString(SString("%s ***", szCommandBufferPointer));
            }
            else
            {
                Arguments.PushString(strClumpedCommand);
            }

            pLocalPlayer->CallEvent("onClientConsole", Arguments, true);
        }

        // Write the chatlength and the content
        NetBitStreamInterface* pBitStream = g_pNet->AllocateNetBitStream();
        if (!pBitStream)
            return false;

        // Write it to the bitstream
        pBitStream->Write(strClumpedCommand.c_str(), static_cast<int>(strlen(strClumpedCommand.c_str())));

        // Send the packet to the server and free it
        g_pNet->SendPacket(PACKET_ID_COMMAND, pBitStream, PACKET_PRIORITY_HIGH, PACKET_RELIABILITY_RELIABLE_ORDERED, PACKET_ORDERING_CHAT);
        g_pNet->DeallocateNetBitStream(pBitStream);

        return true;
    }
    else
    {
        // Call our comand-handlers for core-executed commands too
        g_pClientGame->GetRegisteredCommands()->ProcessCommand(szCommand, szArguments);
    }
    return false;
}

void COMMAND_ChatBox(const char* szInCmdLine)
{
    if (!(szInCmdLine && szInCmdLine[0]))
        return;

    COPY_CSTR_TO_TEMP_BUFFER(szCmdLine, szInCmdLine, 256);

    // Split it up into command and rgb
    char*         szCommand = strtok(szCmdLine, " ");
    char*         szRed = strtok(NULL, " ");
    char*         szGreen = strtok(NULL, " ");
    char*         szBlue = strtok(NULL, " ");
    unsigned char ucRed = 0, ucGreen = 0, ucBlue = 0;

    if (!szCommand)
        return;

    if (szRed && szGreen && szBlue)
    {
        ucRed = static_cast<unsigned char>(atoi(szRed));
        ucGreen = static_cast<unsigned char>(atoi(szGreen));
        ucBlue = static_cast<unsigned char>(atoi(szBlue));
    }

    // Open the chatbox input with command and color
    g_pCore->EnableChatInput(szCommand, COLOR_ARGB(255, ucRed, ucGreen, ucBlue));
}

void COMMAND_Help(const char* szCmdLine)
{
    // This isnt used
}

void COMMAND_Disconnect(const char* szCmdLine)
{
    g_pCore->RemoveMessageBox();
    AddReportLog(7110, "Game - COMMAND_Disconnect");
    g_pCore->GetModManager()->RequestUnload();
}

void COMMAND_ShowNametags(const char* szCmdLine)
{
    int  iCmd = (szCmdLine && szCmdLine[0]) ? atoi(szCmdLine) : -1;
    bool bShow = (iCmd == 1) ? true : (iCmd == 0) ? false : !g_pClientGame->GetNametags()->IsVisible();
    g_pClientGame->GetNametags()->SetVisible(bShow);
}

void COMMAND_ShowChat(const char* szCmdLine)
{
    int  iCmd = (szCmdLine && szCmdLine[0]) ? atoi(szCmdLine) : -1;
    bool bShow = (iCmd == 1) ? true : (iCmd == 0) ? false : !g_pCore->IsChatVisible();
    g_pCore->SetChatVisible(bShow);
}

void COMMAND_ShowNetstat(const char* szCmdLine)
{
    int iCmd = (szCmdLine && szCmdLine[0]) ? atoi(szCmdLine) : -1;
    g_pClientGame->ShowNetstat(iCmd);
}

void COMMAND_Eaeg(const char* szCmdLine)
{
    g_pClientGame->ShowEaeg(true);
}

void COMMAND_EnterPassenger(const char* szCmdLine)
{
    // HACK: we don't want them to enter a vehicle if they're in cursor mode
    if (g_pClientGame && !g_pClientGame->AreCursorEventsEnabled())
    {
        // Disable passenger entry while reloading so it doesen't abort the animation
        CClientPlayer* pPlayer = g_pClientGame->GetPlayerManager()->GetLocalPlayer();
        if (pPlayer)
        {
            CWeapon* pWeapon = pPlayer->GetWeapon();
            if (pWeapon)
            {
                if (pWeapon->GetState() != WEAPONSTATE_RELOADING)
                {
                    g_pClientGame->ProcessVehicleInOutKey(true);
                }
            }
        }
    }
}

void COMMAND_RadioNext(const char* szCmdLine)
{
    if (g_pClientGame)
    {
        CClientPlayer* pPlayer = g_pClientGame->GetPlayerManager()->GetLocalPlayer();
        if (pPlayer)
        {
            pPlayer->NextRadioChannel();
        }
    }
}

void COMMAND_RadioPrevious(const char* szCmdLine)
{
    if (g_pClientGame)
    {
        CClientPlayer* pPlayer = g_pClientGame->GetPlayerManager()->GetLocalPlayer();
        if (pPlayer)
        {
            pPlayer->PreviousRadioChannel();
        }
    }
}

/*
void COMMAND_Screenshot ( const char* szCmdLine )
{
    g_pClientGame->GetScreenshot ()->SetScreenshotKey ( true );
}
*/

void COMMAND_RadarMap(const char* szCmdLine)
{
    int  iCmd = (szCmdLine && szCmdLine[0]) ? atoi(szCmdLine) : -1;
    bool bShow = (iCmd == 1) ? true : (iCmd == 0) ? false : !g_pClientGame->GetRadarMap()->GetRadarEnabled();
    g_pClientGame->GetRadarMap()->SetRadarEnabled(bShow);
}

void COMMAND_RadarZoomIn(const char* szCmdLine)
{
    CRadarMap* pRadarMap = g_pClientGame->GetRadarMap();

    if (pRadarMap->IsRadarShowing())
    {
        pRadarMap->ZoomIn();
    }
}

void COMMAND_RadarZoomOut(const char* szCmdLine)
{
    CRadarMap* pRadarMap = g_pClientGame->GetRadarMap();

    if (pRadarMap->IsRadarShowing())
    {
        pRadarMap->ZoomOut();
    }
}

void COMMAND_RadarMoveNorth(const char* szCmdLine)
{
    CRadarMap* pRadarMap = g_pClientGame->GetRadarMap();

    if (pRadarMap->IsRadarShowing())
    {
        // Toggle on/off
        if (pRadarMap->IsMovingNorth())
            pRadarMap->SetMovingNorth(false);
        else if (pRadarMap->IsMovingSouth())
            pRadarMap->SetMovingSouth(false);
        else
        {
            pRadarMap->SetMovingNorth(true);
            pRadarMap->SetMovingSouth(false);
            pRadarMap->SetMovingEast(false);
            pRadarMap->SetMovingWest(false);
        }
    }
}

void COMMAND_RadarMoveSouth(const char* szCmdLine)
{
    CRadarMap* pRadarMap = g_pClientGame->GetRadarMap();

    if (pRadarMap->IsRadarShowing())
    {
        // Toggle on/off
        if (pRadarMap->IsMovingSouth())
            pRadarMap->SetMovingSouth(false);
        else if (pRadarMap->IsMovingNorth())
            pRadarMap->SetMovingNorth(false);
        else
        {
            pRadarMap->SetMovingNorth(false);
            pRadarMap->SetMovingSouth(true);
            pRadarMap->SetMovingEast(false);
            pRadarMap->SetMovingWest(false);
        }
    }
}

void COMMAND_RadarMoveEast(const char* szCmdLine)
{
    CRadarMap* pRadarMap = g_pClientGame->GetRadarMap();

    if (pRadarMap->IsRadarShowing())
    {
        // Toggle on/off
        if (pRadarMap->IsMovingEast())
            pRadarMap->SetMovingEast(false);
        else if (pRadarMap->IsMovingWest())
            pRadarMap->SetMovingWest(false);
        else
        {
            pRadarMap->SetMovingNorth(false);
            pRadarMap->SetMovingSouth(false);
            pRadarMap->SetMovingEast(true);
            pRadarMap->SetMovingWest(false);
        }
    }
}

void COMMAND_RadarMoveWest(const char* szCmdLine)
{
    CRadarMap* pRadarMap = g_pClientGame->GetRadarMap();

    if (pRadarMap->IsRadarShowing())
    {
        // Toggle on/off
        if (pRadarMap->IsMovingWest())
            pRadarMap->SetMovingWest(false);
        else if (pRadarMap->IsMovingEast())
            pRadarMap->SetMovingEast(false);
        else
        {
            pRadarMap->SetMovingNorth(false);
            pRadarMap->SetMovingSouth(false);
            pRadarMap->SetMovingEast(false);
            pRadarMap->SetMovingWest(true);
        }
    }
}

void COMMAND_RadarAttach(const char* szCmdLine)
{
    CRadarMap* pRadarMap = g_pClientGame->GetRadarMap();

    if (pRadarMap->IsRadarShowing())
    {
        pRadarMap->SetAttachedToLocalPlayer(!g_pClientGame->GetRadarMap()->IsAttachedToLocalPlayer());
    }
}

void COMMAND_RadarOpacityDown(const char* szCmdLine)
{
    CRadarMap* pRadarMap = g_pClientGame->GetRadarMap();
    if (pRadarMap->IsRadarShowing())
    {
        int iAlpha;
        g_pCore->GetCVars()->Get("mapalpha", iAlpha);
        iAlpha = std::max(0, iAlpha - 20);
        g_pCore->GetCVars()->Set("mapalpha", iAlpha);
    }
}

void COMMAND_RadarOpacityUp(const char* szCmdLine)
{
    CRadarMap* pRadarMap = g_pClientGame->GetRadarMap();
    if (pRadarMap->IsRadarShowing())
    {
        int iAlpha;
        g_pCore->GetCVars()->Get("mapalpha", iAlpha);
        iAlpha = std::min(255, iAlpha + 20);
        g_pCore->GetCVars()->Set("mapalpha", iAlpha);
    }
}

void COMMAND_RadarHelp(const char* szCmdLine)
{
    g_pClientGame->GetRadarMap()->ToggleHelpText();
}

void COMMAND_MessageTarget(const char* szCmdLine)
{
    if (!(szCmdLine && szCmdLine[0]))
        return;

    CClientPlayer* pTarget = g_pClientGame->GetTargetedPlayer();
    if (pTarget)
    {
        const char* szNick = pTarget->GetNick();
        if (!szNick)
            return;
        SString strParameters("%s %s", pTarget->GetNick(), szCmdLine);
        g_pCore->GetCommands()->Execute("msg", strParameters);
    }
    else
        g_pCore->ChatEchoColor("Error: no player target found", 255, 168, 0);
}

void COMMAND_VehicleNextWeapon(const char* szCmdLine)
{
    g_pClientGame->ChangeVehicleWeapon(true);
}

void COMMAND_VehiclePreviousWeapon(const char* szCmdLine)
{
    g_pClientGame->ChangeVehicleWeapon(false);
}

void COMMAND_TextScale(const char* szCmdLine)
{
    if (!(szCmdLine && szCmdLine[0]))
        return;

    float fScale = (float)atof(szCmdLine);
    if (fScale >= 0.8f && fScale <= 3.0f)
    {
        CClientTextDisplay::SetGlobalScale(fScale);
        g_pCore->GetCVars()->Set("text_scale", fScale);
    }
}

void DumpPlayer(CClientPlayer* pPlayer, FILE* pFile)
{
    unsigned int uiIndex = 0;

    // Player
    fprintf(pFile, "%s\n", "*** START OF PLAYER ***");

    // Write the data
    fprintf(pFile, "Nick: %s\n", pPlayer->GetNick());

    CVector vecTemp;
    pPlayer->GetPosition(vecTemp);
    fprintf(pFile, "Position: %f %f %f\n", vecTemp.fX, vecTemp.fY, vecTemp.fZ);

    fprintf(pFile, "Nametag text: %s\n", pPlayer->GetNametagText());

    unsigned char ucR, ucG, ucB;
    pPlayer->GetNametagColor(ucR, ucG, ucB);
    fprintf(pFile, "Nametag color: %u %u %u\n", ucR, ucG, ucB);

    fprintf(pFile, "Nametag show: %u\n", pPlayer->IsNametagShowing());

    fprintf(pFile, "Local player: %u\n", pPlayer->IsLocalPlayer());
    fprintf(pFile, "Dead: %u\n", pPlayer->IsDead());

    fprintf(pFile, "Exp aim: %u\n", pPlayer->IsExtrapolatingAim());
    fprintf(pFile, "Latency: %u\n", pPlayer->GetLatency());

    fprintf(pFile, "Last psync time: %u\n", pPlayer->GetLastPuresyncTime());
    fprintf(pFile, "Has con trouble: %u\n\n", pPlayer->HasConnectionTrouble());

    CClientTeam* pTeam = pPlayer->GetTeam();
    if (pTeam)
        fprintf(pFile, "Team: %s\n", pTeam->GetTeamName());

    // Get the matrix
    CMatrix matPlayer;
    pPlayer->GetMatrix(matPlayer);

    fprintf(pFile, "Matrix: vecRoll: %f %f %f\n", matPlayer.vRight.fX, matPlayer.vRight.fY, matPlayer.vRight.fZ);
    fprintf(pFile, "        vecDir:  %f %f %f\n", matPlayer.vFront.fX, matPlayer.vFront.fY, matPlayer.vFront.fZ);
    fprintf(pFile, "        vecWas:  %f %f %f\n", matPlayer.vUp.fX, matPlayer.vUp.fY, matPlayer.vUp.fZ);
    fprintf(pFile, "        vecPos:  %f %f %f\n\n", matPlayer.vPos.fX, matPlayer.vPos.fY, matPlayer.vPos.fZ);

    fprintf(pFile, "Euler rot: %f\n", pPlayer->GetCurrentRotation());
    fprintf(pFile, "Cam rot: %f\n", pPlayer->GetCameraRotation());

    pPlayer->GetMoveSpeed(vecTemp);
    fprintf(pFile, "Move speed: %f %f %f\n", vecTemp.fX, vecTemp.fY, vecTemp.fZ);

    pPlayer->GetTurnSpeed(vecTemp);
    fprintf(pFile, "Turn speed: %f %f %f\n", vecTemp.fX, vecTemp.fY, vecTemp.fZ);

    CControllerState State;
    pPlayer->GetControllerState(State);

    signed short* pController = reinterpret_cast<signed short*>(&State);
    fprintf(pFile, "CContr state: \n");
    for (uiIndex = 0; uiIndex < 36; uiIndex++)
    {
        fprintf(pFile, "State [%u] = %i\n", uiIndex, pController[uiIndex]);
    }

    pPlayer->GetLastControllerState(State);

    pController = reinterpret_cast<signed short*>(&State);
    fprintf(pFile, "LContr state: \n");
    for (uiIndex = 0; uiIndex < 36; uiIndex++)
    {
        fprintf(pFile, "State [%u] = %i\n", uiIndex, pController[uiIndex]);
    }

    fprintf(pFile, "\nVeh IO state: %i\n", pPlayer->GetVehicleInOutState());
    fprintf(pFile, "Visible: %u\n", pPlayer->IsVisible());
    fprintf(pFile, "Health: %f\n", pPlayer->GetHealth());
    fprintf(pFile, "Armor: %f\n", pPlayer->GetArmor());
    fprintf(pFile, "On screen: %u\n", pPlayer->IsOnScreen());
    fprintf(pFile, "Frozen: %u\n", pPlayer->IsFrozen());
    fprintf(pFile, "Respawn state: %i\n", pPlayer->GetRespawnState());

    fprintf(pFile, "Cur weapon slot: %i\n", static_cast<int>(pPlayer->GetCurrentWeaponSlot()));
    fprintf(pFile, "Cur weapon type: %i\n", static_cast<int>(pPlayer->GetCurrentWeaponType()));

    CWeapon* pWeapon = pPlayer->GetWeapon();
    if (pWeapon)
    {
        fprintf(pFile, "Cur weapon state: %i\n", static_cast<int>(pWeapon->GetState()));
        fprintf(pFile, "Cur weapon ammo clip: %u\n", pWeapon->GetAmmoInClip());
        fprintf(pFile, "Cur weapon ammo total: %u\n", pWeapon->GetAmmoTotal());
    }

    CTaskManager* pTaskMgr = pPlayer->GetTaskManager();
    if (pTaskMgr)
    {
        // Primary task
        CTask* pTask = pTaskMgr->GetTask(TASK_PRIORITY_PRIMARY);
        if (pTask)
        {
            fprintf(pFile, "Primary task name: %s\n", pTask->GetTaskName());
            fprintf(pFile, "Primary task type: %i\n", pTask->GetTaskType());
        }
        else
            fprintf(pFile, "Primary task: none\n");

        // Physical response task
        pTask = pTaskMgr->GetTask(TASK_PRIORITY_PHYSICAL_RESPONSE);
        if (pTask)
        {
            fprintf(pFile, "Physical response task name: %s\n", pTask->GetTaskName());
            fprintf(pFile, "Physical response task type: %i\n", pTask->GetTaskType());
        }
        else
            fprintf(pFile, "Physical response task: none\n");

        // Event response task temp
        pTask = pTaskMgr->GetTask(TASK_PRIORITY_EVENT_RESPONSE_TEMP);
        if (pTask)
        {
            fprintf(pFile, "Event rsp tmp task name: %s\n", pTask->GetTaskName());
            fprintf(pFile, "Event rsp tmp task type: %i\n", pTask->GetTaskType());
        }
        else
            fprintf(pFile, "Event rsp tmp task: none\n");

        // Event response task nontemp
        pTask = pTaskMgr->GetTask(TASK_PRIORITY_EVENT_RESPONSE_NONTEMP);
        if (pTask)
        {
            fprintf(pFile, "Event rsp nontmp task name: %s\n", pTask->GetTaskName());
            fprintf(pFile, "Event rsp nontmp task type: %i\n", pTask->GetTaskType());
        }
        else
            fprintf(pFile, "Event rsp nontmp task: none\n");

        // Event response task nontemp
        pTask = pTaskMgr->GetTask(TASK_PRIORITY_DEFAULT);
        if (pTask)
        {
            fprintf(pFile, "Default task name: %s\n", pTask->GetTaskName());
            fprintf(pFile, "Default task type: %i\n", pTask->GetTaskType());
        }
        else
            fprintf(pFile, "Default task: none\n");

        // Secondary attack
        pTask = pTaskMgr->GetTaskSecondary(TASK_SECONDARY_ATTACK);
        if (pTask)
        {
            fprintf(pFile, "Secondary attack task name: %s\n", pTask->GetTaskName());
            fprintf(pFile, "Secondary attack task type: %i\n", pTask->GetTaskType());
        }
        else
            fprintf(pFile, "Secondary attack task task: none\n");

        // Secondary duck
        pTask = pTaskMgr->GetTaskSecondary(TASK_SECONDARY_DUCK);
        if (pTask)
        {
            fprintf(pFile, "Secondary duck task name: %s\n", pTask->GetTaskName());
            fprintf(pFile, "Secondary duck task type: %i\n", pTask->GetTaskType());
        }
        else
            fprintf(pFile, "Secondary duck task task: none\n");

        // Secondary say
        pTask = pTaskMgr->GetTaskSecondary(TASK_SECONDARY_SAY);
        if (pTask)
        {
            fprintf(pFile, "Secondary say task name: %s\n", pTask->GetTaskName());
            fprintf(pFile, "Secondary say task type: %i\n", pTask->GetTaskType());
        }
        else
            fprintf(pFile, "Secondary say task task: none\n");

        // Secondary facial complex
        pTask = pTaskMgr->GetTaskSecondary(TASK_SECONDARY_FACIAL_COMPLEX);
        if (pTask)
        {
            fprintf(pFile, "Secondary facial task name: %s\n", pTask->GetTaskName());
            fprintf(pFile, "Secondary facial task type: %i\n", pTask->GetTaskType());
        }
        else
            fprintf(pFile, "Secondary facial task task: none\n");

        // Secondary partial anim
        pTask = pTaskMgr->GetTaskSecondary(TASK_SECONDARY_PARTIAL_ANIM);
        if (pTask)
        {
            fprintf(pFile, "Secondary partial anim task name: %s\n", pTask->GetTaskName());
            fprintf(pFile, "Secondary partial anim task type: %i\n", pTask->GetTaskType());
        }
        else
            fprintf(pFile, "Secondary partial anim task task: none\n");

        // Secondary IK
        pTask = pTaskMgr->GetTaskSecondary(TASK_SECONDARY_IK);
        if (pTask)
        {
            fprintf(pFile, "Secondary IK task name: %s\n", pTask->GetTaskName());
            fprintf(pFile, "Secondary IK task type: %i\n", pTask->GetTaskType());
        }
        else
            fprintf(pFile, "Secondary IK task task: none\n");
    }

    float fX, fY;
    pPlayer->GetAim(fX, fY);
    fprintf(pFile, "Aim: %f %f\n", fX, fY);

    vecTemp = pPlayer->GetAimSource();
    fprintf(pFile, "Aim source: %f %f %f\n", vecTemp.fX, vecTemp.fY, vecTemp.fZ);

    vecTemp = pPlayer->GetAimTarget();
    fprintf(pFile, "Aim target: %f %f %f\n", vecTemp.fX, vecTemp.fY, vecTemp.fZ);

    fprintf(pFile, "Veh aim anim: %u\n", pPlayer->GetVehicleAimAnim());
    fprintf(pFile, "Ducked: %u\n", pPlayer->IsDucked());
    fprintf(pFile, "Wearing googles: %u\n", pPlayer->IsWearingGoggles());
    fprintf(pFile, "Has jetpack: %u\n", pPlayer->HasJetPack());
    fprintf(pFile, "In water: %u\n", pPlayer->IsInWater());
    fprintf(pFile, "On ground: %u\n", pPlayer->IsOnGround());
    fprintf(pFile, "Is climbing: %u\n", pPlayer->IsClimbing());
    fprintf(pFile, "Interiour: %u\n", pPlayer->GetInterior());
    fprintf(pFile, "Fight style: %u\n", static_cast<int>(pPlayer->GetFightingStyle()));
    fprintf(pFile, "Satchel count: %u\n", pPlayer->CountProjectiles(WEAPONTYPE_REMOTE_SATCHEL_CHARGE));

    CRemoteDataStorage* pRemote = pPlayer->GetRemoteData();
    if (pRemote)
    {
        vecTemp = pRemote->GetAkimboTarget();
        fprintf(pFile, "Akimbo target: %f %f %f\n", vecTemp.fX, vecTemp.fY, vecTemp.fZ);
        fprintf(pFile, "Akimbo aim up: %u\n", pRemote->GetAkimboTargetUp());
    }
    else
        fprintf(pFile, "Remote: no\n");

    fprintf(pFile, "Using gun: %u\n", pPlayer->IsUsingGun());
    fprintf(pFile, "Entering veh: %u\n", pPlayer->IsEnteringVehicle());
    fprintf(pFile, "Getting jacked: %u\n", pPlayer->IsGettingJacked());
    fprintf(pFile, "Alpha: %u\n", pPlayer->GetAlpha());

    fprintf(pFile, "Stats:\n");

    for (uiIndex = 0; uiIndex < NUM_PLAYER_STATS; uiIndex++)
    {
        fprintf(pFile, "Stat [%u] = %f\n", uiIndex, pPlayer->GetStat(uiIndex));
    }

    fprintf(pFile, "Streamed in: %u\n", pPlayer->IsStreamedIn());

    fprintf(pFile, "Model: %u\n", pPlayer->GetModel());

    // Write model data
    CModelInfo* pInfo = g_pGame->GetModelInfo(pPlayer->GetModel());
    fprintf(pFile, "Model ref count: %i\n", pInfo->GetRefCount());
    fprintf(pFile, "Model loaded: %u\n", pInfo->IsLoaded());
    fprintf(pFile, "Model valid: %u\n", pInfo->IsValid());

    // End of player
    fprintf(pFile, "%s", "\n*** END OF PLAYER ***\n\n\n\n");
}

void COMMAND_DumpPlayers(const char* szCmdLine)
{
    // Create a file to dump to
    SString strBuffer("%s/dump_%i.txt", g_pClientGame->GetModRoot(), GetTickCount32());
    FILE*   pFile = fopen(strBuffer, "w+");
    if (pFile)
    {
        // Write time now
        fprintf(pFile, "Comments: %s\n", szCmdLine);
        fprintf(pFile, "Time now: %u\n\n", CClientTime::GetTime());
        fprintf(pFile, "Objectcount: %u\n", g_pClientGame->GetObjectManager()->Count());
        fprintf(pFile, "Playercount: %u\n", g_pClientGame->GetPlayerManager()->Count());
        fprintf(pFile, "Vehiclecount: %u\n\n", g_pClientGame->GetVehicleManager()->Count());

        fprintf(pFile, "Used building pool: %u\n", g_pGame->GetPools()->GetNumberOfUsedSpaces(BUILDING_POOL));
        fprintf(pFile, "Used ped pool: %u\n", g_pGame->GetPools()->GetNumberOfUsedSpaces(PED_POOL));
        fprintf(pFile, "Used object pool: %u\n", g_pGame->GetPools()->GetNumberOfUsedSpaces(OBJECT_POOL));
        fprintf(pFile, "Used dummy pool: %u\n", g_pGame->GetPools()->GetNumberOfUsedSpaces(DUMMY_POOL));
        fprintf(pFile, "Used vehicle pool: %u\n", g_pGame->GetPools()->GetNumberOfUsedSpaces(VEHICLE_POOL));
        fprintf(pFile, "Used col model pool: %u\n", g_pGame->GetPools()->GetNumberOfUsedSpaces(COL_MODEL_POOL));
        fprintf(pFile, "Used task pool: %u\n", g_pGame->GetPools()->GetNumberOfUsedSpaces(TASK_POOL));
        fprintf(pFile, "Used event pool: %u\n", g_pGame->GetPools()->GetNumberOfUsedSpaces(EVENT_POOL));
        fprintf(pFile, "Used task alloc pool: %u\n", g_pGame->GetPools()->GetNumberOfUsedSpaces(TASK_ALLOCATOR_POOL));
        fprintf(pFile, "Used ped intelli pool: %u\n", g_pGame->GetPools()->GetNumberOfUsedSpaces(PED_INTELLIGENCE_POOL));
        fprintf(pFile, "Used ped attractor pool: %u\n", g_pGame->GetPools()->GetNumberOfUsedSpaces(PED_ATTRACTOR_POOL));
        fprintf(pFile, "Used entry info node pool: %u\n", g_pGame->GetPools()->GetNumberOfUsedSpaces(ENTRY_INFO_NODE_POOL));
        fprintf(pFile, "Used node route pool: %u\n", g_pGame->GetPools()->GetNumberOfUsedSpaces(NODE_ROUTE_POOL));
        fprintf(pFile, "Used patrol route pool: %u\n", g_pGame->GetPools()->GetNumberOfUsedSpaces(PATROL_ROUTE_POOL));
        fprintf(pFile, "Used point route pool: %u\n", g_pGame->GetPools()->GetNumberOfUsedSpaces(POINT_ROUTE_POOL));
        fprintf(pFile, "Used point double link pool: %u\n", g_pGame->GetPools()->GetNumberOfUsedSpaces(POINTER_DOUBLE_LINK_POOL));
        fprintf(pFile, "Used point single link pool: %u\n\n\n", g_pGame->GetPools()->GetNumberOfUsedSpaces(POINTER_SINGLE_LINK_POOL));

        // Loop through all players
        vector<CClientPlayer*>::const_iterator iter = g_pClientGame->GetPlayerManager()->IterBegin();
        for (; iter != g_pClientGame->GetPlayerManager()->IterEnd(); iter++)
        {
            // Write the player dump
            DumpPlayer(*iter, pFile);
        }

        // End of the dump. Close it
        fclose(pFile);
        g_pCore->GetConsole()->Print("dumpplayers: Dumping successfull");
    }
    else
        g_pCore->GetConsole()->Print("dumpplayers: Unable to create file");
}

void COMMAND_ShowSyncData(const char* szCmdLine)
{
    // Grab the player
    CClientPlayer* pPlayer = g_pClientGame->GetPlayerManager()->Get(szCmdLine);
    if (pPlayer)
    {
        g_pClientGame->GetSyncDebug()->Attach(*pPlayer);
    }
    else
    {
        g_pClientGame->GetSyncDebug()->Detach();
    }
}

void COMMAND_VoicePushToTalk(const char* szCmdLine)
{
    /*
    CVoiceRecorder* const pVoiceRecorder = g_pClientGame->GetVoiceRecorder();

    if (pVoiceRecorder->IsEnabled())
    {
        if (!szCmdLine)
            pVoiceRecorder->SetPTTState(!pVoiceRecorder->GetPTTState());
        else if (szCmdLine[0] == '0')
            pVoiceRecorder->SetPTTState(false);
        else if (szCmdLine[0] == '1')
            pVoiceRecorder->SetPTTState(true);
    }
    else
    {
        // Show warning only once per server
        static bool bDone = false;
        if (!bDone)
        {
            bDone = true;
            g_pCore->GetConsole()->Print("voiceptt: This server does not have voice enabled");
        }
    }
    */
}

void COMMAND_ServerInfo(const char* szCmdLine)
{
    SString strSpacer;
    strSpacer.insert(0, 80, '-');
    g_pCore->GetConsole()->Print(*strSpacer);
    g_pClientGame->OutputServerInfo();
    g_pCore->GetConsole()->Print(*strSpacer);
}

#if defined (MTA_DEBUG) || defined (MTA_BETA)

void COMMAND_ShowSyncing(const char* szCmdLine)
{
    g_pClientGame->ShowSyncingInfo(atoi(szCmdLine) == 1);
}

#endif

#ifdef MTA_DEBUG

void COMMAND_Foo(const char* szCmdLine)
{
    g_pClientGame->m_Foo.Test(szCmdLine);
}

#endif

#if defined(MTA_DEBUG) || defined(MTA_DEBUG_COMMANDS)
void COMMAND_ShowWepdata(const char* szCmdLine)
{
    if (!(szCmdLine && szCmdLine[0]))
        return;
    g_pClientGame->ShowWepdata(szCmdLine);
}

void COMMAND_ShowTasks(const char* szCmdLine)
{
    if (!(szCmdLine && szCmdLine[0]))
        return;
    g_pClientGame->ShowTasks(szCmdLine);
}

void COMMAND_ShowPlayer(const char* szCmdLine)
{
    if (!(szCmdLine && szCmdLine[0]))
        return;
    g_pClientGame->ShowPlayer(szCmdLine);
}

void COMMAND_SetMimic(const char* szCmdLine)
{
    if (!(szCmdLine && szCmdLine[0]))
        return;
    g_pClientGame->SetMimic(atoi(szCmdLine));
}

void COMMAND_SetMimicLag(const char* szCmdLine)
{
    if (!(szCmdLine && szCmdLine[0]))
        return;
    g_pClientGame->SetMimicLag(atoi(szCmdLine) == 1);
}

void COMMAND_Paintballs(const char* szCmdLine)
{
    if (!(szCmdLine && szCmdLine[0]))
        return;
    g_pClientGame->SetDoPaintballs(atoi(szCmdLine) == 1);
}

void COMMAND_Breakpoint(const char* szCmdLine)
{
    if (!(szCmdLine && szCmdLine[0]))
        return;
    _asm
    {
        int 3
    }
    // Make our main pointer easily accessable
    // Added by slush:  You're a lazy ass if you use this.
    g_pClientGame;
}

void COMMAND_GiveWeapon(const char* szCmdLine)
{
    if (!(szCmdLine && szCmdLine[0]))
        return;

    int nWeaponID = atoi(szCmdLine);
    /*
     * Check validity of the command line weapon id.
     */

    if (!CClientPickupManager::IsValidWeaponID(nWeaponID))
        return;

    CClientPed* pPed = g_pClientGame->GetManager()->GetPlayerManager()->GetLocalPlayer();
    if (pPed)
    {
        CWeapon* pPlayerWeapon = pPed->GiveWeapon((eWeaponType)nWeaponID, 9999);
        if (pPlayerWeapon)
        {
            pPlayerWeapon->SetAsCurrentWeapon();
        }
    }
}

void COMMAND_ShowRPCs(const char* szCmdLine)
{
    if (!(szCmdLine && szCmdLine[0]))
        return;
    g_pClientGame->GetRPCFunctions()->m_bShowRPCs = (atoi(szCmdLine) == 1);
}

void COMMAND_ShowInterpolation(const char*)
{
    g_pClientGame->ShowInterpolation(!g_pClientGame->IsShowingInterpolation());
}

void COMMAND_Watch(const char* szCmdLine)
{
    // Note: This code might be a little unsafe if the detouring done by the DLL happens to be done
    //       exactly on a call to WriteProcessMemory even though the chance is small.
    // adds a hook to a process and watches for WPMs to this one
    DWORD        dwProcessIDs[250];
    DWORD        pBytesReturned = 0;
    unsigned int uiListSize = 50;
    if (EnumProcesses(dwProcessIDs, 250 * sizeof(DWORD), &pBytesReturned))
    {
        for (unsigned int i = 0; i < pBytesReturned / sizeof(DWORD); i++)
        {
            // Open the process
            HANDLE hProcess = OpenProcess(PROCESS_ALL_ACCESS, 0, dwProcessIDs[i]);
            if (hProcess)
            {
                HMODULE pModule;
                DWORD   cbNeeded;
                if (EnumProcessModules(hProcess, &pModule, sizeof(HMODULE), &cbNeeded))
                {
                    char szModuleName[500];
                    if (GetModuleFileNameEx(hProcess, pModule, szModuleName, 500))
                    {
                        if (stricmp(szModuleName + strlen(szModuleName) - strlen(szCmdLine), szCmdLine) == 0)
                        {
                            g_pCore->GetConsole()->Printf("Attaching to %s with process id %d...", szModuleName, hProcess);
                            RemoteLoadLibrary(hProcess, "C:/Program Files/Rockstar Games/GTA San Andreas/mta/wpmhookdll.dll");
                            CloseHandle(hProcess);
                            return;
                        }
                    }
                }

                // Close the process
                CloseHandle(hProcess);
            }
        }
    }
}

void COMMAND_Modules(const char* szCmdLine)
{
    // Get the base address of the requested module
    // Take a snapshot of all modules in the specified process.
    HANDLE hModuleSnap = CreateToolhelp32Snapshot(TH32CS_SNAPMODULE, GetCurrentProcessId());
    if (hModuleSnap != INVALID_HANDLE_VALUE)
    {
        //  Set the size of the structure before using it.
        MODULEENTRY32 ModuleEntry;
        ModuleEntry.dwSize = sizeof(MODULEENTRY32);

        // Retrieve information about the first module,
        // and exit if unsuccessful
        if (Module32First(hModuleSnap, &ModuleEntry))
        {
            // Create a file
            FILE* pFile = fopen("modules.txt", "w+");
            if (pFile)
            {
                // Now walk the module list of the process,
                // and display information about each module
                do
                {
                    // Print it
                    fprintf(pFile,
                            "** MODULE **\n"
                            "Name: %s\n"
                            "Base: 0x%p\n"
                            "Size: 0x%x\n"
                            "\n",
                            ModuleEntry.szModule, ModuleEntry.modBaseAddr, ModuleEntry.modBaseSize);
                } while (Module32Next(hModuleSnap, &ModuleEntry));

                // Close it
                fclose(pFile);
            }
        }

        // Close the snapshot object
        CloseHandle(hModuleSnap);
    }
}

#include <CClientCorona.h>
CClientPickup* pPickupTest = NULL;
CClientCorona* pCoronaTest = NULL;
CVehicle*      debugTrain = NULL;
CClientPlayer* pRonkert = NULL;
CObject*       obj = NULL;

void COMMAND_Debug(const char* szCmdLine)
{
    __debugbreak();

    return;

    CPools* pPools = g_pGame->GetPools();
    int     iEntryInfoNodeEntries = pPools->GetEntryInfoNodePool()->GetNumberOfUsedSpaces();
    int     iPointerNodeSingleLinkEntries = pPools->GetPointerNodeSingleLinkPool()->GetNumberOfUsedSpaces();
    int     iPointerNodeDoubleLinkEntries = pPools->GetPointerNodeDoubleLinkPool()->GetNumberOfUsedSpaces();

    g_pCore->GetConsole()->Printf("entry info: %i", iEntryInfoNodeEntries);
    g_pCore->GetConsole()->Printf("single node: %i", iPointerNodeSingleLinkEntries);
    g_pCore->GetConsole()->Printf("dbl node: %i", iPointerNodeDoubleLinkEntries);
}

#include "CVehicleNames.h"

CVehicle* aaa = NULL;
CVehicle* bbb = NULL;

CMatrix* save = NULL;
float    fTest = 0;

#include <crtdbg.h>
void COMMAND_Debug2(const char* szCmdLine)
{
    g_pGame->GetAudioEngine()->StopRadio();
}

CClientPed*     pTest = NULL;
CClientVehicle *v, *vnew;

void COMMAND_Debug3(const char* szCmdLine)
{
    _asm
    {
        pushad
        mov     ecx, 0x8CB6F8
        mov     eax, 0x4E7F80
        call    eax
        popad
    }
    g_pGame->GetAudioEngine()->StopRadio();
    g_pGame->GetAudioEngine()->StartRadio(1);
    return;
}

CVector  origin22;
CObject* o;

void COMMAND_Debug4(const char* szCmdLine)
{
    g_pCore->GetConsole()->Printf("debug4");
    g_pClientGame->StartPlayback();
    return;
}
#endif

void COMMAND_ShowCollision(const char* szCmdLine)
{
    int  iCmd = (szCmdLine && szCmdLine[0]) ? atoi(szCmdLine) : -1;
    bool bShow = (iCmd == 1) ? true : (iCmd == 0) ? false : !g_pClientGame->GetShowCollision();
    g_pClientGame->SetShowCollision(bShow);
    g_pCore->GetConsole()->Printf("showcol is now set to %d", bShow ? 1 : 0);
    if (bShow && !g_pClientGame->GetDevelopmentMode())
        g_pCore->GetConsole()->Print("showcol will have no effect because development mode is off");
}

void COMMAND_ShowSound(const char* szCmdLine)
{
    int  iCmd = (szCmdLine && szCmdLine[0]) ? atoi(szCmdLine) : -1;
    bool bShow = (iCmd == 1) ? true : (iCmd == 0) ? false : !g_pClientGame->GetShowSound();
    g_pClientGame->SetShowSound(bShow);
    g_pCore->GetConsole()->Printf("showsound is now set to %d", bShow ? 1 : 0);
    if (bShow && !g_pClientGame->GetDevelopmentMode())
        g_pCore->GetConsole()->Print("showsound will have no effect because development mode is off");
}
=======
/*****************************************************************************
 *
 *  PROJECT:     Multi Theft Auto v1.0
 *  LICENSE:     See LICENSE in the top level directory
 *  FILE:        mods/deathmatch/ClientCommands.cpp
 *  PURPOSE:     Client commands handler class
 *
 *  Multi Theft Auto is available from http://www.multitheftauto.com/
 *
 *****************************************************************************/

#include "StdInc.h"

using std::list;
using std::vector;

#ifdef MTA_DEBUG
#include <Tlhelp32.h>
#include <Psapi.h>
#include <shlwapi.h>
#include <Utils.h>
#endif

// Hide the "conversion from 'unsigned long' to 'DWORD*' of greater size" warning
#pragma warning(disable:4312)

extern CClientGame* g_pClientGame;

bool COMMAND_Executed(const char* szCommand, const char* szArguments, bool bHandleRemotely, bool bHandled, bool bIsScriptedBind)
{
    // Has the core already handled this command?
    if (!bHandled)
    {
        const char* szCommandBufferPointer = szCommand;

        if (!bHandleRemotely)
        {
            // Is the command "say" and the arguments start with '/' ? (command comes from the chatbox)
            if (stricmp(szCommand, "chatboxsay") == 0)
            {
                szCommandBufferPointer = "say";
            }
        }

        // Toss them together so we can send it to the server
        SString strClumpedCommand;
        if (szArguments && szArguments[0])
            strClumpedCommand.Format("%s %s", szCommandBufferPointer, szArguments);
        else
            strClumpedCommand = szCommandBufferPointer;

        // Convert to Unicode, and clamp it to a maximum command length
        std::wstring strClumpedCommandUTF = MbUTF8ToUTF16(strClumpedCommand.c_str());
        strClumpedCommandUTF = strClumpedCommandUTF.substr(0, MAX_COMMAND_LENGTH);
        strClumpedCommand = UTF16ToMbUTF8(strClumpedCommandUTF);

        g_pClientGame->GetRegisteredCommands()->ProcessCommand(szCommandBufferPointer, szArguments);

        // Call the onClientConsole event
        auto pLocalPlayer = g_pClientGame->GetLocalPlayer();

        if (pLocalPlayer)
        {
            CLuaArguments Arguments;

            // Censor input for /login command
            if (!stricmp(szCommandBufferPointer, "login"))
            {
                Arguments.PushString(SString("%s ***", szCommandBufferPointer));
            }
            else
            {
                Arguments.PushString(strClumpedCommand);
            }

            pLocalPlayer->CallEvent("onClientConsole", Arguments, true);
        }

        // Write the chatlength and the content
        NetBitStreamInterface* pBitStream = g_pNet->AllocateNetBitStream();
        if (!pBitStream)
            return false;

        // Write it to the bitstream
        pBitStream->Write(strClumpedCommand.c_str(), static_cast<int>(strlen(strClumpedCommand.c_str())));

        // Send the packet to the server and free it
        g_pNet->SendPacket(PACKET_ID_COMMAND, pBitStream, PACKET_PRIORITY_HIGH, PACKET_RELIABILITY_RELIABLE_ORDERED, PACKET_ORDERING_CHAT);
        g_pNet->DeallocateNetBitStream(pBitStream);

        return true;
    }
    else
    {
        // Call our comand-handlers for core-executed commands too
        g_pClientGame->GetRegisteredCommands()->ProcessCommand(szCommand, szArguments);
    }
    return false;
}

void COMMAND_ChatBox(const char* szInCmdLine)
{
    if (!(szInCmdLine && szInCmdLine[0]))
        return;

    COPY_CSTR_TO_TEMP_BUFFER(szCmdLine, szInCmdLine, 256);

    // Split it up into command and rgb
    char*         szCommand = strtok(szCmdLine, " ");
    char*         szRed = strtok(NULL, " ");
    char*         szGreen = strtok(NULL, " ");
    char*         szBlue = strtok(NULL, " ");
    unsigned char ucRed = 0, ucGreen = 0, ucBlue = 0;

    if (!szCommand)
        return;

    if (szRed && szGreen && szBlue)
    {
        ucRed = static_cast<unsigned char>(atoi(szRed));
        ucGreen = static_cast<unsigned char>(atoi(szGreen));
        ucBlue = static_cast<unsigned char>(atoi(szBlue));
    }

    // Open the chatbox input with command and color
    g_pCore->EnableChatInput(szCommand, COLOR_ARGB(255, ucRed, ucGreen, ucBlue));
}

void COMMAND_Help(const char* szCmdLine)
{
    // This isnt used
}

void COMMAND_Disconnect(const char* szCmdLine)
{
    g_pCore->RemoveMessageBox();
    AddReportLog(7110, "Game - COMMAND_Disconnect");
    g_pCore->GetModManager()->RequestUnload();
}

void COMMAND_ShowNametags(const char* szCmdLine)
{
    int  iCmd = (szCmdLine && szCmdLine[0]) ? atoi(szCmdLine) : -1;
    bool bShow = (iCmd == 1) ? true : (iCmd == 0) ? false : !g_pClientGame->GetNametags()->IsVisible();
    g_pClientGame->GetNametags()->SetVisible(bShow);
}

void COMMAND_ShowChat(const char* szCmdLine)
{
    int  iCmd = (szCmdLine && szCmdLine[0]) ? atoi(szCmdLine) : -1;
    bool bShow = (iCmd == 1) ? true : (iCmd == 0) ? false : !g_pCore->IsChatVisible();
    g_pCore->SetChatVisible(bShow);
}

void COMMAND_ShowNetstat(const char* szCmdLine)
{
    int iCmd = (szCmdLine && szCmdLine[0]) ? atoi(szCmdLine) : -1;
    g_pClientGame->ShowNetstat(iCmd);
}

void COMMAND_Eaeg(const char* szCmdLine)
{
    g_pClientGame->ShowEaeg(true);
}

void COMMAND_EnterPassenger(const char* szCmdLine)
{
    // HACK: we don't want them to enter a vehicle if they're in cursor mode
    if (g_pClientGame && !g_pClientGame->AreCursorEventsEnabled())
    {
        // Disable passenger entry while reloading so it doesen't abort the animation
        CClientPlayer* pPlayer = g_pClientGame->GetPlayerManager()->GetLocalPlayer();
        if (pPlayer)
        {
            CWeapon* pWeapon = pPlayer->GetWeapon();
            if (pWeapon)
            {
                if (pWeapon->GetState() != WEAPONSTATE_RELOADING)
                {
                    g_pClientGame->ProcessVehicleInOutKey(true);
                }
            }
        }
    }
}

void COMMAND_RadioNext(const char* szCmdLine)
{
    if (g_pClientGame)
    {
        CClientPlayer* pPlayer = g_pClientGame->GetPlayerManager()->GetLocalPlayer();
        if (pPlayer)
        {
            pPlayer->NextRadioChannel();
        }
    }
}

void COMMAND_RadioPrevious(const char* szCmdLine)
{
    if (g_pClientGame)
    {
        CClientPlayer* pPlayer = g_pClientGame->GetPlayerManager()->GetLocalPlayer();
        if (pPlayer)
        {
            pPlayer->PreviousRadioChannel();
        }
    }
}

/*
void COMMAND_Screenshot ( const char* szCmdLine )
{
    g_pClientGame->GetScreenshot ()->SetScreenshotKey ( true );
}
*/

void COMMAND_RadarMap(const char* szCmdLine)
{
    int  iCmd = (szCmdLine && szCmdLine[0]) ? atoi(szCmdLine) : -1;
    bool bShow = (iCmd == 1) ? true : (iCmd == 0) ? false : !g_pClientGame->GetRadarMap()->GetRadarEnabled();
    g_pClientGame->GetRadarMap()->SetRadarEnabled(bShow);
}

void COMMAND_RadarZoomIn(const char* szCmdLine)
{
    CRadarMap* pRadarMap = g_pClientGame->GetRadarMap();

    if (pRadarMap->IsRadarShowing())
    {
        pRadarMap->ZoomIn();
    }
}

void COMMAND_RadarZoomOut(const char* szCmdLine)
{
    CRadarMap* pRadarMap = g_pClientGame->GetRadarMap();

    if (pRadarMap->IsRadarShowing())
    {
        pRadarMap->ZoomOut();
    }
}

void COMMAND_RadarMoveNorth(const char* szCmdLine)
{
    CRadarMap* pRadarMap = g_pClientGame->GetRadarMap();

    if (pRadarMap->IsRadarShowing())
    {
        // Toggle on/off
        if (pRadarMap->IsMovingNorth())
            pRadarMap->SetMovingNorth(false);
        else if (pRadarMap->IsMovingSouth())
            pRadarMap->SetMovingSouth(false);
        else
        {
            pRadarMap->SetMovingNorth(true);
            pRadarMap->SetMovingSouth(false);
            pRadarMap->SetMovingEast(false);
            pRadarMap->SetMovingWest(false);
        }
    }
}

void COMMAND_RadarMoveSouth(const char* szCmdLine)
{
    CRadarMap* pRadarMap = g_pClientGame->GetRadarMap();

    if (pRadarMap->IsRadarShowing())
    {
        // Toggle on/off
        if (pRadarMap->IsMovingSouth())
            pRadarMap->SetMovingSouth(false);
        else if (pRadarMap->IsMovingNorth())
            pRadarMap->SetMovingNorth(false);
        else
        {
            pRadarMap->SetMovingNorth(false);
            pRadarMap->SetMovingSouth(true);
            pRadarMap->SetMovingEast(false);
            pRadarMap->SetMovingWest(false);
        }
    }
}

void COMMAND_RadarMoveEast(const char* szCmdLine)
{
    CRadarMap* pRadarMap = g_pClientGame->GetRadarMap();

    if (pRadarMap->IsRadarShowing())
    {
        // Toggle on/off
        if (pRadarMap->IsMovingEast())
            pRadarMap->SetMovingEast(false);
        else if (pRadarMap->IsMovingWest())
            pRadarMap->SetMovingWest(false);
        else
        {
            pRadarMap->SetMovingNorth(false);
            pRadarMap->SetMovingSouth(false);
            pRadarMap->SetMovingEast(true);
            pRadarMap->SetMovingWest(false);
        }
    }
}

void COMMAND_RadarMoveWest(const char* szCmdLine)
{
    CRadarMap* pRadarMap = g_pClientGame->GetRadarMap();

    if (pRadarMap->IsRadarShowing())
    {
        // Toggle on/off
        if (pRadarMap->IsMovingWest())
            pRadarMap->SetMovingWest(false);
        else if (pRadarMap->IsMovingEast())
            pRadarMap->SetMovingEast(false);
        else
        {
            pRadarMap->SetMovingNorth(false);
            pRadarMap->SetMovingSouth(false);
            pRadarMap->SetMovingEast(false);
            pRadarMap->SetMovingWest(true);
        }
    }
}

void COMMAND_RadarAttach(const char* szCmdLine)
{
    CRadarMap* pRadarMap = g_pClientGame->GetRadarMap();

    if (pRadarMap->IsRadarShowing())
    {
        pRadarMap->SetAttachedToLocalPlayer(!g_pClientGame->GetRadarMap()->IsAttachedToLocalPlayer());
    }
}

void COMMAND_RadarOpacityDown(const char* szCmdLine)
{
    CRadarMap* pRadarMap = g_pClientGame->GetRadarMap();
    if (pRadarMap->IsRadarShowing())
    {
        int iAlpha;
        g_pCore->GetCVars()->Get("mapalpha", iAlpha);
        iAlpha = std::max(0, iAlpha - 20);
        g_pCore->GetCVars()->Set("mapalpha", iAlpha);
    }
}

void COMMAND_RadarOpacityUp(const char* szCmdLine)
{
    CRadarMap* pRadarMap = g_pClientGame->GetRadarMap();
    if (pRadarMap->IsRadarShowing())
    {
        int iAlpha;
        g_pCore->GetCVars()->Get("mapalpha", iAlpha);
        iAlpha = std::min(255, iAlpha + 20);
        g_pCore->GetCVars()->Set("mapalpha", iAlpha);
    }
}

void COMMAND_RadarHelp(const char* szCmdLine)
{
    g_pClientGame->GetRadarMap()->ToggleHelpText();
}

void COMMAND_MessageTarget(const char* szCmdLine)
{
    if (!(szCmdLine && szCmdLine[0]))
        return;

    CClientPlayer* pTarget = g_pClientGame->GetTargetedPlayer();
    if (pTarget)
    {
        const char* szNick = pTarget->GetNick();
        if (!szNick)
            return;
        SString strParameters("%s %s", pTarget->GetNick(), szCmdLine);
        g_pCore->GetCommands()->Execute("msg", strParameters);
    }
    else
        g_pCore->ChatEchoColor("Error: no player target found", 255, 168, 0);
}

void COMMAND_VehicleNextWeapon(const char* szCmdLine)
{
    g_pClientGame->ChangeVehicleWeapon(true);
}

void COMMAND_VehiclePreviousWeapon(const char* szCmdLine)
{
    g_pClientGame->ChangeVehicleWeapon(false);
}

void COMMAND_TextScale(const char* szCmdLine)
{
    if (!(szCmdLine && szCmdLine[0]))
        return;

    float fScale = (float)atof(szCmdLine);
    if (fScale >= 0.8f && fScale <= 3.0f)
    {
        CClientTextDisplay::SetGlobalScale(fScale);
        g_pCore->GetCVars()->Set("text_scale", fScale);
    }
}

void DumpPlayer(CClientPlayer* pPlayer, FILE* pFile)
{
    unsigned int uiIndex = 0;

    // Player
    fprintf(pFile, "%s\n", "*** START OF PLAYER ***");

    // Write the data
    fprintf(pFile, "Nick: %s\n", pPlayer->GetNick());

    CVector vecTemp;
    pPlayer->GetPosition(vecTemp);
    fprintf(pFile, "Position: %f %f %f\n", vecTemp.fX, vecTemp.fY, vecTemp.fZ);

    fprintf(pFile, "Nametag text: %s\n", pPlayer->GetNametagText());

    unsigned char ucR, ucG, ucB;
    pPlayer->GetNametagColor(ucR, ucG, ucB);
    fprintf(pFile, "Nametag color: %u %u %u\n", ucR, ucG, ucB);

    fprintf(pFile, "Nametag show: %u\n", pPlayer->IsNametagShowing());

    fprintf(pFile, "Local player: %u\n", pPlayer->IsLocalPlayer());
    fprintf(pFile, "Dead: %u\n", pPlayer->IsDead());

    fprintf(pFile, "Exp aim: %u\n", pPlayer->IsExtrapolatingAim());
    fprintf(pFile, "Latency: %u\n", pPlayer->GetLatency());

    fprintf(pFile, "Last psync time: %u\n", pPlayer->GetLastPuresyncTime());
    fprintf(pFile, "Has con trouble: %u\n\n", pPlayer->HasConnectionTrouble());

    CClientTeam* pTeam = pPlayer->GetTeam();
    if (pTeam)
        fprintf(pFile, "Team: %s\n", pTeam->GetTeamName());

    // Get the matrix
    CMatrix matPlayer;
    pPlayer->GetMatrix(matPlayer);

    fprintf(pFile, "Matrix: vecRoll: %f %f %f\n", matPlayer.vRight.fX, matPlayer.vRight.fY, matPlayer.vRight.fZ);
    fprintf(pFile, "        vecDir:  %f %f %f\n", matPlayer.vFront.fX, matPlayer.vFront.fY, matPlayer.vFront.fZ);
    fprintf(pFile, "        vecWas:  %f %f %f\n", matPlayer.vUp.fX, matPlayer.vUp.fY, matPlayer.vUp.fZ);
    fprintf(pFile, "        vecPos:  %f %f %f\n\n", matPlayer.vPos.fX, matPlayer.vPos.fY, matPlayer.vPos.fZ);

    fprintf(pFile, "Euler rot: %f\n", pPlayer->GetCurrentRotation());
    fprintf(pFile, "Cam rot: %f\n", pPlayer->GetCameraRotation());

    pPlayer->GetMoveSpeed(vecTemp);
    fprintf(pFile, "Move speed: %f %f %f\n", vecTemp.fX, vecTemp.fY, vecTemp.fZ);

    pPlayer->GetTurnSpeed(vecTemp);
    fprintf(pFile, "Turn speed: %f %f %f\n", vecTemp.fX, vecTemp.fY, vecTemp.fZ);

    CControllerState State;
    pPlayer->GetControllerState(State);

    signed short* pController = reinterpret_cast<signed short*>(&State);
    fprintf(pFile, "CContr state: \n");
    for (uiIndex = 0; uiIndex < 36; uiIndex++)
    {
        fprintf(pFile, "State [%u] = %i\n", uiIndex, pController[uiIndex]);
    }

    pPlayer->GetLastControllerState(State);

    pController = reinterpret_cast<signed short*>(&State);
    fprintf(pFile, "LContr state: \n");
    for (uiIndex = 0; uiIndex < 36; uiIndex++)
    {
        fprintf(pFile, "State [%u] = %i\n", uiIndex, pController[uiIndex]);
    }

    fprintf(pFile, "\nVeh IO state: %i\n", pPlayer->GetVehicleInOutState());
    fprintf(pFile, "Visible: %u\n", pPlayer->IsVisible());
    fprintf(pFile, "Health: %f\n", pPlayer->GetHealth());
    fprintf(pFile, "Armor: %f\n", pPlayer->GetArmor());
    fprintf(pFile, "On screen: %u\n", pPlayer->IsOnScreen());
    fprintf(pFile, "Frozen: %u\n", pPlayer->IsFrozen());
    fprintf(pFile, "Respawn state: %i\n", pPlayer->GetRespawnState());

    fprintf(pFile, "Cur weapon slot: %i\n", static_cast<int>(pPlayer->GetCurrentWeaponSlot()));
    fprintf(pFile, "Cur weapon type: %i\n", static_cast<int>(pPlayer->GetCurrentWeaponType()));

    CWeapon* pWeapon = pPlayer->GetWeapon();
    if (pWeapon)
    {
        fprintf(pFile, "Cur weapon state: %i\n", static_cast<int>(pWeapon->GetState()));
        fprintf(pFile, "Cur weapon ammo clip: %u\n", pWeapon->GetAmmoInClip());
        fprintf(pFile, "Cur weapon ammo total: %u\n", pWeapon->GetAmmoTotal());
    }

    CTaskManager* pTaskMgr = pPlayer->GetTaskManager();
    if (pTaskMgr)
    {
        // Primary task
        CTask* pTask = pTaskMgr->GetTask(TASK_PRIORITY_PRIMARY);
        if (pTask)
        {
            fprintf(pFile, "Primary task name: %s\n", pTask->GetTaskName());
            fprintf(pFile, "Primary task type: %i\n", pTask->GetTaskType());
        }
        else
            fprintf(pFile, "Primary task: none\n");

        // Physical response task
        pTask = pTaskMgr->GetTask(TASK_PRIORITY_PHYSICAL_RESPONSE);
        if (pTask)
        {
            fprintf(pFile, "Physical response task name: %s\n", pTask->GetTaskName());
            fprintf(pFile, "Physical response task type: %i\n", pTask->GetTaskType());
        }
        else
            fprintf(pFile, "Physical response task: none\n");

        // Event response task temp
        pTask = pTaskMgr->GetTask(TASK_PRIORITY_EVENT_RESPONSE_TEMP);
        if (pTask)
        {
            fprintf(pFile, "Event rsp tmp task name: %s\n", pTask->GetTaskName());
            fprintf(pFile, "Event rsp tmp task type: %i\n", pTask->GetTaskType());
        }
        else
            fprintf(pFile, "Event rsp tmp task: none\n");

        // Event response task nontemp
        pTask = pTaskMgr->GetTask(TASK_PRIORITY_EVENT_RESPONSE_NONTEMP);
        if (pTask)
        {
            fprintf(pFile, "Event rsp nontmp task name: %s\n", pTask->GetTaskName());
            fprintf(pFile, "Event rsp nontmp task type: %i\n", pTask->GetTaskType());
        }
        else
            fprintf(pFile, "Event rsp nontmp task: none\n");

        // Event response task nontemp
        pTask = pTaskMgr->GetTask(TASK_PRIORITY_DEFAULT);
        if (pTask)
        {
            fprintf(pFile, "Default task name: %s\n", pTask->GetTaskName());
            fprintf(pFile, "Default task type: %i\n", pTask->GetTaskType());
        }
        else
            fprintf(pFile, "Default task: none\n");

        // Secondary attack
        pTask = pTaskMgr->GetTaskSecondary(TASK_SECONDARY_ATTACK);
        if (pTask)
        {
            fprintf(pFile, "Secondary attack task name: %s\n", pTask->GetTaskName());
            fprintf(pFile, "Secondary attack task type: %i\n", pTask->GetTaskType());
        }
        else
            fprintf(pFile, "Secondary attack task task: none\n");

        // Secondary duck
        pTask = pTaskMgr->GetTaskSecondary(TASK_SECONDARY_DUCK);
        if (pTask)
        {
            fprintf(pFile, "Secondary duck task name: %s\n", pTask->GetTaskName());
            fprintf(pFile, "Secondary duck task type: %i\n", pTask->GetTaskType());
        }
        else
            fprintf(pFile, "Secondary duck task task: none\n");

        // Secondary say
        pTask = pTaskMgr->GetTaskSecondary(TASK_SECONDARY_SAY);
        if (pTask)
        {
            fprintf(pFile, "Secondary say task name: %s\n", pTask->GetTaskName());
            fprintf(pFile, "Secondary say task type: %i\n", pTask->GetTaskType());
        }
        else
            fprintf(pFile, "Secondary say task task: none\n");

        // Secondary facial complex
        pTask = pTaskMgr->GetTaskSecondary(TASK_SECONDARY_FACIAL_COMPLEX);
        if (pTask)
        {
            fprintf(pFile, "Secondary facial task name: %s\n", pTask->GetTaskName());
            fprintf(pFile, "Secondary facial task type: %i\n", pTask->GetTaskType());
        }
        else
            fprintf(pFile, "Secondary facial task task: none\n");

        // Secondary partial anim
        pTask = pTaskMgr->GetTaskSecondary(TASK_SECONDARY_PARTIAL_ANIM);
        if (pTask)
        {
            fprintf(pFile, "Secondary partial anim task name: %s\n", pTask->GetTaskName());
            fprintf(pFile, "Secondary partial anim task type: %i\n", pTask->GetTaskType());
        }
        else
            fprintf(pFile, "Secondary partial anim task task: none\n");

        // Secondary IK
        pTask = pTaskMgr->GetTaskSecondary(TASK_SECONDARY_IK);
        if (pTask)
        {
            fprintf(pFile, "Secondary IK task name: %s\n", pTask->GetTaskName());
            fprintf(pFile, "Secondary IK task type: %i\n", pTask->GetTaskType());
        }
        else
            fprintf(pFile, "Secondary IK task task: none\n");
    }

    float fX, fY;
    pPlayer->GetAim(fX, fY);
    fprintf(pFile, "Aim: %f %f\n", fX, fY);

    vecTemp = pPlayer->GetAimSource();
    fprintf(pFile, "Aim source: %f %f %f\n", vecTemp.fX, vecTemp.fY, vecTemp.fZ);

    vecTemp = pPlayer->GetAimTarget();
    fprintf(pFile, "Aim target: %f %f %f\n", vecTemp.fX, vecTemp.fY, vecTemp.fZ);

    fprintf(pFile, "Veh aim anim: %u\n", pPlayer->GetVehicleAimAnim());
    fprintf(pFile, "Ducked: %u\n", pPlayer->IsDucked());
    fprintf(pFile, "Wearing googles: %u\n", pPlayer->IsWearingGoggles());
    fprintf(pFile, "Has jetpack: %u\n", pPlayer->HasJetPack());
    fprintf(pFile, "In water: %u\n", pPlayer->IsInWater());
    fprintf(pFile, "On ground: %u\n", pPlayer->IsOnGround());
    fprintf(pFile, "Is climbing: %u\n", pPlayer->IsClimbing());
    fprintf(pFile, "Interiour: %u\n", pPlayer->GetInterior());
    fprintf(pFile, "Fight style: %u\n", static_cast<int>(pPlayer->GetFightingStyle()));
    fprintf(pFile, "Satchel count: %u\n", pPlayer->CountProjectiles(WEAPONTYPE_REMOTE_SATCHEL_CHARGE));

    CRemoteDataStorage* pRemote = pPlayer->GetRemoteData();
    if (pRemote)
    {
        vecTemp = pRemote->GetAkimboTarget();
        fprintf(pFile, "Akimbo target: %f %f %f\n", vecTemp.fX, vecTemp.fY, vecTemp.fZ);
        fprintf(pFile, "Akimbo aim up: %u\n", pRemote->GetAkimboTargetUp());
    }
    else
        fprintf(pFile, "Remote: no\n");

    fprintf(pFile, "Using gun: %u\n", pPlayer->IsUsingGun());
    fprintf(pFile, "Entering veh: %u\n", pPlayer->IsEnteringVehicle());
    fprintf(pFile, "Getting jacked: %u\n", pPlayer->IsGettingJacked());
    fprintf(pFile, "Alpha: %u\n", pPlayer->GetAlpha());

    fprintf(pFile, "Stats:\n");

    for (uiIndex = 0; uiIndex < NUM_PLAYER_STATS; uiIndex++)
    {
        fprintf(pFile, "Stat [%u] = %f\n", uiIndex, pPlayer->GetStat(uiIndex));
    }

    fprintf(pFile, "Streamed in: %u\n", pPlayer->IsStreamedIn());

    fprintf(pFile, "Model: %u\n", pPlayer->GetModel());

    // Write model data
    CModelInfo* pInfo = g_pGame->GetModelInfo(pPlayer->GetModel());
    fprintf(pFile, "Model ref count: %i\n", pInfo->GetRefCount());
    fprintf(pFile, "Model loaded: %u\n", pInfo->IsLoaded());
    fprintf(pFile, "Model valid: %u\n", pInfo->IsValid());

    // End of player
    fprintf(pFile, "%s", "\n*** END OF PLAYER ***\n\n\n\n");
}

void COMMAND_DumpPlayers(const char* szCmdLine)
{
    // Create a file to dump to
    SString strBuffer("%s/dump_%i.txt", g_pClientGame->GetModRoot(), GetTickCount32());
    FILE*   pFile = fopen(strBuffer, "w+");
    if (pFile)
    {
        // Write time now
        fprintf(pFile, "Comments: %s\n", szCmdLine);
        fprintf(pFile, "Time now: %u\n\n", CClientTime::GetTime());
        fprintf(pFile, "Objectcount: %u\n", g_pClientGame->GetObjectManager()->Count());
        fprintf(pFile, "Playercount: %u\n", g_pClientGame->GetPlayerManager()->Count());
        fprintf(pFile, "Vehiclecount: %u\n\n", g_pClientGame->GetVehicleManager()->Count());

        fprintf(pFile, "Used building pool: %u\n", g_pGame->GetPools()->GetNumberOfUsedSpaces(BUILDING_POOL));
        fprintf(pFile, "Used ped pool: %u\n", g_pGame->GetPools()->GetNumberOfUsedSpaces(PED_POOL));
        fprintf(pFile, "Used object pool: %u\n", g_pGame->GetPools()->GetNumberOfUsedSpaces(OBJECT_POOL));
        fprintf(pFile, "Used dummy pool: %u\n", g_pGame->GetPools()->GetNumberOfUsedSpaces(DUMMY_POOL));
        fprintf(pFile, "Used vehicle pool: %u\n", g_pGame->GetPools()->GetNumberOfUsedSpaces(VEHICLE_POOL));
        fprintf(pFile, "Used col model pool: %u\n", g_pGame->GetPools()->GetNumberOfUsedSpaces(COL_MODEL_POOL));
        fprintf(pFile, "Used task pool: %u\n", g_pGame->GetPools()->GetNumberOfUsedSpaces(TASK_POOL));
        fprintf(pFile, "Used event pool: %u\n", g_pGame->GetPools()->GetNumberOfUsedSpaces(EVENT_POOL));
        fprintf(pFile, "Used task alloc pool: %u\n", g_pGame->GetPools()->GetNumberOfUsedSpaces(TASK_ALLOCATOR_POOL));
        fprintf(pFile, "Used ped intelli pool: %u\n", g_pGame->GetPools()->GetNumberOfUsedSpaces(PED_INTELLIGENCE_POOL));
        fprintf(pFile, "Used ped attractor pool: %u\n", g_pGame->GetPools()->GetNumberOfUsedSpaces(PED_ATTRACTOR_POOL));
        fprintf(pFile, "Used entry info node pool: %u\n", g_pGame->GetPools()->GetNumberOfUsedSpaces(ENTRY_INFO_NODE_POOL));
        fprintf(pFile, "Used node route pool: %u\n", g_pGame->GetPools()->GetNumberOfUsedSpaces(NODE_ROUTE_POOL));
        fprintf(pFile, "Used patrol route pool: %u\n", g_pGame->GetPools()->GetNumberOfUsedSpaces(PATROL_ROUTE_POOL));
        fprintf(pFile, "Used point route pool: %u\n", g_pGame->GetPools()->GetNumberOfUsedSpaces(POINT_ROUTE_POOL));
        fprintf(pFile, "Used point double link pool: %u\n", g_pGame->GetPools()->GetNumberOfUsedSpaces(POINTER_DOUBLE_LINK_POOL));
        fprintf(pFile, "Used point single link pool: %u\n\n\n", g_pGame->GetPools()->GetNumberOfUsedSpaces(POINTER_SINGLE_LINK_POOL));

        // Loop through all players
        vector<CClientPlayer*>::const_iterator iter = g_pClientGame->GetPlayerManager()->IterBegin();
        for (; iter != g_pClientGame->GetPlayerManager()->IterEnd(); iter++)
        {
            // Write the player dump
            DumpPlayer(*iter, pFile);
        }

        // End of the dump. Close it
        fclose(pFile);
        g_pCore->GetConsole()->Print("dumpplayers: Dumping successfull");
    }
    else
        g_pCore->GetConsole()->Print("dumpplayers: Unable to create file");
}

void COMMAND_ShowSyncData(const char* szCmdLine)
{
    // Grab the player
    CClientPlayer* pPlayer = g_pClientGame->GetPlayerManager()->Get(szCmdLine);
    if (pPlayer)
    {
        g_pClientGame->GetSyncDebug()->Attach(*pPlayer);
    }
    else
    {
        g_pClientGame->GetSyncDebug()->Detach();
    }
}

void COMMAND_VoicePushToTalk(const char* szCmdLine)
{
    CVoiceRecorder* const pVoiceRecorder = g_pClientGame->GetVoiceRecorder();

    if (pVoiceRecorder->IsEnabled())
    {
        if (!szCmdLine)
            pVoiceRecorder->SetPTTState(!pVoiceRecorder->GetPTTState());
        else if (szCmdLine[0] == '0')
            pVoiceRecorder->SetPTTState(false);
        else if (szCmdLine[0] == '1')
            pVoiceRecorder->SetPTTState(true);
    }
    else
    {
        // Show warning only once per server
        static bool bDone = false;
        if (!bDone)
        {
            bDone = true;
            g_pCore->GetConsole()->Print("voiceptt: This server does not have voice enabled");
        }
    }
}

void COMMAND_ServerInfo(const char* szCmdLine)
{
    SString strSpacer;
    strSpacer.insert(0, 80, '-');
    g_pCore->GetConsole()->Print(*strSpacer);
    g_pClientGame->OutputServerInfo();
    g_pCore->GetConsole()->Print(*strSpacer);
}

#if defined (MTA_DEBUG) || defined (MTA_BETA)

void COMMAND_ShowSyncing(const char* szCmdLine)
{
    g_pClientGame->ShowSyncingInfo(atoi(szCmdLine) == 1);
}

#endif

#ifdef MTA_DEBUG

void COMMAND_Foo(const char* szCmdLine)
{
    g_pClientGame->m_Foo.Test(szCmdLine);
}

#endif

#if defined(MTA_DEBUG) || defined(MTA_DEBUG_COMMANDS)
void COMMAND_ShowWepdata(const char* szCmdLine)
{
    if (!(szCmdLine && szCmdLine[0]))
        return;
    g_pClientGame->ShowWepdata(szCmdLine);
}

void COMMAND_ShowTasks(const char* szCmdLine)
{
    if (!(szCmdLine && szCmdLine[0]))
        return;
    g_pClientGame->ShowTasks(szCmdLine);
}

void COMMAND_ShowPlayer(const char* szCmdLine)
{
    if (!(szCmdLine && szCmdLine[0]))
        return;
    g_pClientGame->ShowPlayer(szCmdLine);
}

void COMMAND_SetMimic(const char* szCmdLine)
{
    if (!(szCmdLine && szCmdLine[0]))
        return;
    g_pClientGame->SetMimic(atoi(szCmdLine));
}

void COMMAND_SetMimicLag(const char* szCmdLine)
{
    if (!(szCmdLine && szCmdLine[0]))
        return;
    g_pClientGame->SetMimicLag(atoi(szCmdLine) == 1);
}

void COMMAND_Paintballs(const char* szCmdLine)
{
    if (!(szCmdLine && szCmdLine[0]))
        return;
    g_pClientGame->SetDoPaintballs(atoi(szCmdLine) == 1);
}

void COMMAND_Breakpoint(const char* szCmdLine)
{
    if (!(szCmdLine && szCmdLine[0]))
        return;
    _asm
    {
        int 3
    }
    // Make our main pointer easily accessable
    // Added by slush:  You're a lazy ass if you use this.
    g_pClientGame;
}

void COMMAND_GiveWeapon(const char* szCmdLine)
{
    if (!(szCmdLine && szCmdLine[0]))
        return;

    int nWeaponID = atoi(szCmdLine);
    /*
     * Check validity of the command line weapon id.
     */

    if (!CClientPickupManager::IsValidWeaponID(nWeaponID))
        return;

    CClientPed* pPed = g_pClientGame->GetManager()->GetPlayerManager()->GetLocalPlayer();
    if (pPed)
    {
        CWeapon* pPlayerWeapon = pPed->GiveWeapon((eWeaponType)nWeaponID, 9999);
        if (pPlayerWeapon)
        {
            pPlayerWeapon->SetAsCurrentWeapon();
        }
    }
}

void COMMAND_ShowRPCs(const char* szCmdLine)
{
    if (!(szCmdLine && szCmdLine[0]))
        return;
    g_pClientGame->GetRPCFunctions()->m_bShowRPCs = (atoi(szCmdLine) == 1);
}

void COMMAND_ShowInterpolation(const char*)
{
    g_pClientGame->ShowInterpolation(!g_pClientGame->IsShowingInterpolation());
}

void COMMAND_Watch(const char* szCmdLine)
{
    // Note: This code might be a little unsafe if the detouring done by the DLL happens to be done
    //       exactly on a call to WriteProcessMemory even though the chance is small.
    // adds a hook to a process and watches for WPMs to this one
    DWORD        dwProcessIDs[250];
    DWORD        pBytesReturned = 0;
    unsigned int uiListSize = 50;
    if (EnumProcesses(dwProcessIDs, 250 * sizeof(DWORD), &pBytesReturned))
    {
        for (unsigned int i = 0; i < pBytesReturned / sizeof(DWORD); i++)
        {
            // Open the process
            HANDLE hProcess = OpenProcess(PROCESS_ALL_ACCESS, 0, dwProcessIDs[i]);
            if (hProcess)
            {
                HMODULE pModule;
                DWORD   cbNeeded;
                if (EnumProcessModules(hProcess, &pModule, sizeof(HMODULE), &cbNeeded))
                {
                    char szModuleName[500];
                    if (GetModuleFileNameEx(hProcess, pModule, szModuleName, 500))
                    {
                        if (stricmp(szModuleName + strlen(szModuleName) - strlen(szCmdLine), szCmdLine) == 0)
                        {
                            g_pCore->GetConsole()->Printf("Attaching to %s with process id %d...", szModuleName, hProcess);
                            RemoteLoadLibrary(hProcess, "C:/Program Files/Rockstar Games/GTA San Andreas/mta/wpmhookdll.dll");
                            CloseHandle(hProcess);
                            return;
                        }
                    }
                }

                // Close the process
                CloseHandle(hProcess);
            }
        }
    }
}

void COMMAND_Modules(const char* szCmdLine)
{
    // Get the base address of the requested module
    // Take a snapshot of all modules in the specified process.
    HANDLE hModuleSnap = CreateToolhelp32Snapshot(TH32CS_SNAPMODULE, GetCurrentProcessId());
    if (hModuleSnap != INVALID_HANDLE_VALUE)
    {
        //  Set the size of the structure before using it.
        MODULEENTRY32 ModuleEntry;
        ModuleEntry.dwSize = sizeof(MODULEENTRY32);

        // Retrieve information about the first module,
        // and exit if unsuccessful
        if (Module32First(hModuleSnap, &ModuleEntry))
        {
            // Create a file
            FILE* pFile = fopen("modules.txt", "w+");
            if (pFile)
            {
                // Now walk the module list of the process,
                // and display information about each module
                do
                {
                    // Print it
                    fprintf(pFile,
                            "** MODULE **\n"
                            "Name: %s\n"
                            "Base: 0x%p\n"
                            "Size: 0x%x\n"
                            "\n",
                            ModuleEntry.szModule, ModuleEntry.modBaseAddr, ModuleEntry.modBaseSize);
                } while (Module32Next(hModuleSnap, &ModuleEntry));

                // Close it
                fclose(pFile);
            }
        }

        // Close the snapshot object
        CloseHandle(hModuleSnap);
    }
}

#include <CClientCorona.h>
CClientPickup* pPickupTest = NULL;
CClientCorona* pCoronaTest = NULL;
CVehicle*      debugTrain = NULL;
CClientPlayer* pRonkert = NULL;
CObject*       obj = NULL;

void COMMAND_Debug(const char* szCmdLine)
{
    __debugbreak();

    return;

    CPools* pPools = g_pGame->GetPools();
    int     iEntryInfoNodeEntries = pPools->GetEntryInfoNodePool()->GetNumberOfUsedSpaces();
    int     iPointerNodeSingleLinkEntries = pPools->GetPointerNodeSingleLinkPool()->GetNumberOfUsedSpaces();
    int     iPointerNodeDoubleLinkEntries = pPools->GetPointerNodeDoubleLinkPool()->GetNumberOfUsedSpaces();

    g_pCore->GetConsole()->Printf("entry info: %i", iEntryInfoNodeEntries);
    g_pCore->GetConsole()->Printf("single node: %i", iPointerNodeSingleLinkEntries);
    g_pCore->GetConsole()->Printf("dbl node: %i", iPointerNodeDoubleLinkEntries);
}

#include "CVehicleNames.h"

CVehicle* aaa = NULL;
CVehicle* bbb = NULL;

CMatrix* save = NULL;
float    fTest = 0;

#include <crtdbg.h>
void COMMAND_Debug2(const char* szCmdLine)
{
    g_pGame->GetAudioEngine()->StopRadio();
}

CClientPed*     pTest = NULL;
CClientVehicle *v, *vnew;

void COMMAND_Debug3(const char* szCmdLine)
{
    _asm
    {
        pushad
        mov     ecx, 0x8CB6F8
        mov     eax, 0x4E7F80
        call    eax
        popad
    }
    g_pGame->GetAudioEngine()->StopRadio();
    g_pGame->GetAudioEngine()->StartRadio(1);
    return;
}

CVector  origin22;
CObject* o;

void COMMAND_Debug4(const char* szCmdLine)
{
    g_pCore->GetConsole()->Printf("debug4");
    g_pClientGame->StartPlayback();
    return;
}
#endif

void COMMAND_ShowCollision(const char* szCmdLine)
{
    int  iCmd = (szCmdLine && szCmdLine[0]) ? atoi(szCmdLine) : -1;
    bool bShow = (iCmd == 1) ? true : (iCmd == 0) ? false : !g_pClientGame->GetShowCollision();
    g_pClientGame->SetShowCollision(bShow);
    g_pCore->GetConsole()->Printf("showcol is now set to %d", bShow ? 1 : 0);
    if (bShow && !g_pClientGame->GetDevelopmentMode())
        g_pCore->GetConsole()->Print("showcol will have no effect because development mode is off");
}

void COMMAND_ShowSound(const char* szCmdLine)
{
    int  iCmd = (szCmdLine && szCmdLine[0]) ? atoi(szCmdLine) : -1;
    bool bShow = (iCmd == 1) ? true : (iCmd == 0) ? false : !g_pClientGame->GetShowSound();
    g_pClientGame->SetShowSound(bShow);
    g_pCore->GetConsole()->Printf("showsound is now set to %d", bShow ? 1 : 0);
    if (bShow && !g_pClientGame->GetDevelopmentMode())
        g_pCore->GetConsole()->Print("showsound will have no effect because development mode is off");
}
>>>>>>> 92750956
<|MERGE_RESOLUTION|>--- conflicted
+++ resolved
@@ -1,4 +1,3 @@
-<<<<<<< HEAD
 /*****************************************************************************
  *
  *  PROJECT:     Multi Theft Auto v1.0
@@ -1044,1050 +1043,4 @@
     g_pCore->GetConsole()->Printf("showsound is now set to %d", bShow ? 1 : 0);
     if (bShow && !g_pClientGame->GetDevelopmentMode())
         g_pCore->GetConsole()->Print("showsound will have no effect because development mode is off");
-}
-=======
-/*****************************************************************************
- *
- *  PROJECT:     Multi Theft Auto v1.0
- *  LICENSE:     See LICENSE in the top level directory
- *  FILE:        mods/deathmatch/ClientCommands.cpp
- *  PURPOSE:     Client commands handler class
- *
- *  Multi Theft Auto is available from http://www.multitheftauto.com/
- *
- *****************************************************************************/
-
-#include "StdInc.h"
-
-using std::list;
-using std::vector;
-
-#ifdef MTA_DEBUG
-#include <Tlhelp32.h>
-#include <Psapi.h>
-#include <shlwapi.h>
-#include <Utils.h>
-#endif
-
-// Hide the "conversion from 'unsigned long' to 'DWORD*' of greater size" warning
-#pragma warning(disable:4312)
-
-extern CClientGame* g_pClientGame;
-
-bool COMMAND_Executed(const char* szCommand, const char* szArguments, bool bHandleRemotely, bool bHandled, bool bIsScriptedBind)
-{
-    // Has the core already handled this command?
-    if (!bHandled)
-    {
-        const char* szCommandBufferPointer = szCommand;
-
-        if (!bHandleRemotely)
-        {
-            // Is the command "say" and the arguments start with '/' ? (command comes from the chatbox)
-            if (stricmp(szCommand, "chatboxsay") == 0)
-            {
-                szCommandBufferPointer = "say";
-            }
-        }
-
-        // Toss them together so we can send it to the server
-        SString strClumpedCommand;
-        if (szArguments && szArguments[0])
-            strClumpedCommand.Format("%s %s", szCommandBufferPointer, szArguments);
-        else
-            strClumpedCommand = szCommandBufferPointer;
-
-        // Convert to Unicode, and clamp it to a maximum command length
-        std::wstring strClumpedCommandUTF = MbUTF8ToUTF16(strClumpedCommand.c_str());
-        strClumpedCommandUTF = strClumpedCommandUTF.substr(0, MAX_COMMAND_LENGTH);
-        strClumpedCommand = UTF16ToMbUTF8(strClumpedCommandUTF);
-
-        g_pClientGame->GetRegisteredCommands()->ProcessCommand(szCommandBufferPointer, szArguments);
-
-        // Call the onClientConsole event
-        auto pLocalPlayer = g_pClientGame->GetLocalPlayer();
-
-        if (pLocalPlayer)
-        {
-            CLuaArguments Arguments;
-
-            // Censor input for /login command
-            if (!stricmp(szCommandBufferPointer, "login"))
-            {
-                Arguments.PushString(SString("%s ***", szCommandBufferPointer));
-            }
-            else
-            {
-                Arguments.PushString(strClumpedCommand);
-            }
-
-            pLocalPlayer->CallEvent("onClientConsole", Arguments, true);
-        }
-
-        // Write the chatlength and the content
-        NetBitStreamInterface* pBitStream = g_pNet->AllocateNetBitStream();
-        if (!pBitStream)
-            return false;
-
-        // Write it to the bitstream
-        pBitStream->Write(strClumpedCommand.c_str(), static_cast<int>(strlen(strClumpedCommand.c_str())));
-
-        // Send the packet to the server and free it
-        g_pNet->SendPacket(PACKET_ID_COMMAND, pBitStream, PACKET_PRIORITY_HIGH, PACKET_RELIABILITY_RELIABLE_ORDERED, PACKET_ORDERING_CHAT);
-        g_pNet->DeallocateNetBitStream(pBitStream);
-
-        return true;
-    }
-    else
-    {
-        // Call our comand-handlers for core-executed commands too
-        g_pClientGame->GetRegisteredCommands()->ProcessCommand(szCommand, szArguments);
-    }
-    return false;
-}
-
-void COMMAND_ChatBox(const char* szInCmdLine)
-{
-    if (!(szInCmdLine && szInCmdLine[0]))
-        return;
-
-    COPY_CSTR_TO_TEMP_BUFFER(szCmdLine, szInCmdLine, 256);
-
-    // Split it up into command and rgb
-    char*         szCommand = strtok(szCmdLine, " ");
-    char*         szRed = strtok(NULL, " ");
-    char*         szGreen = strtok(NULL, " ");
-    char*         szBlue = strtok(NULL, " ");
-    unsigned char ucRed = 0, ucGreen = 0, ucBlue = 0;
-
-    if (!szCommand)
-        return;
-
-    if (szRed && szGreen && szBlue)
-    {
-        ucRed = static_cast<unsigned char>(atoi(szRed));
-        ucGreen = static_cast<unsigned char>(atoi(szGreen));
-        ucBlue = static_cast<unsigned char>(atoi(szBlue));
-    }
-
-    // Open the chatbox input with command and color
-    g_pCore->EnableChatInput(szCommand, COLOR_ARGB(255, ucRed, ucGreen, ucBlue));
-}
-
-void COMMAND_Help(const char* szCmdLine)
-{
-    // This isnt used
-}
-
-void COMMAND_Disconnect(const char* szCmdLine)
-{
-    g_pCore->RemoveMessageBox();
-    AddReportLog(7110, "Game - COMMAND_Disconnect");
-    g_pCore->GetModManager()->RequestUnload();
-}
-
-void COMMAND_ShowNametags(const char* szCmdLine)
-{
-    int  iCmd = (szCmdLine && szCmdLine[0]) ? atoi(szCmdLine) : -1;
-    bool bShow = (iCmd == 1) ? true : (iCmd == 0) ? false : !g_pClientGame->GetNametags()->IsVisible();
-    g_pClientGame->GetNametags()->SetVisible(bShow);
-}
-
-void COMMAND_ShowChat(const char* szCmdLine)
-{
-    int  iCmd = (szCmdLine && szCmdLine[0]) ? atoi(szCmdLine) : -1;
-    bool bShow = (iCmd == 1) ? true : (iCmd == 0) ? false : !g_pCore->IsChatVisible();
-    g_pCore->SetChatVisible(bShow);
-}
-
-void COMMAND_ShowNetstat(const char* szCmdLine)
-{
-    int iCmd = (szCmdLine && szCmdLine[0]) ? atoi(szCmdLine) : -1;
-    g_pClientGame->ShowNetstat(iCmd);
-}
-
-void COMMAND_Eaeg(const char* szCmdLine)
-{
-    g_pClientGame->ShowEaeg(true);
-}
-
-void COMMAND_EnterPassenger(const char* szCmdLine)
-{
-    // HACK: we don't want them to enter a vehicle if they're in cursor mode
-    if (g_pClientGame && !g_pClientGame->AreCursorEventsEnabled())
-    {
-        // Disable passenger entry while reloading so it doesen't abort the animation
-        CClientPlayer* pPlayer = g_pClientGame->GetPlayerManager()->GetLocalPlayer();
-        if (pPlayer)
-        {
-            CWeapon* pWeapon = pPlayer->GetWeapon();
-            if (pWeapon)
-            {
-                if (pWeapon->GetState() != WEAPONSTATE_RELOADING)
-                {
-                    g_pClientGame->ProcessVehicleInOutKey(true);
-                }
-            }
-        }
-    }
-}
-
-void COMMAND_RadioNext(const char* szCmdLine)
-{
-    if (g_pClientGame)
-    {
-        CClientPlayer* pPlayer = g_pClientGame->GetPlayerManager()->GetLocalPlayer();
-        if (pPlayer)
-        {
-            pPlayer->NextRadioChannel();
-        }
-    }
-}
-
-void COMMAND_RadioPrevious(const char* szCmdLine)
-{
-    if (g_pClientGame)
-    {
-        CClientPlayer* pPlayer = g_pClientGame->GetPlayerManager()->GetLocalPlayer();
-        if (pPlayer)
-        {
-            pPlayer->PreviousRadioChannel();
-        }
-    }
-}
-
-/*
-void COMMAND_Screenshot ( const char* szCmdLine )
-{
-    g_pClientGame->GetScreenshot ()->SetScreenshotKey ( true );
-}
-*/
-
-void COMMAND_RadarMap(const char* szCmdLine)
-{
-    int  iCmd = (szCmdLine && szCmdLine[0]) ? atoi(szCmdLine) : -1;
-    bool bShow = (iCmd == 1) ? true : (iCmd == 0) ? false : !g_pClientGame->GetRadarMap()->GetRadarEnabled();
-    g_pClientGame->GetRadarMap()->SetRadarEnabled(bShow);
-}
-
-void COMMAND_RadarZoomIn(const char* szCmdLine)
-{
-    CRadarMap* pRadarMap = g_pClientGame->GetRadarMap();
-
-    if (pRadarMap->IsRadarShowing())
-    {
-        pRadarMap->ZoomIn();
-    }
-}
-
-void COMMAND_RadarZoomOut(const char* szCmdLine)
-{
-    CRadarMap* pRadarMap = g_pClientGame->GetRadarMap();
-
-    if (pRadarMap->IsRadarShowing())
-    {
-        pRadarMap->ZoomOut();
-    }
-}
-
-void COMMAND_RadarMoveNorth(const char* szCmdLine)
-{
-    CRadarMap* pRadarMap = g_pClientGame->GetRadarMap();
-
-    if (pRadarMap->IsRadarShowing())
-    {
-        // Toggle on/off
-        if (pRadarMap->IsMovingNorth())
-            pRadarMap->SetMovingNorth(false);
-        else if (pRadarMap->IsMovingSouth())
-            pRadarMap->SetMovingSouth(false);
-        else
-        {
-            pRadarMap->SetMovingNorth(true);
-            pRadarMap->SetMovingSouth(false);
-            pRadarMap->SetMovingEast(false);
-            pRadarMap->SetMovingWest(false);
-        }
-    }
-}
-
-void COMMAND_RadarMoveSouth(const char* szCmdLine)
-{
-    CRadarMap* pRadarMap = g_pClientGame->GetRadarMap();
-
-    if (pRadarMap->IsRadarShowing())
-    {
-        // Toggle on/off
-        if (pRadarMap->IsMovingSouth())
-            pRadarMap->SetMovingSouth(false);
-        else if (pRadarMap->IsMovingNorth())
-            pRadarMap->SetMovingNorth(false);
-        else
-        {
-            pRadarMap->SetMovingNorth(false);
-            pRadarMap->SetMovingSouth(true);
-            pRadarMap->SetMovingEast(false);
-            pRadarMap->SetMovingWest(false);
-        }
-    }
-}
-
-void COMMAND_RadarMoveEast(const char* szCmdLine)
-{
-    CRadarMap* pRadarMap = g_pClientGame->GetRadarMap();
-
-    if (pRadarMap->IsRadarShowing())
-    {
-        // Toggle on/off
-        if (pRadarMap->IsMovingEast())
-            pRadarMap->SetMovingEast(false);
-        else if (pRadarMap->IsMovingWest())
-            pRadarMap->SetMovingWest(false);
-        else
-        {
-            pRadarMap->SetMovingNorth(false);
-            pRadarMap->SetMovingSouth(false);
-            pRadarMap->SetMovingEast(true);
-            pRadarMap->SetMovingWest(false);
-        }
-    }
-}
-
-void COMMAND_RadarMoveWest(const char* szCmdLine)
-{
-    CRadarMap* pRadarMap = g_pClientGame->GetRadarMap();
-
-    if (pRadarMap->IsRadarShowing())
-    {
-        // Toggle on/off
-        if (pRadarMap->IsMovingWest())
-            pRadarMap->SetMovingWest(false);
-        else if (pRadarMap->IsMovingEast())
-            pRadarMap->SetMovingEast(false);
-        else
-        {
-            pRadarMap->SetMovingNorth(false);
-            pRadarMap->SetMovingSouth(false);
-            pRadarMap->SetMovingEast(false);
-            pRadarMap->SetMovingWest(true);
-        }
-    }
-}
-
-void COMMAND_RadarAttach(const char* szCmdLine)
-{
-    CRadarMap* pRadarMap = g_pClientGame->GetRadarMap();
-
-    if (pRadarMap->IsRadarShowing())
-    {
-        pRadarMap->SetAttachedToLocalPlayer(!g_pClientGame->GetRadarMap()->IsAttachedToLocalPlayer());
-    }
-}
-
-void COMMAND_RadarOpacityDown(const char* szCmdLine)
-{
-    CRadarMap* pRadarMap = g_pClientGame->GetRadarMap();
-    if (pRadarMap->IsRadarShowing())
-    {
-        int iAlpha;
-        g_pCore->GetCVars()->Get("mapalpha", iAlpha);
-        iAlpha = std::max(0, iAlpha - 20);
-        g_pCore->GetCVars()->Set("mapalpha", iAlpha);
-    }
-}
-
-void COMMAND_RadarOpacityUp(const char* szCmdLine)
-{
-    CRadarMap* pRadarMap = g_pClientGame->GetRadarMap();
-    if (pRadarMap->IsRadarShowing())
-    {
-        int iAlpha;
-        g_pCore->GetCVars()->Get("mapalpha", iAlpha);
-        iAlpha = std::min(255, iAlpha + 20);
-        g_pCore->GetCVars()->Set("mapalpha", iAlpha);
-    }
-}
-
-void COMMAND_RadarHelp(const char* szCmdLine)
-{
-    g_pClientGame->GetRadarMap()->ToggleHelpText();
-}
-
-void COMMAND_MessageTarget(const char* szCmdLine)
-{
-    if (!(szCmdLine && szCmdLine[0]))
-        return;
-
-    CClientPlayer* pTarget = g_pClientGame->GetTargetedPlayer();
-    if (pTarget)
-    {
-        const char* szNick = pTarget->GetNick();
-        if (!szNick)
-            return;
-        SString strParameters("%s %s", pTarget->GetNick(), szCmdLine);
-        g_pCore->GetCommands()->Execute("msg", strParameters);
-    }
-    else
-        g_pCore->ChatEchoColor("Error: no player target found", 255, 168, 0);
-}
-
-void COMMAND_VehicleNextWeapon(const char* szCmdLine)
-{
-    g_pClientGame->ChangeVehicleWeapon(true);
-}
-
-void COMMAND_VehiclePreviousWeapon(const char* szCmdLine)
-{
-    g_pClientGame->ChangeVehicleWeapon(false);
-}
-
-void COMMAND_TextScale(const char* szCmdLine)
-{
-    if (!(szCmdLine && szCmdLine[0]))
-        return;
-
-    float fScale = (float)atof(szCmdLine);
-    if (fScale >= 0.8f && fScale <= 3.0f)
-    {
-        CClientTextDisplay::SetGlobalScale(fScale);
-        g_pCore->GetCVars()->Set("text_scale", fScale);
-    }
-}
-
-void DumpPlayer(CClientPlayer* pPlayer, FILE* pFile)
-{
-    unsigned int uiIndex = 0;
-
-    // Player
-    fprintf(pFile, "%s\n", "*** START OF PLAYER ***");
-
-    // Write the data
-    fprintf(pFile, "Nick: %s\n", pPlayer->GetNick());
-
-    CVector vecTemp;
-    pPlayer->GetPosition(vecTemp);
-    fprintf(pFile, "Position: %f %f %f\n", vecTemp.fX, vecTemp.fY, vecTemp.fZ);
-
-    fprintf(pFile, "Nametag text: %s\n", pPlayer->GetNametagText());
-
-    unsigned char ucR, ucG, ucB;
-    pPlayer->GetNametagColor(ucR, ucG, ucB);
-    fprintf(pFile, "Nametag color: %u %u %u\n", ucR, ucG, ucB);
-
-    fprintf(pFile, "Nametag show: %u\n", pPlayer->IsNametagShowing());
-
-    fprintf(pFile, "Local player: %u\n", pPlayer->IsLocalPlayer());
-    fprintf(pFile, "Dead: %u\n", pPlayer->IsDead());
-
-    fprintf(pFile, "Exp aim: %u\n", pPlayer->IsExtrapolatingAim());
-    fprintf(pFile, "Latency: %u\n", pPlayer->GetLatency());
-
-    fprintf(pFile, "Last psync time: %u\n", pPlayer->GetLastPuresyncTime());
-    fprintf(pFile, "Has con trouble: %u\n\n", pPlayer->HasConnectionTrouble());
-
-    CClientTeam* pTeam = pPlayer->GetTeam();
-    if (pTeam)
-        fprintf(pFile, "Team: %s\n", pTeam->GetTeamName());
-
-    // Get the matrix
-    CMatrix matPlayer;
-    pPlayer->GetMatrix(matPlayer);
-
-    fprintf(pFile, "Matrix: vecRoll: %f %f %f\n", matPlayer.vRight.fX, matPlayer.vRight.fY, matPlayer.vRight.fZ);
-    fprintf(pFile, "        vecDir:  %f %f %f\n", matPlayer.vFront.fX, matPlayer.vFront.fY, matPlayer.vFront.fZ);
-    fprintf(pFile, "        vecWas:  %f %f %f\n", matPlayer.vUp.fX, matPlayer.vUp.fY, matPlayer.vUp.fZ);
-    fprintf(pFile, "        vecPos:  %f %f %f\n\n", matPlayer.vPos.fX, matPlayer.vPos.fY, matPlayer.vPos.fZ);
-
-    fprintf(pFile, "Euler rot: %f\n", pPlayer->GetCurrentRotation());
-    fprintf(pFile, "Cam rot: %f\n", pPlayer->GetCameraRotation());
-
-    pPlayer->GetMoveSpeed(vecTemp);
-    fprintf(pFile, "Move speed: %f %f %f\n", vecTemp.fX, vecTemp.fY, vecTemp.fZ);
-
-    pPlayer->GetTurnSpeed(vecTemp);
-    fprintf(pFile, "Turn speed: %f %f %f\n", vecTemp.fX, vecTemp.fY, vecTemp.fZ);
-
-    CControllerState State;
-    pPlayer->GetControllerState(State);
-
-    signed short* pController = reinterpret_cast<signed short*>(&State);
-    fprintf(pFile, "CContr state: \n");
-    for (uiIndex = 0; uiIndex < 36; uiIndex++)
-    {
-        fprintf(pFile, "State [%u] = %i\n", uiIndex, pController[uiIndex]);
-    }
-
-    pPlayer->GetLastControllerState(State);
-
-    pController = reinterpret_cast<signed short*>(&State);
-    fprintf(pFile, "LContr state: \n");
-    for (uiIndex = 0; uiIndex < 36; uiIndex++)
-    {
-        fprintf(pFile, "State [%u] = %i\n", uiIndex, pController[uiIndex]);
-    }
-
-    fprintf(pFile, "\nVeh IO state: %i\n", pPlayer->GetVehicleInOutState());
-    fprintf(pFile, "Visible: %u\n", pPlayer->IsVisible());
-    fprintf(pFile, "Health: %f\n", pPlayer->GetHealth());
-    fprintf(pFile, "Armor: %f\n", pPlayer->GetArmor());
-    fprintf(pFile, "On screen: %u\n", pPlayer->IsOnScreen());
-    fprintf(pFile, "Frozen: %u\n", pPlayer->IsFrozen());
-    fprintf(pFile, "Respawn state: %i\n", pPlayer->GetRespawnState());
-
-    fprintf(pFile, "Cur weapon slot: %i\n", static_cast<int>(pPlayer->GetCurrentWeaponSlot()));
-    fprintf(pFile, "Cur weapon type: %i\n", static_cast<int>(pPlayer->GetCurrentWeaponType()));
-
-    CWeapon* pWeapon = pPlayer->GetWeapon();
-    if (pWeapon)
-    {
-        fprintf(pFile, "Cur weapon state: %i\n", static_cast<int>(pWeapon->GetState()));
-        fprintf(pFile, "Cur weapon ammo clip: %u\n", pWeapon->GetAmmoInClip());
-        fprintf(pFile, "Cur weapon ammo total: %u\n", pWeapon->GetAmmoTotal());
-    }
-
-    CTaskManager* pTaskMgr = pPlayer->GetTaskManager();
-    if (pTaskMgr)
-    {
-        // Primary task
-        CTask* pTask = pTaskMgr->GetTask(TASK_PRIORITY_PRIMARY);
-        if (pTask)
-        {
-            fprintf(pFile, "Primary task name: %s\n", pTask->GetTaskName());
-            fprintf(pFile, "Primary task type: %i\n", pTask->GetTaskType());
-        }
-        else
-            fprintf(pFile, "Primary task: none\n");
-
-        // Physical response task
-        pTask = pTaskMgr->GetTask(TASK_PRIORITY_PHYSICAL_RESPONSE);
-        if (pTask)
-        {
-            fprintf(pFile, "Physical response task name: %s\n", pTask->GetTaskName());
-            fprintf(pFile, "Physical response task type: %i\n", pTask->GetTaskType());
-        }
-        else
-            fprintf(pFile, "Physical response task: none\n");
-
-        // Event response task temp
-        pTask = pTaskMgr->GetTask(TASK_PRIORITY_EVENT_RESPONSE_TEMP);
-        if (pTask)
-        {
-            fprintf(pFile, "Event rsp tmp task name: %s\n", pTask->GetTaskName());
-            fprintf(pFile, "Event rsp tmp task type: %i\n", pTask->GetTaskType());
-        }
-        else
-            fprintf(pFile, "Event rsp tmp task: none\n");
-
-        // Event response task nontemp
-        pTask = pTaskMgr->GetTask(TASK_PRIORITY_EVENT_RESPONSE_NONTEMP);
-        if (pTask)
-        {
-            fprintf(pFile, "Event rsp nontmp task name: %s\n", pTask->GetTaskName());
-            fprintf(pFile, "Event rsp nontmp task type: %i\n", pTask->GetTaskType());
-        }
-        else
-            fprintf(pFile, "Event rsp nontmp task: none\n");
-
-        // Event response task nontemp
-        pTask = pTaskMgr->GetTask(TASK_PRIORITY_DEFAULT);
-        if (pTask)
-        {
-            fprintf(pFile, "Default task name: %s\n", pTask->GetTaskName());
-            fprintf(pFile, "Default task type: %i\n", pTask->GetTaskType());
-        }
-        else
-            fprintf(pFile, "Default task: none\n");
-
-        // Secondary attack
-        pTask = pTaskMgr->GetTaskSecondary(TASK_SECONDARY_ATTACK);
-        if (pTask)
-        {
-            fprintf(pFile, "Secondary attack task name: %s\n", pTask->GetTaskName());
-            fprintf(pFile, "Secondary attack task type: %i\n", pTask->GetTaskType());
-        }
-        else
-            fprintf(pFile, "Secondary attack task task: none\n");
-
-        // Secondary duck
-        pTask = pTaskMgr->GetTaskSecondary(TASK_SECONDARY_DUCK);
-        if (pTask)
-        {
-            fprintf(pFile, "Secondary duck task name: %s\n", pTask->GetTaskName());
-            fprintf(pFile, "Secondary duck task type: %i\n", pTask->GetTaskType());
-        }
-        else
-            fprintf(pFile, "Secondary duck task task: none\n");
-
-        // Secondary say
-        pTask = pTaskMgr->GetTaskSecondary(TASK_SECONDARY_SAY);
-        if (pTask)
-        {
-            fprintf(pFile, "Secondary say task name: %s\n", pTask->GetTaskName());
-            fprintf(pFile, "Secondary say task type: %i\n", pTask->GetTaskType());
-        }
-        else
-            fprintf(pFile, "Secondary say task task: none\n");
-
-        // Secondary facial complex
-        pTask = pTaskMgr->GetTaskSecondary(TASK_SECONDARY_FACIAL_COMPLEX);
-        if (pTask)
-        {
-            fprintf(pFile, "Secondary facial task name: %s\n", pTask->GetTaskName());
-            fprintf(pFile, "Secondary facial task type: %i\n", pTask->GetTaskType());
-        }
-        else
-            fprintf(pFile, "Secondary facial task task: none\n");
-
-        // Secondary partial anim
-        pTask = pTaskMgr->GetTaskSecondary(TASK_SECONDARY_PARTIAL_ANIM);
-        if (pTask)
-        {
-            fprintf(pFile, "Secondary partial anim task name: %s\n", pTask->GetTaskName());
-            fprintf(pFile, "Secondary partial anim task type: %i\n", pTask->GetTaskType());
-        }
-        else
-            fprintf(pFile, "Secondary partial anim task task: none\n");
-
-        // Secondary IK
-        pTask = pTaskMgr->GetTaskSecondary(TASK_SECONDARY_IK);
-        if (pTask)
-        {
-            fprintf(pFile, "Secondary IK task name: %s\n", pTask->GetTaskName());
-            fprintf(pFile, "Secondary IK task type: %i\n", pTask->GetTaskType());
-        }
-        else
-            fprintf(pFile, "Secondary IK task task: none\n");
-    }
-
-    float fX, fY;
-    pPlayer->GetAim(fX, fY);
-    fprintf(pFile, "Aim: %f %f\n", fX, fY);
-
-    vecTemp = pPlayer->GetAimSource();
-    fprintf(pFile, "Aim source: %f %f %f\n", vecTemp.fX, vecTemp.fY, vecTemp.fZ);
-
-    vecTemp = pPlayer->GetAimTarget();
-    fprintf(pFile, "Aim target: %f %f %f\n", vecTemp.fX, vecTemp.fY, vecTemp.fZ);
-
-    fprintf(pFile, "Veh aim anim: %u\n", pPlayer->GetVehicleAimAnim());
-    fprintf(pFile, "Ducked: %u\n", pPlayer->IsDucked());
-    fprintf(pFile, "Wearing googles: %u\n", pPlayer->IsWearingGoggles());
-    fprintf(pFile, "Has jetpack: %u\n", pPlayer->HasJetPack());
-    fprintf(pFile, "In water: %u\n", pPlayer->IsInWater());
-    fprintf(pFile, "On ground: %u\n", pPlayer->IsOnGround());
-    fprintf(pFile, "Is climbing: %u\n", pPlayer->IsClimbing());
-    fprintf(pFile, "Interiour: %u\n", pPlayer->GetInterior());
-    fprintf(pFile, "Fight style: %u\n", static_cast<int>(pPlayer->GetFightingStyle()));
-    fprintf(pFile, "Satchel count: %u\n", pPlayer->CountProjectiles(WEAPONTYPE_REMOTE_SATCHEL_CHARGE));
-
-    CRemoteDataStorage* pRemote = pPlayer->GetRemoteData();
-    if (pRemote)
-    {
-        vecTemp = pRemote->GetAkimboTarget();
-        fprintf(pFile, "Akimbo target: %f %f %f\n", vecTemp.fX, vecTemp.fY, vecTemp.fZ);
-        fprintf(pFile, "Akimbo aim up: %u\n", pRemote->GetAkimboTargetUp());
-    }
-    else
-        fprintf(pFile, "Remote: no\n");
-
-    fprintf(pFile, "Using gun: %u\n", pPlayer->IsUsingGun());
-    fprintf(pFile, "Entering veh: %u\n", pPlayer->IsEnteringVehicle());
-    fprintf(pFile, "Getting jacked: %u\n", pPlayer->IsGettingJacked());
-    fprintf(pFile, "Alpha: %u\n", pPlayer->GetAlpha());
-
-    fprintf(pFile, "Stats:\n");
-
-    for (uiIndex = 0; uiIndex < NUM_PLAYER_STATS; uiIndex++)
-    {
-        fprintf(pFile, "Stat [%u] = %f\n", uiIndex, pPlayer->GetStat(uiIndex));
-    }
-
-    fprintf(pFile, "Streamed in: %u\n", pPlayer->IsStreamedIn());
-
-    fprintf(pFile, "Model: %u\n", pPlayer->GetModel());
-
-    // Write model data
-    CModelInfo* pInfo = g_pGame->GetModelInfo(pPlayer->GetModel());
-    fprintf(pFile, "Model ref count: %i\n", pInfo->GetRefCount());
-    fprintf(pFile, "Model loaded: %u\n", pInfo->IsLoaded());
-    fprintf(pFile, "Model valid: %u\n", pInfo->IsValid());
-
-    // End of player
-    fprintf(pFile, "%s", "\n*** END OF PLAYER ***\n\n\n\n");
-}
-
-void COMMAND_DumpPlayers(const char* szCmdLine)
-{
-    // Create a file to dump to
-    SString strBuffer("%s/dump_%i.txt", g_pClientGame->GetModRoot(), GetTickCount32());
-    FILE*   pFile = fopen(strBuffer, "w+");
-    if (pFile)
-    {
-        // Write time now
-        fprintf(pFile, "Comments: %s\n", szCmdLine);
-        fprintf(pFile, "Time now: %u\n\n", CClientTime::GetTime());
-        fprintf(pFile, "Objectcount: %u\n", g_pClientGame->GetObjectManager()->Count());
-        fprintf(pFile, "Playercount: %u\n", g_pClientGame->GetPlayerManager()->Count());
-        fprintf(pFile, "Vehiclecount: %u\n\n", g_pClientGame->GetVehicleManager()->Count());
-
-        fprintf(pFile, "Used building pool: %u\n", g_pGame->GetPools()->GetNumberOfUsedSpaces(BUILDING_POOL));
-        fprintf(pFile, "Used ped pool: %u\n", g_pGame->GetPools()->GetNumberOfUsedSpaces(PED_POOL));
-        fprintf(pFile, "Used object pool: %u\n", g_pGame->GetPools()->GetNumberOfUsedSpaces(OBJECT_POOL));
-        fprintf(pFile, "Used dummy pool: %u\n", g_pGame->GetPools()->GetNumberOfUsedSpaces(DUMMY_POOL));
-        fprintf(pFile, "Used vehicle pool: %u\n", g_pGame->GetPools()->GetNumberOfUsedSpaces(VEHICLE_POOL));
-        fprintf(pFile, "Used col model pool: %u\n", g_pGame->GetPools()->GetNumberOfUsedSpaces(COL_MODEL_POOL));
-        fprintf(pFile, "Used task pool: %u\n", g_pGame->GetPools()->GetNumberOfUsedSpaces(TASK_POOL));
-        fprintf(pFile, "Used event pool: %u\n", g_pGame->GetPools()->GetNumberOfUsedSpaces(EVENT_POOL));
-        fprintf(pFile, "Used task alloc pool: %u\n", g_pGame->GetPools()->GetNumberOfUsedSpaces(TASK_ALLOCATOR_POOL));
-        fprintf(pFile, "Used ped intelli pool: %u\n", g_pGame->GetPools()->GetNumberOfUsedSpaces(PED_INTELLIGENCE_POOL));
-        fprintf(pFile, "Used ped attractor pool: %u\n", g_pGame->GetPools()->GetNumberOfUsedSpaces(PED_ATTRACTOR_POOL));
-        fprintf(pFile, "Used entry info node pool: %u\n", g_pGame->GetPools()->GetNumberOfUsedSpaces(ENTRY_INFO_NODE_POOL));
-        fprintf(pFile, "Used node route pool: %u\n", g_pGame->GetPools()->GetNumberOfUsedSpaces(NODE_ROUTE_POOL));
-        fprintf(pFile, "Used patrol route pool: %u\n", g_pGame->GetPools()->GetNumberOfUsedSpaces(PATROL_ROUTE_POOL));
-        fprintf(pFile, "Used point route pool: %u\n", g_pGame->GetPools()->GetNumberOfUsedSpaces(POINT_ROUTE_POOL));
-        fprintf(pFile, "Used point double link pool: %u\n", g_pGame->GetPools()->GetNumberOfUsedSpaces(POINTER_DOUBLE_LINK_POOL));
-        fprintf(pFile, "Used point single link pool: %u\n\n\n", g_pGame->GetPools()->GetNumberOfUsedSpaces(POINTER_SINGLE_LINK_POOL));
-
-        // Loop through all players
-        vector<CClientPlayer*>::const_iterator iter = g_pClientGame->GetPlayerManager()->IterBegin();
-        for (; iter != g_pClientGame->GetPlayerManager()->IterEnd(); iter++)
-        {
-            // Write the player dump
-            DumpPlayer(*iter, pFile);
-        }
-
-        // End of the dump. Close it
-        fclose(pFile);
-        g_pCore->GetConsole()->Print("dumpplayers: Dumping successfull");
-    }
-    else
-        g_pCore->GetConsole()->Print("dumpplayers: Unable to create file");
-}
-
-void COMMAND_ShowSyncData(const char* szCmdLine)
-{
-    // Grab the player
-    CClientPlayer* pPlayer = g_pClientGame->GetPlayerManager()->Get(szCmdLine);
-    if (pPlayer)
-    {
-        g_pClientGame->GetSyncDebug()->Attach(*pPlayer);
-    }
-    else
-    {
-        g_pClientGame->GetSyncDebug()->Detach();
-    }
-}
-
-void COMMAND_VoicePushToTalk(const char* szCmdLine)
-{
-    CVoiceRecorder* const pVoiceRecorder = g_pClientGame->GetVoiceRecorder();
-
-    if (pVoiceRecorder->IsEnabled())
-    {
-        if (!szCmdLine)
-            pVoiceRecorder->SetPTTState(!pVoiceRecorder->GetPTTState());
-        else if (szCmdLine[0] == '0')
-            pVoiceRecorder->SetPTTState(false);
-        else if (szCmdLine[0] == '1')
-            pVoiceRecorder->SetPTTState(true);
-    }
-    else
-    {
-        // Show warning only once per server
-        static bool bDone = false;
-        if (!bDone)
-        {
-            bDone = true;
-            g_pCore->GetConsole()->Print("voiceptt: This server does not have voice enabled");
-        }
-    }
-}
-
-void COMMAND_ServerInfo(const char* szCmdLine)
-{
-    SString strSpacer;
-    strSpacer.insert(0, 80, '-');
-    g_pCore->GetConsole()->Print(*strSpacer);
-    g_pClientGame->OutputServerInfo();
-    g_pCore->GetConsole()->Print(*strSpacer);
-}
-
-#if defined (MTA_DEBUG) || defined (MTA_BETA)
-
-void COMMAND_ShowSyncing(const char* szCmdLine)
-{
-    g_pClientGame->ShowSyncingInfo(atoi(szCmdLine) == 1);
-}
-
-#endif
-
-#ifdef MTA_DEBUG
-
-void COMMAND_Foo(const char* szCmdLine)
-{
-    g_pClientGame->m_Foo.Test(szCmdLine);
-}
-
-#endif
-
-#if defined(MTA_DEBUG) || defined(MTA_DEBUG_COMMANDS)
-void COMMAND_ShowWepdata(const char* szCmdLine)
-{
-    if (!(szCmdLine && szCmdLine[0]))
-        return;
-    g_pClientGame->ShowWepdata(szCmdLine);
-}
-
-void COMMAND_ShowTasks(const char* szCmdLine)
-{
-    if (!(szCmdLine && szCmdLine[0]))
-        return;
-    g_pClientGame->ShowTasks(szCmdLine);
-}
-
-void COMMAND_ShowPlayer(const char* szCmdLine)
-{
-    if (!(szCmdLine && szCmdLine[0]))
-        return;
-    g_pClientGame->ShowPlayer(szCmdLine);
-}
-
-void COMMAND_SetMimic(const char* szCmdLine)
-{
-    if (!(szCmdLine && szCmdLine[0]))
-        return;
-    g_pClientGame->SetMimic(atoi(szCmdLine));
-}
-
-void COMMAND_SetMimicLag(const char* szCmdLine)
-{
-    if (!(szCmdLine && szCmdLine[0]))
-        return;
-    g_pClientGame->SetMimicLag(atoi(szCmdLine) == 1);
-}
-
-void COMMAND_Paintballs(const char* szCmdLine)
-{
-    if (!(szCmdLine && szCmdLine[0]))
-        return;
-    g_pClientGame->SetDoPaintballs(atoi(szCmdLine) == 1);
-}
-
-void COMMAND_Breakpoint(const char* szCmdLine)
-{
-    if (!(szCmdLine && szCmdLine[0]))
-        return;
-    _asm
-    {
-        int 3
-    }
-    // Make our main pointer easily accessable
-    // Added by slush:  You're a lazy ass if you use this.
-    g_pClientGame;
-}
-
-void COMMAND_GiveWeapon(const char* szCmdLine)
-{
-    if (!(szCmdLine && szCmdLine[0]))
-        return;
-
-    int nWeaponID = atoi(szCmdLine);
-    /*
-     * Check validity of the command line weapon id.
-     */
-
-    if (!CClientPickupManager::IsValidWeaponID(nWeaponID))
-        return;
-
-    CClientPed* pPed = g_pClientGame->GetManager()->GetPlayerManager()->GetLocalPlayer();
-    if (pPed)
-    {
-        CWeapon* pPlayerWeapon = pPed->GiveWeapon((eWeaponType)nWeaponID, 9999);
-        if (pPlayerWeapon)
-        {
-            pPlayerWeapon->SetAsCurrentWeapon();
-        }
-    }
-}
-
-void COMMAND_ShowRPCs(const char* szCmdLine)
-{
-    if (!(szCmdLine && szCmdLine[0]))
-        return;
-    g_pClientGame->GetRPCFunctions()->m_bShowRPCs = (atoi(szCmdLine) == 1);
-}
-
-void COMMAND_ShowInterpolation(const char*)
-{
-    g_pClientGame->ShowInterpolation(!g_pClientGame->IsShowingInterpolation());
-}
-
-void COMMAND_Watch(const char* szCmdLine)
-{
-    // Note: This code might be a little unsafe if the detouring done by the DLL happens to be done
-    //       exactly on a call to WriteProcessMemory even though the chance is small.
-    // adds a hook to a process and watches for WPMs to this one
-    DWORD        dwProcessIDs[250];
-    DWORD        pBytesReturned = 0;
-    unsigned int uiListSize = 50;
-    if (EnumProcesses(dwProcessIDs, 250 * sizeof(DWORD), &pBytesReturned))
-    {
-        for (unsigned int i = 0; i < pBytesReturned / sizeof(DWORD); i++)
-        {
-            // Open the process
-            HANDLE hProcess = OpenProcess(PROCESS_ALL_ACCESS, 0, dwProcessIDs[i]);
-            if (hProcess)
-            {
-                HMODULE pModule;
-                DWORD   cbNeeded;
-                if (EnumProcessModules(hProcess, &pModule, sizeof(HMODULE), &cbNeeded))
-                {
-                    char szModuleName[500];
-                    if (GetModuleFileNameEx(hProcess, pModule, szModuleName, 500))
-                    {
-                        if (stricmp(szModuleName + strlen(szModuleName) - strlen(szCmdLine), szCmdLine) == 0)
-                        {
-                            g_pCore->GetConsole()->Printf("Attaching to %s with process id %d...", szModuleName, hProcess);
-                            RemoteLoadLibrary(hProcess, "C:/Program Files/Rockstar Games/GTA San Andreas/mta/wpmhookdll.dll");
-                            CloseHandle(hProcess);
-                            return;
-                        }
-                    }
-                }
-
-                // Close the process
-                CloseHandle(hProcess);
-            }
-        }
-    }
-}
-
-void COMMAND_Modules(const char* szCmdLine)
-{
-    // Get the base address of the requested module
-    // Take a snapshot of all modules in the specified process.
-    HANDLE hModuleSnap = CreateToolhelp32Snapshot(TH32CS_SNAPMODULE, GetCurrentProcessId());
-    if (hModuleSnap != INVALID_HANDLE_VALUE)
-    {
-        //  Set the size of the structure before using it.
-        MODULEENTRY32 ModuleEntry;
-        ModuleEntry.dwSize = sizeof(MODULEENTRY32);
-
-        // Retrieve information about the first module,
-        // and exit if unsuccessful
-        if (Module32First(hModuleSnap, &ModuleEntry))
-        {
-            // Create a file
-            FILE* pFile = fopen("modules.txt", "w+");
-            if (pFile)
-            {
-                // Now walk the module list of the process,
-                // and display information about each module
-                do
-                {
-                    // Print it
-                    fprintf(pFile,
-                            "** MODULE **\n"
-                            "Name: %s\n"
-                            "Base: 0x%p\n"
-                            "Size: 0x%x\n"
-                            "\n",
-                            ModuleEntry.szModule, ModuleEntry.modBaseAddr, ModuleEntry.modBaseSize);
-                } while (Module32Next(hModuleSnap, &ModuleEntry));
-
-                // Close it
-                fclose(pFile);
-            }
-        }
-
-        // Close the snapshot object
-        CloseHandle(hModuleSnap);
-    }
-}
-
-#include <CClientCorona.h>
-CClientPickup* pPickupTest = NULL;
-CClientCorona* pCoronaTest = NULL;
-CVehicle*      debugTrain = NULL;
-CClientPlayer* pRonkert = NULL;
-CObject*       obj = NULL;
-
-void COMMAND_Debug(const char* szCmdLine)
-{
-    __debugbreak();
-
-    return;
-
-    CPools* pPools = g_pGame->GetPools();
-    int     iEntryInfoNodeEntries = pPools->GetEntryInfoNodePool()->GetNumberOfUsedSpaces();
-    int     iPointerNodeSingleLinkEntries = pPools->GetPointerNodeSingleLinkPool()->GetNumberOfUsedSpaces();
-    int     iPointerNodeDoubleLinkEntries = pPools->GetPointerNodeDoubleLinkPool()->GetNumberOfUsedSpaces();
-
-    g_pCore->GetConsole()->Printf("entry info: %i", iEntryInfoNodeEntries);
-    g_pCore->GetConsole()->Printf("single node: %i", iPointerNodeSingleLinkEntries);
-    g_pCore->GetConsole()->Printf("dbl node: %i", iPointerNodeDoubleLinkEntries);
-}
-
-#include "CVehicleNames.h"
-
-CVehicle* aaa = NULL;
-CVehicle* bbb = NULL;
-
-CMatrix* save = NULL;
-float    fTest = 0;
-
-#include <crtdbg.h>
-void COMMAND_Debug2(const char* szCmdLine)
-{
-    g_pGame->GetAudioEngine()->StopRadio();
-}
-
-CClientPed*     pTest = NULL;
-CClientVehicle *v, *vnew;
-
-void COMMAND_Debug3(const char* szCmdLine)
-{
-    _asm
-    {
-        pushad
-        mov     ecx, 0x8CB6F8
-        mov     eax, 0x4E7F80
-        call    eax
-        popad
-    }
-    g_pGame->GetAudioEngine()->StopRadio();
-    g_pGame->GetAudioEngine()->StartRadio(1);
-    return;
-}
-
-CVector  origin22;
-CObject* o;
-
-void COMMAND_Debug4(const char* szCmdLine)
-{
-    g_pCore->GetConsole()->Printf("debug4");
-    g_pClientGame->StartPlayback();
-    return;
-}
-#endif
-
-void COMMAND_ShowCollision(const char* szCmdLine)
-{
-    int  iCmd = (szCmdLine && szCmdLine[0]) ? atoi(szCmdLine) : -1;
-    bool bShow = (iCmd == 1) ? true : (iCmd == 0) ? false : !g_pClientGame->GetShowCollision();
-    g_pClientGame->SetShowCollision(bShow);
-    g_pCore->GetConsole()->Printf("showcol is now set to %d", bShow ? 1 : 0);
-    if (bShow && !g_pClientGame->GetDevelopmentMode())
-        g_pCore->GetConsole()->Print("showcol will have no effect because development mode is off");
-}
-
-void COMMAND_ShowSound(const char* szCmdLine)
-{
-    int  iCmd = (szCmdLine && szCmdLine[0]) ? atoi(szCmdLine) : -1;
-    bool bShow = (iCmd == 1) ? true : (iCmd == 0) ? false : !g_pClientGame->GetShowSound();
-    g_pClientGame->SetShowSound(bShow);
-    g_pCore->GetConsole()->Printf("showsound is now set to %d", bShow ? 1 : 0);
-    if (bShow && !g_pClientGame->GetDevelopmentMode())
-        g_pCore->GetConsole()->Print("showsound will have no effect because development mode is off");
-}
->>>>>>> 92750956
+}