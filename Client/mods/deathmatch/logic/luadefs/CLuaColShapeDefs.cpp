/*****************************************************************************
 *
 *  PROJECT:     Multi Theft Auto
 *  LICENSE:     See LICENSE in the top level directory
 *  FILE:        mods/shared_logic/luadefs/CLuaColShapeDefs.cpp
 *  PURPOSE:     Lua definitions class
 *
 *  Multi Theft Auto is available from http://www.multitheftauto.com/
 *
 *****************************************************************************/

#include "StdInc.h"

void CLuaColShapeDefs::LoadFunctions(void)
{
<<<<<<< HEAD
    CLuaCFunctions::AddFunction ( "createColCircle", CreateColCircle );
    CLuaCFunctions::AddFunction ( "createColCuboid", CreateColCuboid );
    CLuaCFunctions::AddFunction ( "createColSphere", CreateColSphere );
    CLuaCFunctions::AddFunction ( "createColRectangle", CreateColRectangle );
    CLuaCFunctions::AddFunction ( "createColPolygon", CreateColPolygon );
    CLuaCFunctions::AddFunction ( "createColTube", CreateColTube );
    CLuaCFunctions::AddFunction ( "getColShapeType", GetColShapeType);

=======
    CLuaCFunctions::AddFunction("createColCircle", CreateColCircle);
    CLuaCFunctions::AddFunction("createColCuboid", CreateColCuboid);
    CLuaCFunctions::AddFunction("createColSphere", CreateColSphere);
    CLuaCFunctions::AddFunction("createColRectangle", CreateColRectangle);
    CLuaCFunctions::AddFunction("createColPolygon", CreateColPolygon);
    CLuaCFunctions::AddFunction("createColTube", CreateColTube);
>>>>>>> f205f347
}

void CLuaColShapeDefs::AddClass(lua_State* luaVM)
{
    lua_newclass(luaVM);

    lua_classfunction(luaVM, "Circle", "createColCircle");
    lua_classfunction(luaVM, "Cuboid", "createColCuboid");
    lua_classfunction(luaVM, "Rectangle", "createColRectangle");
    lua_classfunction(luaVM, "Sphere", "createColSphere");
    lua_classfunction(luaVM, "Tube", "createColTube");
    lua_classfunction(luaVM, "Polygon", "createColPolygon");

<<<<<<< HEAD
    lua_classfunction ( luaVM, "getElementsWithin", "getElementsWithinColShape" );
    lua_classfunction ( luaVM, "getShapeType", "getColShapeType" );

    lua_classvariable ( luaVM, "elementsWithin", NULL, "getElementsWithinColShape" );
    lua_classvariable ( luaVM, "shapeType", NULL, "getColShapeType" );
=======
    lua_classfunction(luaVM, "getElementsWithin", "getElementsWithinColShape");
    lua_classvariable(luaVM, "elementsWithin", NULL, "getElementsWithinColShape");
>>>>>>> f205f347

    lua_registerclass(luaVM, "ColShape", "Element");
}

<<<<<<< HEAD
int CLuaColShapeDefs::GetColShapeType ( lua_State* luaVM )
{
    // Verify the arguments
    CClientColShape* pColShape = nullptr;
    CScriptArgReader argStream ( luaVM );
    argStream.ReadUserData ( pColShape );

    if ( !argStream.HasErrors ( ) )
    {
        // Grab our VM
        CLuaMain* pLuaMain = m_pLuaManager->GetVirtualMachine ( luaVM );
        if (pLuaMain)
        {
            switch ( pColShape->GetShapeType( ) )
            {
            case 0:
                lua_pushstring(luaVM, "Circle");
                break;
            case 1:
                lua_pushstring(luaVM, "Cuboid");
                break;
            case 2:
                lua_pushstring(luaVM, "Sphere");
                break;
            case 3:
                lua_pushstring(luaVM, "Rectangle");
                break;
            case 4:
                lua_pushstring(luaVM, "Polygon");
                break;
            case 5:
                lua_pushstring(luaVM, "Tube");
                break;
            default:
                lua_pushboolean(luaVM, false);
            }
            return 1;
        }
    }
    else
        m_pScriptDebugging->LogCustom ( luaVM, argStream.GetFullErrorMessage ( ) );

    // Failed
    lua_pushboolean ( luaVM, false );
    return 1;
}

int CLuaColShapeDefs::CreateColCircle ( lua_State* luaVM )
=======
int CLuaColShapeDefs::CreateColCircle(lua_State* luaVM)
>>>>>>> f205f347
{
    CVector2D        vecPosition;
    float            fRadius = 0.1f;
    CScriptArgReader argStream(luaVM);
    argStream.ReadVector2D(vecPosition);
    argStream.ReadNumber(fRadius);

    if (fRadius < 0.0f)
    {
        fRadius = 0.1f;
    }

    if (!argStream.HasErrors())
    {
        CLuaMain* pLuaMain = m_pLuaManager->GetVirtualMachine(luaVM);
        if (pLuaMain)
        {
            CResource* pResource = pLuaMain->GetResource();
            if (pResource)
            {
                // Create it and return it
                CClientColCircle* pShape = CStaticFunctionDefinitions::CreateColCircle(*pResource, vecPosition, fRadius);
                if (pShape)
                {
                    CElementGroup* pGroup = pResource->GetElementGroup();
                    if (pGroup)
                    {
                        pGroup->Add(pShape);
                    }
                    lua_pushelement(luaVM, pShape);
                    return 1;
                }
            }
        }
    }
    else
        m_pScriptDebugging->LogCustom(luaVM, argStream.GetFullErrorMessage());

    lua_pushboolean(luaVM, false);
    return 1;
}

int CLuaColShapeDefs::CreateColCuboid(lua_State* luaVM)
{
    CVector          vecPosition, vecSize;
    CScriptArgReader argStream(luaVM);
    argStream.ReadVector3D(vecPosition);
    argStream.ReadVector3D(vecSize);

    if (vecSize.fX < 0.0f)
    {
        vecSize.fX = 0.1f;
    }
    if (vecSize.fY < 0.0f)
    {
        vecSize.fY = 0.1f;
    }

    if (!argStream.HasErrors())
    {
        CLuaMain* pLuaMain = m_pLuaManager->GetVirtualMachine(luaVM);
        if (pLuaMain)
        {
            CResource* pResource = pLuaMain->GetResource();
            if (pResource)
            {
                // Create it and return it
                CClientColCuboid* pShape = CStaticFunctionDefinitions::CreateColCuboid(*pResource, vecPosition, vecSize);
                if (pShape)
                {
                    CElementGroup* pGroup = pResource->GetElementGroup();
                    if (pGroup)
                    {
                        pGroup->Add((CClientEntity*)pShape);
                    }
                    lua_pushelement(luaVM, pShape);
                    return 1;
                }
            }
        }
    }
    else
        m_pScriptDebugging->LogCustom(luaVM, argStream.GetFullErrorMessage());

    lua_pushboolean(luaVM, false);
    return 1;
}

int CLuaColShapeDefs::CreateColSphere(lua_State* luaVM)
{
    CVector          vecPosition;
    float            fRadius = 0.1f;
    CScriptArgReader argStream(luaVM);
    argStream.ReadVector3D(vecPosition);
    argStream.ReadNumber(fRadius);

    if (fRadius < 0.0f)
    {
        fRadius = 0.1f;
    }

    if (!argStream.HasErrors())
    {
        CLuaMain* pLuaMain = m_pLuaManager->GetVirtualMachine(luaVM);
        if (pLuaMain)
        {
            CResource* pResource = pLuaMain->GetResource();
            if (pResource)
            {
                // Create it and return it
                CClientColSphere* pShape = CStaticFunctionDefinitions::CreateColSphere(*pResource, vecPosition, fRadius);
                if (pShape)
                {
                    CElementGroup* pGroup = pResource->GetElementGroup();
                    if (pGroup)
                    {
                        pGroup->Add((CClientEntity*)pShape);
                    }
                    lua_pushelement(luaVM, pShape);
                    return 1;
                }
            }
        }
    }
    else
        m_pScriptDebugging->LogCustom(luaVM, argStream.GetFullErrorMessage());

    lua_pushboolean(luaVM, false);
    return 1;
}

int CLuaColShapeDefs::CreateColRectangle(lua_State* luaVM)
{
    CVector2D        vecPosition;
    CVector2D        vecSize;
    CScriptArgReader argStream(luaVM);
    argStream.ReadVector2D(vecPosition);
    argStream.ReadVector2D(vecSize);

    if (vecSize.fX < 0.0f)
    {
        vecSize.fX = 0.1f;
    }
    if (vecSize.fY < 0.0f)
    {
        vecSize.fY = 0.1f;
    }

    if (!argStream.HasErrors())
    {
        CLuaMain* pLuaMain = m_pLuaManager->GetVirtualMachine(luaVM);
        if (pLuaMain)
        {
            CResource* pResource = pLuaMain->GetResource();
            if (pResource)
            {
                // Create it and return it
                CClientColRectangle* pShape = CStaticFunctionDefinitions::CreateColRectangle(*pResource, vecPosition, vecSize);
                if (pShape)
                {
                    CElementGroup* pGroup = pResource->GetElementGroup();
                    if (pGroup)
                    {
                        pGroup->Add((CClientEntity*)pShape);
                    }
                    lua_pushelement(luaVM, pShape);
                    return 1;
                }
            }
        }
    }
    else
        m_pScriptDebugging->LogCustom(luaVM, argStream.GetFullErrorMessage());

    lua_pushboolean(luaVM, false);
    return 1;
}

int CLuaColShapeDefs::CreateColPolygon(lua_State* luaVM)
{
    CVector2D        vecPosition;
    CScriptArgReader argStream(luaVM);
    argStream.ReadVector2D(vecPosition);

    if (!argStream.HasErrors())
    {
        CLuaMain* pLuaMain = m_pLuaManager->GetVirtualMachine(luaVM);
        if (pLuaMain)
        {
            CResource* pResource = pLuaMain->GetResource();
            if (pResource)
            {
                // Create it and return it
                CClientColPolygon* pShape = CStaticFunctionDefinitions::CreateColPolygon(*pResource, vecPosition);
                if (pShape)
                {
                    // Get the points
                    while (argStream.NextCouldBeNumber() && argStream.NextCouldBeNumber(1))
                    {
                        argStream.ReadVector2D(vecPosition);
                        pShape->AddPoint(vecPosition);
                    }

                    CElementGroup* pGroup = pResource->GetElementGroup();
                    if (pGroup)
                    {
                        pGroup->Add(pShape);
                    }
                    lua_pushelement(luaVM, pShape);
                    return 1;
                }
            }
        }
    }
    else
        m_pScriptDebugging->LogCustom(luaVM, argStream.GetFullErrorMessage());

    lua_pushboolean(luaVM, false);
    return 1;
}

int CLuaColShapeDefs::CreateColTube(lua_State* luaVM)
{
    CVector          vecPosition;
    float            fRadius = 0.1f, fHeight = 0.1f;
    CScriptArgReader argStream(luaVM);
    argStream.ReadVector3D(vecPosition);
    argStream.ReadNumber(fRadius);
    argStream.ReadNumber(fHeight);

    if (fRadius < 0.0f)
    {
        fRadius = 0.1f;
    }

    if (fHeight < 0.0f)
    {
        fHeight = 0.1f;
    }

    if (!argStream.HasErrors())
    {
        CLuaMain* pLuaMain = m_pLuaManager->GetVirtualMachine(luaVM);
        if (pLuaMain)
        {
            CResource* pResource = pLuaMain->GetResource();
            if (pResource)
            {
                // Create it and return it
                CClientColTube* pShape = CStaticFunctionDefinitions::CreateColTube(*pResource, vecPosition, fRadius, fHeight);
                if (pShape)
                {
                    CElementGroup* pGroup = pResource->GetElementGroup();
                    if (pGroup)
                    {
                        pGroup->Add((CClientEntity*)pShape);
                    }
                    lua_pushelement(luaVM, pShape);
                    return 1;
                }
            }
        }
    }
    else
        m_pScriptDebugging->LogBadType(luaVM);

    lua_pushboolean(luaVM, false);
    return 1;
}<|MERGE_RESOLUTION|>--- conflicted
+++ resolved
@@ -13,23 +13,13 @@
 
 void CLuaColShapeDefs::LoadFunctions(void)
 {
-<<<<<<< HEAD
-    CLuaCFunctions::AddFunction ( "createColCircle", CreateColCircle );
-    CLuaCFunctions::AddFunction ( "createColCuboid", CreateColCuboid );
-    CLuaCFunctions::AddFunction ( "createColSphere", CreateColSphere );
-    CLuaCFunctions::AddFunction ( "createColRectangle", CreateColRectangle );
-    CLuaCFunctions::AddFunction ( "createColPolygon", CreateColPolygon );
-    CLuaCFunctions::AddFunction ( "createColTube", CreateColTube );
-    CLuaCFunctions::AddFunction ( "getColShapeType", GetColShapeType);
-
-=======
     CLuaCFunctions::AddFunction("createColCircle", CreateColCircle);
     CLuaCFunctions::AddFunction("createColCuboid", CreateColCuboid);
     CLuaCFunctions::AddFunction("createColSphere", CreateColSphere);
     CLuaCFunctions::AddFunction("createColRectangle", CreateColRectangle);
     CLuaCFunctions::AddFunction("createColPolygon", CreateColPolygon);
     CLuaCFunctions::AddFunction("createColTube", CreateColTube);
->>>>>>> f205f347
+    CLuaCFunctions::AddFunction ("getColShapeType", GetColShapeType);
 }
 
 void CLuaColShapeDefs::AddClass(lua_State* luaVM)
@@ -43,21 +33,16 @@
     lua_classfunction(luaVM, "Tube", "createColTube");
     lua_classfunction(luaVM, "Polygon", "createColPolygon");
 
-<<<<<<< HEAD
-    lua_classfunction ( luaVM, "getElementsWithin", "getElementsWithinColShape" );
-    lua_classfunction ( luaVM, "getShapeType", "getColShapeType" );
-
-    lua_classvariable ( luaVM, "elementsWithin", NULL, "getElementsWithinColShape" );
-    lua_classvariable ( luaVM, "shapeType", NULL, "getColShapeType" );
-=======
     lua_classfunction(luaVM, "getElementsWithin", "getElementsWithinColShape");
     lua_classvariable(luaVM, "elementsWithin", NULL, "getElementsWithinColShape");
->>>>>>> f205f347
+  
+  
+    lua_classvariable(luaVM, "elementsWithin", NULL, "getElementsWithinColShape");
+    lua_classvariable(luaVM, "shapeType", NULL, "getColShapeType");
 
     lua_registerclass(luaVM, "ColShape", "Element");
 }
 
-<<<<<<< HEAD
 int CLuaColShapeDefs::GetColShapeType ( lua_State* luaVM )
 {
     // Verify the arguments
@@ -105,10 +90,7 @@
     return 1;
 }
 
-int CLuaColShapeDefs::CreateColCircle ( lua_State* luaVM )
-=======
 int CLuaColShapeDefs::CreateColCircle(lua_State* luaVM)
->>>>>>> f205f347
 {
     CVector2D        vecPosition;
     float            fRadius = 0.1f;
