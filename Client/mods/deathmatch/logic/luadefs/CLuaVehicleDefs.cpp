--- conflicted
+++ resolved
@@ -57,11 +57,7 @@
         {"isTrainDerailable", IsTrainDerailable},
         {"getTrainDirection", GetTrainDirection},
         {"getTrainSpeed", GetTrainSpeed},
-<<<<<<< HEAD
-        {"getTrainTrack", GetTrainTrack},
-=======
         {"getTrainTrack", ArgumentParser<GetTrainTrack>},
->>>>>>> c610ff3a
         {"getTrainPosition", GetTrainPosition},
         {"isTrainChainEngine", IsTrainChainEngine},
         {"getVehicleGravity", GetVehicleGravity},
@@ -121,11 +117,7 @@
         {"setTrainDerailable", SetTrainDerailable},
         {"setTrainDirection", SetTrainDirection},
         {"setTrainSpeed", SetTrainSpeed},
-<<<<<<< HEAD
-        {"setTrainTrack", SetTrainTrack},
-=======
         {"setTrainTrack", ArgumentParser<SetTrainTrack>},
->>>>>>> c610ff3a
         {"setTrainPosition", SetTrainPosition},
         {"setVehicleTaxiLightOn", SetVehicleTaxiLightOn},
         {"setVehicleGravity", SetVehicleGravity},
@@ -1375,29 +1367,6 @@
     return 1;
 }
 
-<<<<<<< HEAD
-
-int CLuaVehicleDefs::GetTrainTrack(lua_State* luaVM)
-{
-    CClientVehicle*  pVehicle;
-    CScriptArgReader argStream(luaVM);
-    argStream.ReadUserData(pVehicle);
-
-    if (!argStream.HasErrors())
-    {
-        CClientTrainTrack* pTrainTrack;
-        if (CStaticFunctionDefinitions::GetTrainTrack(*pVehicle, pTrainTrack))
-        {
-            lua_pushelement(luaVM, pTrainTrack);
-            return 1;
-        }
-    }
-    else
-        m_pScriptDebugging->LogCustom(luaVM, argStream.GetFullErrorMessage());
-
-    lua_pushboolean(luaVM, false);
-    return 1;
-=======
 std::variant<uchar, bool> CLuaVehicleDefs::GetTrainTrack(CClientVehicle* pVehicle)
 {
     if (pVehicle->GetVehicleType() != CLIENTVEHICLE_TRAIN)
@@ -1406,7 +1375,6 @@
         return false;
 
     return pVehicle->GetTrainTrack();
->>>>>>> c610ff3a
 }
 
 int CLuaVehicleDefs::GetTrainPosition(lua_State* luaVM)
@@ -2353,35 +2321,16 @@
     return 1;
 }
 
-<<<<<<< HEAD
-
-int CLuaVehicleDefs::SetTrainTrack(lua_State* luaVM)
-{
-    CClientVehicle*    pVehicle;
-    CClientTrainTrack* pTrainTrack;
-    CScriptArgReader   argStream(luaVM);
-    argStream.ReadUserData(pVehicle);
-    argStream.ReadUserData(pTrainTrack);
-=======
 bool CLuaVehicleDefs::SetTrainTrack(CClientVehicle* pVehicle, uchar ucTrack)
 {
     if (ucTrack > 3)
         throw new std::invalid_argument("Invalid track number range (0-3)");
->>>>>>> c610ff3a
 
     if (pVehicle->GetVehicleType() != CLIENTVEHICLE_TRAIN)
         return false;
     else if (pVehicle->IsDerailed())
     {
-<<<<<<< HEAD
-        if (CStaticFunctionDefinitions::SetTrainTrack(*pVehicle, pTrainTrack))
-        {
-            lua_pushboolean(luaVM, true);
-            return 1;
-        }
-=======
         return false;
->>>>>>> c610ff3a
     }
 
     pVehicle->SetTrainTrack(ucTrack);
