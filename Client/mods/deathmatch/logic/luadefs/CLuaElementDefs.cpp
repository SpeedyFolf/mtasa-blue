--- conflicted
+++ resolved
@@ -879,11 +879,7 @@
     return 1;
 }
 
-<<<<<<< HEAD
-int CLuaElementDefs::GetElementsWithinColShape ( lua_State* luaVM )
-=======
 int CLuaElementDefs::GetElementsWithinColShape(lua_State* luaVM)
->>>>>>> f205f347
 {
     // Verify the arguments
     CClientColShape* pColShape = NULL;
