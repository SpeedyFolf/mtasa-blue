--- conflicted
+++ resolved
@@ -59,46 +59,6 @@
     void DoRender(void);
     void UpdateStreamers(void);
 
-<<<<<<< HEAD
-    inline CAntiCheat&                  GetAntiCheat                ( void )        { return m_AntiCheat; }
-    inline CClientCamera*               GetCamera                   ( void )        { return m_pCamera; }
-    inline CClientCivilianManager*      GetCivilianManager          ( void )        { return m_pCivilianManager; }
-    inline CClientColModelManager*      GetColModelManager          ( void )        { return m_pColModelManager; }
-    inline CClientDFFManager*           GetDFFManager               ( void )        { return m_pDFFManager; }
-    inline CClientGUIManager*           GetGUIManager               ( void )        { return m_pGUIManager; }
-    inline CClientMarkerManager*        GetMarkerManager            ( void )        { return m_pMarkerManager; }
-    inline CClientStreamer*             GetMarkerStreamer           ( void )        { return m_pMarkerStreamer; }
-    inline CClientModelRequestManager*  GetModelRequestManager      ( void )        { return m_pModelRequestManager; }
-    inline CClientObjectManager*        GetObjectManager            ( void )        { return m_pObjectManager; }
-    inline CClientStreamer*             GetObjectStreamer           ( void )        { return m_pObjectStreamer; }
-    inline CClientStreamer*             GetObjectLodStreamer        ( void )        { return m_pObjectLodStreamer; }
-    inline CClientPathManager*          GetPathManager              ( void )        { return m_pPathManager; }
-    inline CClientPickupManager*        GetPickupManager            ( void )        { return m_pPickupManager; }
-    inline CClientStreamer*             GetPickupStreamer           ( void )        { return m_pPickupStreamer; }
-    inline CClientPlayerManager*        GetPlayerManager            ( void )        { return m_pPlayerManager; }
-    inline CClientStreamer*             GetPlayerStreamer           ( void )        { return m_pPlayerStreamer; }
-    inline CClientRadarAreaManager*     GetRadarAreaManager         ( void )        { return m_pRadarAreaManager; }
-    inline CClientRadarMarkerManager*   GetRadarMarkerManager       ( void )        { return m_pRadarMarkerManager; }
-    inline CClientSoundManager*         GetSoundManager             ( void )        { return m_pSoundManager; }
-    inline CClientRenderElementManager* GetRenderElementManager     ( void )        { return m_pRenderElementManager; }
-    inline CClientTeamManager*          GetTeamManager              ( void )        { return m_pTeamManager; }
-    inline CClientTrainTrackManager*    GetTrainTrackManager        ( void )        { return m_pTrainTrackManager; }
-    inline CClientDisplayManager*       GetDisplayManager           ( void )        { return m_pDisplayManager; }
-    inline CClientVehicleManager*       GetVehicleManager           ( void )        { return m_pVehicleManager; }
-    inline CClientStreamer*             GetVehicleStreamer          ( void )        { return m_pVehicleStreamer; }
-    inline CClientStreamer*             GetLightStreamer            ( void )        { return m_pLightStreamer; }
-    inline CClientPedManager*           GetPedManager               ( void )        { return m_pPedManager; }
-    inline CResourceManager*            GetResourceManager          ( void )        { return m_pResourceManager; }
-    inline CClientColManager*           GetColManager               ( void )        { return m_pColManager; }
-    inline CClientGroups*               GetGroups                   ( void )        { return m_pGroups; }
-    inline CClientProjectileManager*    GetProjectileManager        ( void )        { return m_pProjectileManager; }
-    inline CClientExplosionManager*     GetExplosionManager         ( void )        { return m_pExplosionManager; }
-    inline CClientPacketRecorder*       GetPacketRecorder           ( void )        { return m_pPacketRecorder; }
-    inline CClientWaterManager*         GetWaterManager             ( void )        { return m_pWaterManager; }
-    inline CClientWeaponManager*        GetWeaponManager            ( void )        { return m_pWeaponManager; }
-    inline CClientEffectManager*        GetEffectManager            ( void )        { return m_pEffectManager; }
-    inline CClientPointLightsManager*   GetPointLightsManager       ( void )        { return m_pPointLightsManager; }
-=======
     CAntiCheat&                  GetAntiCheat(void) { return m_AntiCheat; }
     CClientCamera*               GetCamera(void) { return m_pCamera; }
     CClientCivilianManager*      GetCivilianManager(void) { return m_pCivilianManager; }
@@ -121,6 +81,7 @@
     CClientSoundManager*         GetSoundManager(void) { return m_pSoundManager; }
     CClientRenderElementManager* GetRenderElementManager(void) { return m_pRenderElementManager; }
     CClientTeamManager*          GetTeamManager(void) { return m_pTeamManager; }
+    CClientTrainTrackManager*    GetTrainTrackManager(void) { return m_pTrainTrackManager; }
     CClientDisplayManager*       GetDisplayManager(void) { return m_pDisplayManager; }
     CClientVehicleManager*       GetVehicleManager(void) { return m_pVehicleManager; }
     CClientStreamer*             GetVehicleStreamer(void) { return m_pVehicleStreamer; }
@@ -136,7 +97,6 @@
     CClientWeaponManager*        GetWeaponManager(void) { return m_pWeaponManager; }
     CClientEffectManager*        GetEffectManager(void) { return m_pEffectManager; }
     CClientPointLightsManager*   GetPointLightsManager(void) { return m_pPointLightsManager; }
->>>>>>> 3b68f4c6
 
     bool IsGameLoaded(void) { return g_pGame->GetSystemState() == 9 && !m_bGameUnloadedFlag && g_pCore->GetNetwork()->GetServerBitStreamVersion(); }
     bool IsBeingDeleted(void) { return m_bBeingDeleted; }
@@ -153,49 +113,6 @@
     void OnLowLODElementDestroyed(void);
 
 private:
-<<<<<<< HEAD
-    CAntiCheat                          m_AntiCheat;
-    CClientCamera*                      m_pCamera;
-    CClientCivilianManager*             m_pCivilianManager;
-    CClientColModelManager*             m_pColModelManager;
-    CClientDFFManager*                  m_pDFFManager;
-    CClientGUIManager*                  m_pGUIManager;
-    CClientMarkerManager*               m_pMarkerManager;
-    CClientStreamer*                    m_pMarkerStreamer;
-    CClientModelRequestManager*         m_pModelRequestManager;
-    CClientObjectManager*               m_pObjectManager;
-    CClientPathManager*                 m_pPathManager;
-    CClientPickupManager*               m_pPickupManager;
-    CClientStreamer*                    m_pPickupStreamer;
-    CClientPlayerManager*               m_pPlayerManager;
-    CClientStreamer*                    m_pPlayerStreamer;
-    CClientRadarAreaManager*            m_pRadarAreaManager;
-    CClientRadarMarkerManager*          m_pRadarMarkerManager;
-    CClientSoundManager*                m_pSoundManager;
-    CClientRenderElementManager*        m_pRenderElementManager;
-    CClientStreamer*                    m_pObjectStreamer;
-    CClientStreamer*                    m_pObjectLodStreamer;
-    CClientTeamManager*                 m_pTeamManager;
-    CClientTrainTrackManager*           m_pTrainTrackManager;
-    CClientDisplayManager*              m_pDisplayManager;
-    CClientVehicleManager*              m_pVehicleManager;
-    CClientStreamer*                    m_pVehicleStreamer;
-    CClientStreamer*                    m_pLightStreamer;
-    CClientPedManager*                  m_pPedManager;
-    CClientWaterManager*                m_pWaterManager;
-    CResourceManager*                   m_pResourceManager;
-    CClientColManager*                  m_pColManager;
-    CClientGroups*                      m_pGroups;
-    CClientProjectileManager*           m_pProjectileManager;
-    CClientExplosionManager*            m_pExplosionManager;
-    CClientWeaponManager*               m_pWeaponManager;
-    CClientEffectManager*               m_pEffectManager;
-    CClientPointLightsManager*          m_pPointLightsManager;
-    CClientPacketRecorder*              m_pPacketRecorder;
-    bool                                m_bBeingDeleted;
-    bool                                m_bGameUnloadedFlag;
-    int                                 m_iNumLowLODElements;
-=======
     CAntiCheat                   m_AntiCheat;
     CClientCamera*               m_pCamera;
     CClientCivilianManager*      m_pCivilianManager;
@@ -218,6 +135,7 @@
     CClientStreamer*             m_pObjectStreamer;
     CClientStreamer*             m_pObjectLodStreamer;
     CClientTeamManager*          m_pTeamManager;
+    CClientTrainTrackManager*    m_pTrainTrackManager;
     CClientDisplayManager*       m_pDisplayManager;
     CClientVehicleManager*       m_pVehicleManager;
     CClientStreamer*             m_pVehicleStreamer;
@@ -236,7 +154,6 @@
     bool                         m_bBeingDeleted;
     bool                         m_bGameUnloadedFlag;
     int                          m_iNumLowLODElements;
->>>>>>> 3b68f4c6
 };
 
 #endif