--- conflicted
+++ resolved
@@ -1,440 +1,286 @@
-/*****************************************************************************
-*
-*  PROJECT:     Multi Theft Auto v1.0
-*               (Shared logic for modifications)
-*  LICENSE:     See LICENSE in the top level directory
-*  FILE:        MTA10/mods/shared_logic/lua/CLuaFunctionParseHelpers.h
-*  PURPOSE:
-*  DEVELOPERS:  Nobody knows
-*
-*****************************************************************************/
-
-// Forward declare enum reflection stuff
-#include <gui/CGUI.h>
-enum eLuaType { };
-DECLARE_ENUM( eLuaType );
-DECLARE_ENUM( CGUIVerticalAlign );
-DECLARE_ENUM( CGUIHorizontalAlign );
-DECLARE_ENUM( eInputMode );
-DECLARE_ENUM( eAccessType );
-DECLARE_ENUM( TrafficLight::EColor );
-DECLARE_ENUM( TrafficLight::EState );
-DECLARE_ENUM( CEasingCurve::eType );
-DECLARE_ENUM( eAmbientSoundType )
-DECLARE_ENUM( eCGUIType );
-DECLARE_ENUM( eDxTestMode )
-DECLARE_ENUM( eWeaponType )
-DECLARE_ENUM( eWeaponProperty )
-DECLARE_ENUM( eWeaponSkill )
-DECLARE_ENUM( ERenderFormat );
-DECLARE_ENUM( ETextureType );
-DECLARE_ENUM( ETextureAddress );
-DECLARE_ENUM( EPixelsFormatType );
-DECLARE_ENUM( EBlendModeType )
-DECLARE_ENUM( EEntityTypeMask );
-DECLARE_ENUM( eWeaponState );
-DECLARE_ENUM( eWeaponFlags );
-DECLARE_ENUM( eVehicleComponent );
-DECLARE_ENUM( eFontType );
-DECLARE_ENUM( eFontQuality );
-DECLARE_ENUM( eAudioLookupIndex );
-DECLARE_ENUM( eAspectRatio );
-DECLARE_ENUM( eRadioStreamIndex );
-DECLARE_ENUM( EComponentBase::EComponentBaseType );
-DECLARE_ENUM( eWebBrowserMouseButton );
-DECLARE_ENUM( eTrayIconType )
-
-enum eDXHorizontalAlign
-{
-    DX_ALIGN_LEFT = DT_LEFT,
-    DX_ALIGN_HCENTER = DT_CENTER,
-    DX_ALIGN_RIGHT = DT_RIGHT,
-};
-DECLARE_ENUM( eDXHorizontalAlign );
-
-enum eDXVerticalAlign
-{
-    DX_ALIGN_TOP = DT_TOP,
-    DX_ALIGN_VCENTER = DT_VCENTER,
-    DX_ALIGN_BOTTOM = DT_BOTTOM,
-};
-DECLARE_ENUM( eDXVerticalAlign );
-
-DECLARE_ENUM( eHudComponent );
-
-enum eFieldOfViewMode
-{
-    FOV_MODE_PLAYER,
-    FOV_MODE_VEHICLE,
-    FOV_MODE_VEHICLE_MAX,
-    FOV_MODE_AIMING
-};
-DECLARE_ENUM ( eFieldOfViewMode );
-
-#include "json.h"
-// Prettify toJSON (see mantis #9210)
-enum eJSONPrettyType
-{
-    JSONPRETTY_SPACES = JSON_C_TO_STRING_PRETTY,
-    JSONPRETTY_NONE = -1,
-    JSONPRETTY_TABS = JSON_C_TO_STRING_PRETTY | JSON_C_TO_STRING_PRETTY_TAB
-};
-DECLARE_ENUM ( eJSONPrettyType );
-
-// class -> class type
-inline eCGUIType GetClassType ( CGUIButton* )      { return CGUI_BUTTON; }
-inline eCGUIType GetClassType ( CGUICheckBox* )    { return CGUI_CHECKBOX; }
-inline eCGUIType GetClassType ( CGUIEdit* )        { return CGUI_EDIT; }
-inline eCGUIType GetClassType ( CGUIGridList* )    { return CGUI_GRIDLIST; }
-inline eCGUIType GetClassType ( CGUILabel* )       { return CGUI_LABEL; }
-inline eCGUIType GetClassType ( CGUIMemo* )        { return CGUI_MEMO; }
-inline eCGUIType GetClassType ( CGUIProgressBar* ) { return CGUI_PROGRESSBAR; }
-inline eCGUIType GetClassType ( CGUIRadioButton* ) { return CGUI_RADIOBUTTON; }
-inline eCGUIType GetClassType ( CGUIStaticImage* ) { return CGUI_STATICIMAGE; }
-inline eCGUIType GetClassType ( CGUITab* )         { return CGUI_TAB; }
-inline eCGUIType GetClassType ( CGUITabPanel* )    { return CGUI_TABPANEL; }
-inline eCGUIType GetClassType ( CGUIWindow* )      { return CGUI_WINDOW; }
-inline eCGUIType GetClassType ( CGUIScrollPane* )  { return CGUI_SCROLLPANE; }
-inline eCGUIType GetClassType ( CGUIScrollBar* )   { return CGUI_SCROLLBAR; }
-inline eCGUIType GetClassType ( CGUIComboBox* )    { return CGUI_COMBOBOX; }
-inline eCGUIType GetClassType ( CGUIWebBrowser* )  { return CGUI_WEBBROWSER; }
-
-
-// class -> class name
-inline SString GetClassTypeName ( CClientEntity* )          { return "element"; }
-inline SString GetClassTypeName ( CClientCamera* )          { return "camera"; }
-inline SString GetClassTypeName ( CClientPlayer* )          { return "player"; }
-inline SString GetClassTypeName ( CClientVehicle* )         { return "vehicle"; }
-inline SString GetClassTypeName ( CClientRadarMarker* )     { return "blip"; }
-inline SString GetClassTypeName ( CClientObject* )          { return "object"; }
-inline SString GetClassTypeName ( CClientCivilian* )        { return "civilian"; }
-inline SString GetClassTypeName ( CClientPickup* )          { return "pickup"; }
-inline SString GetClassTypeName ( CClientRadarArea* )       { return "radararea"; }
-inline SString GetClassTypeName ( CClientMarker* )          { return "marker"; }
-inline SString GetClassTypeName ( CClientTeam* )            { return "team"; }
-inline SString GetClassTypeName ( CClientPed* )             { return "ped"; }
-inline SString GetClassTypeName ( CClientProjectile* )      { return "projectile"; }
-inline SString GetClassTypeName ( CClientGUIElement* )      { return "gui-element"; }
-inline SString GetClassTypeName ( CClientColShape* )        { return "colshape"; }
-inline SString GetClassTypeName ( CClientDummy* )           { return "dummy"; }
-inline SString GetClassTypeName ( CScriptFile* )            { return "scriptfile"; }
-inline SString GetClassTypeName ( CClientDFF* )             { return "dff"; }
-inline SString GetClassTypeName ( CClientColModel* )        { return "col-model"; }
-inline SString GetClassTypeName ( CClientTXD* )             { return "txd"; }
-inline SString GetClassTypeName ( CClientSound* )           { return "sound"; }
-inline SString GetClassTypeName ( CClientWater* )           { return "water"; }
-inline SString GetClassTypeName ( CClientDxFont* )          { return "dx-font"; }
-inline SString GetClassTypeName ( CClientGuiFont* )         { return "gui-font"; }
-inline SString GetClassTypeName ( CClientMaterial* )        { return "material"; }
-inline SString GetClassTypeName ( CClientTexture* )         { return "texture"; }
+/*****************************************************************************
+*
+*  PROJECT:     Multi Theft Auto v1.0
+*               (Shared logic for modifications)
+*  LICENSE:     See LICENSE in the top level directory
+*  FILE:        MTA10/mods/shared_logic/lua/CLuaFunctionParseHelpers.h
+*  PURPOSE:
+*  DEVELOPERS:  Nobody knows
+*
+*****************************************************************************/
+
+// Forward declare enum reflection stuff
+#include <gui/CGUI.h>
+enum eLuaType { };
+DECLARE_ENUM( eLuaType );
+DECLARE_ENUM( CGUIVerticalAlign );
+DECLARE_ENUM( CGUIHorizontalAlign );
+DECLARE_ENUM( eInputMode );
+DECLARE_ENUM( eAccessType );
+DECLARE_ENUM( TrafficLight::EColor );
+DECLARE_ENUM( TrafficLight::EState );
+DECLARE_ENUM( CEasingCurve::eType );
+DECLARE_ENUM( eAmbientSoundType )
+DECLARE_ENUM( eCGUIType );
+DECLARE_ENUM( eDxTestMode )
+DECLARE_ENUM( eWeaponType )
+DECLARE_ENUM( eWeaponProperty )
+DECLARE_ENUM( eWeaponSkill )
+DECLARE_ENUM( ERenderFormat );
+DECLARE_ENUM( ETextureType );
+DECLARE_ENUM( ETextureAddress );
+DECLARE_ENUM( EPixelsFormatType );
+DECLARE_ENUM( EBlendModeType )
+DECLARE_ENUM( EEntityTypeMask );
+DECLARE_ENUM( eWeaponState );
+DECLARE_ENUM( eWeaponFlags );
+DECLARE_ENUM( eVehicleComponent );
+DECLARE_ENUM( eFontType );
+DECLARE_ENUM( eFontQuality );
+DECLARE_ENUM( eAudioLookupIndex );
+DECLARE_ENUM( eAspectRatio );
+DECLARE_ENUM( eRadioStreamIndex );
+DECLARE_ENUM( EComponentBase::EComponentBaseType );
+DECLARE_ENUM( eWebBrowserMouseButton );
+DECLARE_ENUM( eTrayIconType )
+
+enum eDXHorizontalAlign
+{
+    DX_ALIGN_LEFT = DT_LEFT,
+    DX_ALIGN_HCENTER = DT_CENTER,
+    DX_ALIGN_RIGHT = DT_RIGHT,
+};
+DECLARE_ENUM( eDXHorizontalAlign );
+
+enum eDXVerticalAlign
+{
+    DX_ALIGN_TOP = DT_TOP,
+    DX_ALIGN_VCENTER = DT_VCENTER,
+    DX_ALIGN_BOTTOM = DT_BOTTOM,
+};
+DECLARE_ENUM( eDXVerticalAlign );
+
+DECLARE_ENUM( eHudComponent );
+
+enum eFieldOfViewMode
+{
+    FOV_MODE_PLAYER,
+    FOV_MODE_VEHICLE,
+    FOV_MODE_VEHICLE_MAX,
+    FOV_MODE_AIMING
+};
+DECLARE_ENUM ( eFieldOfViewMode );
+
+#include "json.h"
+// Prettify toJSON (see mantis #9210)
+enum eJSONPrettyType
+{
+    JSONPRETTY_SPACES = JSON_C_TO_STRING_PRETTY,
+    JSONPRETTY_NONE = -1,
+    JSONPRETTY_TABS = JSON_C_TO_STRING_PRETTY | JSON_C_TO_STRING_PRETTY_TAB
+};
+DECLARE_ENUM ( eJSONPrettyType );
+
+// class -> class type
+inline eCGUIType GetClassType ( CGUIButton* )      { return CGUI_BUTTON; }
+inline eCGUIType GetClassType ( CGUICheckBox* )    { return CGUI_CHECKBOX; }
+inline eCGUIType GetClassType ( CGUIEdit* )        { return CGUI_EDIT; }
+inline eCGUIType GetClassType ( CGUIGridList* )    { return CGUI_GRIDLIST; }
+inline eCGUIType GetClassType ( CGUILabel* )       { return CGUI_LABEL; }
+inline eCGUIType GetClassType ( CGUIMemo* )        { return CGUI_MEMO; }
+inline eCGUIType GetClassType ( CGUIProgressBar* ) { return CGUI_PROGRESSBAR; }
+inline eCGUIType GetClassType ( CGUIRadioButton* ) { return CGUI_RADIOBUTTON; }
+inline eCGUIType GetClassType ( CGUIStaticImage* ) { return CGUI_STATICIMAGE; }
+inline eCGUIType GetClassType ( CGUITab* )         { return CGUI_TAB; }
+inline eCGUIType GetClassType ( CGUITabPanel* )    { return CGUI_TABPANEL; }
+inline eCGUIType GetClassType ( CGUIWindow* )      { return CGUI_WINDOW; }
+inline eCGUIType GetClassType ( CGUIScrollPane* )  { return CGUI_SCROLLPANE; }
+inline eCGUIType GetClassType ( CGUIScrollBar* )   { return CGUI_SCROLLBAR; }
+inline eCGUIType GetClassType ( CGUIComboBox* )    { return CGUI_COMBOBOX; }
+inline eCGUIType GetClassType ( CGUIWebBrowser* )  { return CGUI_WEBBROWSER; }
+
+
+// class -> class name
+inline SString GetClassTypeName ( CClientEntity* )          { return "element"; }
+inline SString GetClassTypeName ( CClientCamera* )          { return "camera"; }
+inline SString GetClassTypeName ( CClientPlayer* )          { return "player"; }
+inline SString GetClassTypeName ( CClientVehicle* )         { return "vehicle"; }
+inline SString GetClassTypeName ( CClientRadarMarker* )     { return "blip"; }
+inline SString GetClassTypeName ( CClientObject* )          { return "object"; }
+inline SString GetClassTypeName ( CClientCivilian* )        { return "civilian"; }
+inline SString GetClassTypeName ( CClientPickup* )          { return "pickup"; }
+inline SString GetClassTypeName ( CClientRadarArea* )       { return "radararea"; }
+inline SString GetClassTypeName ( CClientMarker* )          { return "marker"; }
+inline SString GetClassTypeName ( CClientTeam* )            { return "team"; }
+inline SString GetClassTypeName ( CClientPed* )             { return "ped"; }
+inline SString GetClassTypeName ( CClientProjectile* )      { return "projectile"; }
+inline SString GetClassTypeName ( CClientGUIElement* )      { return "gui-element"; }
+inline SString GetClassTypeName ( CClientColShape* )        { return "colshape"; }
+inline SString GetClassTypeName ( CClientDummy* )           { return "dummy"; }
+inline SString GetClassTypeName ( CScriptFile* )            { return "scriptfile"; }
+inline SString GetClassTypeName ( CClientDFF* )             { return "dff"; }
+inline SString GetClassTypeName ( CClientColModel* )        { return "col-model"; }
+inline SString GetClassTypeName ( CClientTXD* )             { return "txd"; }
+inline SString GetClassTypeName ( CClientSound* )           { return "sound"; }
+inline SString GetClassTypeName ( CClientWater* )           { return "water"; }
+inline SString GetClassTypeName ( CClientDxFont* )          { return "dx-font"; }
+inline SString GetClassTypeName ( CClientGuiFont* )         { return "gui-font"; }
+inline SString GetClassTypeName ( CClientMaterial* )        { return "material"; }
+inline SString GetClassTypeName ( CClientTexture* )         { return "texture"; }
 inline SString GetClassTypeName ( CClientWeapon* )          { return "weapon"; }
-inline SString GetClassTypeName ( CClientEffect* )          { return "effect"; }
+inline SString GetClassTypeName ( CClientEffect* )          { return "effect"; }
 inline SString GetClassTypeName ( CClientPointLights* )     { return "light"; }
-<<<<<<< HEAD
 inline SString GetClassTypeName ( CClientTrainTrack* )      { return "train-track"; }
-
-inline SString GetClassTypeName ( CGUIButton* )      { return "gui-button"; }
-inline SString GetClassTypeName ( CGUICheckBox* )    { return "gui-checkbox"; }
-inline SString GetClassTypeName ( CGUIEdit* )        { return "gui-edit"; }
-inline SString GetClassTypeName ( CGUIGridList* )    { return "gui-gridlist"; }
-inline SString GetClassTypeName ( CGUILabel* )       { return "gui-label"; }
-inline SString GetClassTypeName ( CGUIMemo* )        { return "gui-memo"; }
-inline SString GetClassTypeName ( CGUIProgressBar* ) { return "gui-progressbar"; }
-inline SString GetClassTypeName ( CGUIRadioButton* ) { return "gui-radiobutton"; }
-inline SString GetClassTypeName ( CGUIStaticImage* ) { return "gui-staticimage"; }
-inline SString GetClassTypeName ( CGUITab* )         { return "gui-tab"; }
-inline SString GetClassTypeName ( CGUITabPanel* )    { return "gui-tabpanel"; }
-inline SString GetClassTypeName ( CGUIWindow* )      { return "gui-window"; }
-inline SString GetClassTypeName ( CGUIScrollPane* )  { return "gui-scrollpane"; }
-inline SString GetClassTypeName ( CGUIScrollBar* )   { return "gui-scrollbar"; }
-inline SString GetClassTypeName ( CGUIComboBox* )    { return "gui-combobox"; }
-inline SString GetClassTypeName ( CGUIWebBrowser* )  { return "gui-browser"; }
-
-inline SString GetClassTypeName ( CResource* )              { return "resource-data"; }
-inline SString GetClassTypeName ( CXMLNode* )               { return "xml-node"; }
-inline SString GetClassTypeName ( CLuaTimer* )              { return "lua-timer"; }
-inline SString GetClassTypeName ( CEntity* )                { return "entity"; }
-inline SString GetClassTypeName ( CLuaVector2D* )           { return "vector2"; }
-inline SString GetClassTypeName ( CLuaVector3D* )           { return "vector3"; }
-inline SString GetClassTypeName ( CLuaVector4D* )           { return "vector4"; }
-inline SString GetClassTypeName ( CLuaMatrix* )             { return "matrix"; }
-
-
-//
-// CResource from userdata
-//
-template < class T >
-CResource* UserDataCast ( CResource*, void* ptr, lua_State* )
-{
-    return g_pClientGame->GetResourceManager ()->GetResourceFromScriptID ( reinterpret_cast < unsigned long > ( ptr ) );
-}
-
-
-//
-// CXMLNode from userdata
-//
-template < class T >
-CXMLNode* UserDataCast ( CXMLNode*, void* ptr, lua_State* )
-{
-    return g_pCore->GetXML ()->GetNodeFromID ( reinterpret_cast < unsigned long > ( ptr ) );
-}
-
-
-
-//
-// CLuaTimer from userdata
-//
-template < class T >
-CLuaTimer* UserDataCast ( CLuaTimer*, void* ptr, lua_State* luaVM )
-{
-    CLuaMain* pLuaMain = CLuaDefs::m_pLuaManager->GetVirtualMachine ( luaVM );
-    if ( pLuaMain )
-    {
-        return pLuaMain->GetTimerManager ()->GetTimerFromScriptID ( reinterpret_cast < unsigned long > ( ptr ) );
-    }
-    return NULL;
-}
-
-//
-// CLuaVector2D from userdata
-//
-template < class T >
-CLuaVector2D* UserDataCast ( CLuaVector2D*, void* ptr, lua_State* luaVM )
-{
-    return CLuaVector2D::GetFromScriptID ( reinterpret_cast < unsigned int > ( ptr ) );
-}
-
-
-//
-// CLuaVector3D from userdata
-//
-template < class T >
-CLuaVector3D* UserDataCast ( CLuaVector3D*, void* ptr, lua_State* luaVM )
-{
-    return CLuaVector3D::GetFromScriptID ( reinterpret_cast < unsigned int > ( ptr ) );
-}
-
-
-//
-// CLuaVector4D from userdata
-//
-template < class T >
-CLuaVector4D* UserDataCast ( CLuaVector4D*, void* ptr, lua_State* luaVM )
-{
-    return CLuaVector4D::GetFromScriptID ( reinterpret_cast < unsigned int > ( ptr ) );
-}
-
-
-//
-// CLuaMatrix from userdata
-//
-template < class T >
-CLuaMatrix* UserDataCast ( CLuaMatrix*, void* ptr, lua_State* luaVM )
-{
-    return CLuaMatrix::GetFromScriptID ( reinterpret_cast < unsigned int > ( ptr ) );
-}
-
-
-//
-// CClientEntity from userdata
-//
-template < class T >
-CClientEntity* UserDataCast ( CClientEntity*, void* ptr, lua_State* )
-{
-    ElementID ID = TO_ELEMENTID ( ptr );
-    CClientEntity* pEntity = CElementIDs::GetElement ( ID );
-    if ( !pEntity || pEntity->IsBeingDeleted () || !pEntity->IsA ( T::GetClassId () ) )
-        return NULL;
-    return pEntity;
-}
-
-
-//
-// CClientGUIElement ( CGUIElement )
-//
-// Returns true if T is the same class as the one wrapped by pGuiElement
-template < class T >
-bool CheckWrappedUserDataType ( CClientGUIElement*& pGuiElement, SString& strErrorExpectedType )
-{
-    if ( pGuiElement->GetCGUIElement ()->GetType () == GetClassType ( (T*)0 ) )
-        return true;
-    strErrorExpectedType = GetClassTypeName ( (T*)0 );
-    return false;
-}
-
-
-SString GetUserDataClassName ( void* ptr, lua_State* luaVM, bool bFindElementType = true );
-
-
-//
-// Reading mixed types
-//
-class CScriptArgReader;
-void MixedReadDxFontString ( CScriptArgReader& argStream, eFontType& outFontType, eFontType defaultFontType, CClientDxFont*& poutDxFontElement );
-void MixedReadGuiFontString ( CScriptArgReader& argStream, SString& strFontName, const char* szDefaultFontName, CClientGuiFont*& poutGuiFontElement );
-void MixedReadMaterialString ( CScriptArgReader& argStream, CClientMaterial*& pMaterialElement );
-bool ReadMatrix ( lua_State* luaVM, uint uiArgIndex, CMatrix& outMatrix );
-void MinClientReqCheck ( CScriptArgReader& argStream, const char* szVersionReq, const char* szReason );
-void ReadPregFlags( CScriptArgReader& argStream, pcrecpp::RE_Options& pOptions );
-
-
-//
-// Other misc helpers
-//
-bool IsWeaponPropertyFlag( eWeaponProperty weaponProperty );
-uint GetWeaponPropertyFlagBit( eWeaponProperty weaponProperty );
-=======
-
-inline SString GetClassTypeName ( CGUIButton* )      { return "gui-button"; }
-inline SString GetClassTypeName ( CGUICheckBox* )    { return "gui-checkbox"; }
-inline SString GetClassTypeName ( CGUIEdit* )        { return "gui-edit"; }
-inline SString GetClassTypeName ( CGUIGridList* )    { return "gui-gridlist"; }
-inline SString GetClassTypeName ( CGUILabel* )       { return "gui-label"; }
-inline SString GetClassTypeName ( CGUIMemo* )        { return "gui-memo"; }
-inline SString GetClassTypeName ( CGUIProgressBar* ) { return "gui-progressbar"; }
-inline SString GetClassTypeName ( CGUIRadioButton* ) { return "gui-radiobutton"; }
-inline SString GetClassTypeName ( CGUIStaticImage* ) { return "gui-staticimage"; }
-inline SString GetClassTypeName ( CGUITab* )         { return "gui-tab"; }
-inline SString GetClassTypeName ( CGUITabPanel* )    { return "gui-tabpanel"; }
-inline SString GetClassTypeName ( CGUIWindow* )      { return "gui-window"; }
-inline SString GetClassTypeName ( CGUIScrollPane* )  { return "gui-scrollpane"; }
-inline SString GetClassTypeName ( CGUIScrollBar* )   { return "gui-scrollbar"; }
-inline SString GetClassTypeName ( CGUIComboBox* )    { return "gui-combobox"; }
-inline SString GetClassTypeName ( CGUIWebBrowser* )  { return "gui-browser"; }
-
-inline SString GetClassTypeName ( CResource* )              { return "resource-data"; }
-inline SString GetClassTypeName ( CXMLNode* )               { return "xml-node"; }
-inline SString GetClassTypeName ( CLuaTimer* )              { return "lua-timer"; }
-inline SString GetClassTypeName ( CEntity* )                { return "entity"; }
-inline SString GetClassTypeName ( CLuaVector2D* )           { return "vector2"; }
-inline SString GetClassTypeName ( CLuaVector3D* )           { return "vector3"; }
-inline SString GetClassTypeName ( CLuaVector4D* )           { return "vector4"; }
-inline SString GetClassTypeName ( CLuaMatrix* )             { return "matrix"; }
-
-
-//
-// CResource from userdata
-//
-template < class T >
-CResource* UserDataCast ( CResource*, void* ptr, lua_State* )
-{
-    return g_pClientGame->GetResourceManager ()->GetResourceFromScriptID ( reinterpret_cast < unsigned long > ( ptr ) );
-}
-
-
-//
-// CXMLNode from userdata
-//
-template < class T >
-CXMLNode* UserDataCast ( CXMLNode*, void* ptr, lua_State* )
-{
-    return g_pCore->GetXML ()->GetNodeFromID ( reinterpret_cast < unsigned long > ( ptr ) );
-}
-
-
-
-//
-// CLuaTimer from userdata
-//
-template < class T >
-CLuaTimer* UserDataCast ( CLuaTimer*, void* ptr, lua_State* luaVM )
-{
-    CLuaMain* pLuaMain = CLuaDefs::m_pLuaManager->GetVirtualMachine ( luaVM );
-    if ( pLuaMain )
-    {
-        return pLuaMain->GetTimerManager ()->GetTimerFromScriptID ( reinterpret_cast < unsigned long > ( ptr ) );
-    }
-    return NULL;
-}
-
-//
-// CLuaVector2D from userdata
-//
-template < class T >
-CLuaVector2D* UserDataCast ( CLuaVector2D*, void* ptr, lua_State* luaVM )
-{
-    return CLuaVector2D::GetFromScriptID ( reinterpret_cast < unsigned int > ( ptr ) );
-}
-
-
-//
-// CLuaVector3D from userdata
-//
-template < class T >
-CLuaVector3D* UserDataCast ( CLuaVector3D*, void* ptr, lua_State* luaVM )
-{
-    return CLuaVector3D::GetFromScriptID ( reinterpret_cast < unsigned int > ( ptr ) );
-}
-
-
-//
-// CLuaVector4D from userdata
-//
-template < class T >
-CLuaVector4D* UserDataCast ( CLuaVector4D*, void* ptr, lua_State* luaVM )
-{
-    return CLuaVector4D::GetFromScriptID ( reinterpret_cast < unsigned int > ( ptr ) );
-}
-
-
-//
-// CLuaMatrix from userdata
-//
-template < class T >
-CLuaMatrix* UserDataCast ( CLuaMatrix*, void* ptr, lua_State* luaVM )
-{
-    return CLuaMatrix::GetFromScriptID ( reinterpret_cast < unsigned int > ( ptr ) );
-}
-
-
-//
-// CClientEntity from userdata
-//
-template < class T >
-CClientEntity* UserDataCast ( CClientEntity*, void* ptr, lua_State* )
-{
-    ElementID ID = TO_ELEMENTID ( ptr );
-    CClientEntity* pEntity = CElementIDs::GetElement ( ID );
-    if ( !pEntity || pEntity->IsBeingDeleted () || !pEntity->IsA ( T::GetClassId () ) )
-        return NULL;
-    return pEntity;
-}
-
-
-//
-// CClientGUIElement ( CGUIElement )
-//
-// Returns true if T is the same class as the one wrapped by pGuiElement
-template < class T >
-bool CheckWrappedUserDataType ( CClientGUIElement*& pGuiElement, SString& strErrorExpectedType )
-{
-    if ( pGuiElement->GetCGUIElement ()->GetType () == GetClassType ( (T*)0 ) )
-        return true;
-    strErrorExpectedType = GetClassTypeName ( (T*)0 );
-    return false;
-}
-
-
-SString GetUserDataClassName ( void* ptr, lua_State* luaVM, bool bFindElementType = true );
-
-
-//
-// Reading mixed types
-//
-class CScriptArgReader;
-void MixedReadDxFontString ( CScriptArgReader& argStream, eFontType& outFontType, eFontType defaultFontType, CClientDxFont*& poutDxFontElement );
-void MixedReadGuiFontString ( CScriptArgReader& argStream, SString& strFontName, const char* szDefaultFontName, CClientGuiFont*& poutGuiFontElement );
-void MixedReadMaterialString ( CScriptArgReader& argStream, CClientMaterial*& pMaterialElement );
-bool ReadMatrix ( lua_State* luaVM, uint uiArgIndex, CMatrix& outMatrix );
-void MinClientReqCheck ( CScriptArgReader& argStream, const char* szVersionReq, const char* szReason );
-void ReadPregFlags( CScriptArgReader& argStream, pcrecpp::RE_Options& pOptions );
+
+inline SString GetClassTypeName ( CGUIButton* )      { return "gui-button"; }
+inline SString GetClassTypeName ( CGUICheckBox* )    { return "gui-checkbox"; }
+inline SString GetClassTypeName ( CGUIEdit* )        { return "gui-edit"; }
+inline SString GetClassTypeName ( CGUIGridList* )    { return "gui-gridlist"; }
+inline SString GetClassTypeName ( CGUILabel* )       { return "gui-label"; }
+inline SString GetClassTypeName ( CGUIMemo* )        { return "gui-memo"; }
+inline SString GetClassTypeName ( CGUIProgressBar* ) { return "gui-progressbar"; }
+inline SString GetClassTypeName ( CGUIRadioButton* ) { return "gui-radiobutton"; }
+inline SString GetClassTypeName ( CGUIStaticImage* ) { return "gui-staticimage"; }
+inline SString GetClassTypeName ( CGUITab* )         { return "gui-tab"; }
+inline SString GetClassTypeName ( CGUITabPanel* )    { return "gui-tabpanel"; }
+inline SString GetClassTypeName ( CGUIWindow* )      { return "gui-window"; }
+inline SString GetClassTypeName ( CGUIScrollPane* )  { return "gui-scrollpane"; }
+inline SString GetClassTypeName ( CGUIScrollBar* )   { return "gui-scrollbar"; }
+inline SString GetClassTypeName ( CGUIComboBox* )    { return "gui-combobox"; }
+inline SString GetClassTypeName ( CGUIWebBrowser* )  { return "gui-browser"; }
+
+inline SString GetClassTypeName ( CResource* )              { return "resource-data"; }
+inline SString GetClassTypeName ( CXMLNode* )               { return "xml-node"; }
+inline SString GetClassTypeName ( CLuaTimer* )              { return "lua-timer"; }
+inline SString GetClassTypeName ( CEntity* )                { return "entity"; }
+inline SString GetClassTypeName ( CLuaVector2D* )           { return "vector2"; }
+inline SString GetClassTypeName ( CLuaVector3D* )           { return "vector3"; }
+inline SString GetClassTypeName ( CLuaVector4D* )           { return "vector4"; }
+inline SString GetClassTypeName ( CLuaMatrix* )             { return "matrix"; }
+
+
+//
+// CResource from userdata
+//
+template < class T >
+CResource* UserDataCast ( CResource*, void* ptr, lua_State* )
+{
+    return g_pClientGame->GetResourceManager ()->GetResourceFromScriptID ( reinterpret_cast < unsigned long > ( ptr ) );
+}
+
+
+//
+// CXMLNode from userdata
+//
+template < class T >
+CXMLNode* UserDataCast ( CXMLNode*, void* ptr, lua_State* )
+{
+    return g_pCore->GetXML ()->GetNodeFromID ( reinterpret_cast < unsigned long > ( ptr ) );
+}
+
+
+
+//
+// CLuaTimer from userdata
+//
+template < class T >
+CLuaTimer* UserDataCast ( CLuaTimer*, void* ptr, lua_State* luaVM )
+{
+    CLuaMain* pLuaMain = CLuaDefs::m_pLuaManager->GetVirtualMachine ( luaVM );
+    if ( pLuaMain )
+    {
+        return pLuaMain->GetTimerManager ()->GetTimerFromScriptID ( reinterpret_cast < unsigned long > ( ptr ) );
+    }
+    return NULL;
+}
+
+//
+// CLuaVector2D from userdata
+//
+template < class T >
+CLuaVector2D* UserDataCast ( CLuaVector2D*, void* ptr, lua_State* luaVM )
+{
+    return CLuaVector2D::GetFromScriptID ( reinterpret_cast < unsigned int > ( ptr ) );
+}
+
+
+//
+// CLuaVector3D from userdata
+//
+template < class T >
+CLuaVector3D* UserDataCast ( CLuaVector3D*, void* ptr, lua_State* luaVM )
+{
+    return CLuaVector3D::GetFromScriptID ( reinterpret_cast < unsigned int > ( ptr ) );
+}
+
+
+//
+// CLuaVector4D from userdata
+//
+template < class T >
+CLuaVector4D* UserDataCast ( CLuaVector4D*, void* ptr, lua_State* luaVM )
+{
+    return CLuaVector4D::GetFromScriptID ( reinterpret_cast < unsigned int > ( ptr ) );
+}
+
+
+//
+// CLuaMatrix from userdata
+//
+template < class T >
+CLuaMatrix* UserDataCast ( CLuaMatrix*, void* ptr, lua_State* luaVM )
+{
+    return CLuaMatrix::GetFromScriptID ( reinterpret_cast < unsigned int > ( ptr ) );
+}
+
+
+//
+// CClientEntity from userdata
+//
+template < class T >
+CClientEntity* UserDataCast ( CClientEntity*, void* ptr, lua_State* )
+{
+    ElementID ID = TO_ELEMENTID ( ptr );
+    CClientEntity* pEntity = CElementIDs::GetElement ( ID );
+    if ( !pEntity || pEntity->IsBeingDeleted () || !pEntity->IsA ( T::GetClassId () ) )
+        return NULL;
+    return pEntity;
+}
+
+
+//
+// CClientGUIElement ( CGUIElement )
+//
+// Returns true if T is the same class as the one wrapped by pGuiElement
+template < class T >
+bool CheckWrappedUserDataType ( CClientGUIElement*& pGuiElement, SString& strErrorExpectedType )
+{
+    if ( pGuiElement->GetCGUIElement ()->GetType () == GetClassType ( (T*)0 ) )
+        return true;
+    strErrorExpectedType = GetClassTypeName ( (T*)0 );
+    return false;
+}
+
+
+SString GetUserDataClassName ( void* ptr, lua_State* luaVM, bool bFindElementType = true );
+
+
+//
+// Reading mixed types
+//
+class CScriptArgReader;
+void MixedReadDxFontString ( CScriptArgReader& argStream, eFontType& outFontType, eFontType defaultFontType, CClientDxFont*& poutDxFontElement );
+void MixedReadGuiFontString ( CScriptArgReader& argStream, SString& strFontName, const char* szDefaultFontName, CClientGuiFont*& poutGuiFontElement );
+void MixedReadMaterialString ( CScriptArgReader& argStream, CClientMaterial*& pMaterialElement );
+bool ReadMatrix ( lua_State* luaVM, uint uiArgIndex, CMatrix& outMatrix );
+void MinClientReqCheck ( CScriptArgReader& argStream, const char* szVersionReq, const char* szReason );
+void ReadPregFlags( CScriptArgReader& argStream, pcrecpp::RE_Options& pOptions );
 void CheckCanModifyOtherResource( CScriptArgReader& argStream, CResource* pThisResource, CResource* pOtherResource, CResource* pOtherResource2 = nullptr );
-void CheckCanAccessOtherResourceFile( CScriptArgReader& argStream, CResource* pThisResource, CResource* pOtherResource, const SString& strAbsPath, bool* pbReadOnly = nullptr );
-
-
-//
-// Other misc helpers
-//
-bool IsWeaponPropertyFlag( eWeaponProperty weaponProperty );
-uint GetWeaponPropertyFlagBit( eWeaponProperty weaponProperty );
->>>>>>> fbedf27a
+void CheckCanAccessOtherResourceFile( CScriptArgReader& argStream, CResource* pThisResource, CResource* pOtherResource, const SString& strAbsPath, bool* pbReadOnly = nullptr );
+
+
+//
+// Other misc helpers
+//
+bool IsWeaponPropertyFlag( eWeaponProperty weaponProperty );
+uint GetWeaponPropertyFlagBit( eWeaponProperty weaponProperty );