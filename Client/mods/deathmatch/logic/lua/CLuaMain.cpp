/*****************************************************************************
 *
 *  PROJECT:     Multi Theft Auto
 *  LICENSE:     See LICENSE in the top level directory
 *  FILE:        mods/deathmatch/logic/lua/CLuaMain.cpp
 *  PURPOSE:     Lua main
 *
 *  Multi Theft Auto is available from http://www.multitheftauto.com/
 *
 *****************************************************************************/

#include "StdInc.h"
#define DECLARE_PROFILER_SECTION_CLuaMain
#include "profiler/SharedUtil.Profiler.h"

using std::list;

extern CClientGame* g_pClientGame;

static CLuaManager* m_pLuaManager;
SString             CLuaMain::ms_strExpectedUndumpHash;

#define HOOK_INSTRUCTION_COUNT 1000000
#define HOOK_MAXIMUM_TIME 5000

#include "luascripts/coroutine_debug.lua.h"
#include "luascripts/exports.lua.h"
#include "luascripts/inspect.lua.h"

CLuaMain::CLuaMain(CLuaManager* pLuaManager, CResource* pResourceOwner, bool bEnableOOP)
{
    // Initialise everything to be setup in the Start function
    m_pLuaManager = pLuaManager;
    m_luaVM = NULL;
    m_bBeingDeleted = false;
    m_pLuaTimerManager = new CLuaTimerManager;
    m_FunctionEnterTimer.SetMaxIncrement(500);

    m_pResource = pResourceOwner;

    m_bEnableOOP = bEnableOOP;

    CClientPerfStatLuaMemory::GetSingleton()->OnLuaMainCreate(this);
    CClientPerfStatLuaTiming::GetSingleton()->OnLuaMainCreate(this);
}

CLuaMain::~CLuaMain()
{
    g_pClientGame->GetRemoteCalls()->OnLuaMainDestroy(this);
    g_pClientGame->GetLatentTransferManager()->OnLuaMainDestroy(this);
    g_pClientGame->GetDebugHookManager()->OnLuaMainDestroy(this);
    g_pClientGame->GetScriptDebugging()->OnLuaMainDestroy(this);

    // Unload the current script
    UnloadScript();
    m_bBeingDeleted = true;

    // Delete the timer manager
    delete m_pLuaTimerManager;

    CClientPerfStatLuaMemory::GetSingleton()->OnLuaMainDestroy(this);
    CClientPerfStatLuaTiming::GetSingleton()->OnLuaMainDestroy(this);
}

bool CLuaMain::BeingDeleted()
{
    return m_bBeingDeleted;
}

void CLuaMain::ResetInstructionCount()
{
    m_FunctionEnterTimer.Reset();
}

void CLuaMain::InitSecurity()
{
    // Disable dangerous Lua Os library functions
    static const luaL_reg osfuncs[] =
    {
        { "execute", CLuaUtilDefs::DisabledFunction },
        { "rename", CLuaUtilDefs::DisabledFunction },
        { "remove", CLuaUtilDefs::DisabledFunction },
        { "exit", CLuaUtilDefs::DisabledFunction },
        { "getenv", CLuaUtilDefs::DisabledFunction },
        { "tmpname", CLuaUtilDefs::DisabledFunction },
        { "setlocale", CLuaUtilDefs::DisabledFunction },
        { NULL, NULL }
    };
    luaL_register(m_luaVM, "os", osfuncs);

    lua_register(m_luaVM, "dofile", CLuaUtilDefs::DisabledFunction);
    lua_register(m_luaVM, "loadfile", CLuaUtilDefs::DisabledFunction);
    lua_register(m_luaVM, "require", CLuaUtilDefs::DisabledFunction);
    lua_register(m_luaVM, "loadlib", CLuaUtilDefs::DisabledFunction);
    lua_register(m_luaVM, "getfenv", CLuaUtilDefs::DisabledFunction);
    lua_register(m_luaVM, "newproxy", CLuaUtilDefs::DisabledFunction);
}

void CLuaMain::InitClasses(lua_State* luaVM)
{
    lua_initclasses(luaVM);

    CLuaVector4Defs::AddClass(luaVM);
    CLuaVector3Defs::AddClass(luaVM);
    CLuaVector2Defs::AddClass(luaVM);
    CLuaMatrixDefs ::AddClass(luaVM);

    if (!m_bEnableOOP)
        return;

    CLuaElementDefs::AddClass(luaVM);

    CLuaAudioDefs::AddClass(luaVM);
    CLuaBlipDefs::AddClass(luaVM);
    CLuaCameraDefs::AddClass(luaVM);
    CLuaColShapeDefs::AddClass(luaVM);
    CLuaDrawingDefs::AddClass(luaVM);
    CLuaEngineDefs::AddClass(luaVM);
    CLuaEffectDefs::AddClass(luaVM);
    CLuaGUIDefs::AddClass(luaVM);
    CLuaBrowserDefs::AddClass(luaVM);            // browser must be after drawing/gui, since it extends DxTexture/GUIElement
    CLuaMarkerDefs::AddClass(luaVM);
    CLuaObjectDefs::AddClass(luaVM);
    CLuaPedDefs::AddClass(luaVM);
    CLuaPickupDefs::AddClass(luaVM);
    CLuaPlayerDefs::AddClass(luaVM);
    CLuaPointLightDefs::AddClass(luaVM);
    CLuaProjectileDefs::AddClass(luaVM);
    CLuaRadarAreaDefs::AddClass(luaVM);
    CLuaResourceDefs::AddClass(luaVM);
    CLuaSearchLightDefs::AddClass(luaVM);
    CLuaTeamDefs::AddClass(luaVM);
    CLuaTimerDefs::AddClass(luaVM);
    CLuaVehicleDefs::AddClass(luaVM);
    CLuaWaterDefs::AddClass(luaVM);
    CLuaWeaponDefs::AddClass(luaVM);

    CLuaShared::AddClasses(luaVM);
}

void CLuaMain::InitVM()
{
    assert(!m_luaVM);

    // Create a new VM
    m_luaVM = lua_open();
    m_pLuaManager->OnLuaMainOpenVM(this, m_luaVM);

    // Set the instruction count hook
    lua_sethook(m_luaVM, InstructionCountHook, LUA_MASKCOUNT, HOOK_INSTRUCTION_COUNT);

    // Load LUA libraries
    luaopen_base(m_luaVM);
    luaopen_math(m_luaVM);
    luaopen_string(m_luaVM);
    luaopen_table(m_luaVM);
    luaopen_debug(m_luaVM);
    luaopen_utf8(m_luaVM);
    luaopen_os(m_luaVM);

    // Initialize security restrictions. Very important to prevent lua trojans and viruses!
    InitSecurity();

    // Register module functions
    CLuaCFunctions::RegisterFunctionsWithVM(m_luaVM);

    // Create class metatables
    InitClasses(m_luaVM);

    // Update global variables
    lua_pushelement(m_luaVM, g_pClientGame->GetRootEntity());
    lua_setglobal(m_luaVM, "root");

    lua_pushresource(m_luaVM, m_pResource);
    lua_setglobal(m_luaVM, "resource");

    lua_pushelement(m_luaVM, m_pResource->GetResourceEntity());
    lua_setglobal(m_luaVM, "resourceRoot");

    lua_pushelement(m_luaVM, m_pResource->GetResourceGUIEntity());
    lua_setglobal(m_luaVM, "guiRoot");

    lua_pushelement(m_luaVM, g_pClientGame->GetLocalPlayer());
    lua_setglobal(m_luaVM, "localPlayer");

    // Load pre-loaded lua scripts
    DECLARE_PROFILER_SECTION(OnPreLoadScript)
    LoadScript(EmbeddedLuaCode::exports);
    LoadScript(EmbeddedLuaCode::coroutine_debug);
    LoadScript(EmbeddedLuaCode::inspect);
    DECLARE_PROFILER_SECTION(OnPostLoadScript)
}

void CLuaMain::InstructionCountHook(lua_State* luaVM, lua_Debug* pDebug)
{
    // Grab our lua VM
    CLuaMain* pLuaMain = m_pLuaManager->GetVirtualMachine(luaVM);
    if (pLuaMain)
    {
        // Above max time?
        if (pLuaMain->m_FunctionEnterTimer.Get() > HOOK_MAXIMUM_TIME)
        {
            // Print it in the console
            CLogger::ErrorPrintf("Infinite/too long execution (%s)", pLuaMain->GetScriptName());

            SString strAbortInf = "Aborting; infinite running script in ";
            strAbortInf += pLuaMain->GetScriptName();

            // Error out
            luaL_error(luaVM, strAbortInf);
        }
    }
}

bool CLuaMain::LoadScriptFromBuffer(const char* cpInBuffer, unsigned int uiInSize, const char* szFileName)
{
    SString strNiceFilename = ConformResourcePath(szFileName);

    // Deobfuscate if required
    const char* cpBuffer;
    uint        uiSize;
    if (!g_pNet->DeobfuscateScript(cpInBuffer, uiInSize, &cpBuffer, &uiSize, strNiceFilename))
    {
        SString strMessage("%s is invalid. Please re-compile at http://luac.mtasa.com/", *strNiceFilename);
        g_pClientGame->GetScriptDebugging()->LogError(m_luaVM, "Loading script failed: %s", *strMessage);
        g_pClientGame->TellServerSomethingImportant(1003, SString("CLIENT SCRIPT ERROR: %s", *strMessage));
        return false;
    }

    bool bUTF8 = CLuaShared::CheckUTF8BOMAndUpdate(&cpBuffer, &uiSize);

    // If compiled script, make sure correct chunkname is embedded
    CLuaShared::EmbedChunkName(strNiceFilename, &cpBuffer, &uiSize);

    if (m_luaVM)
    {
        // Are we not marked as UTF-8 already, and not precompiled?
        std::string strUTFScript;
        if (!bUTF8 && !IsLuaCompiledScript(cpBuffer, uiSize))
        {
            std::string strBuffer = std::string(cpBuffer, uiSize);
            strUTFScript = UTF16ToMbUTF8(ANSIToUTF16(strBuffer));
            if (uiSize != strUTFScript.size())
            {
                uiSize = strUTFScript.size();
                g_pClientGame->GetScriptDebugging()->LogWarning(m_luaVM, "Script '%s' is not encoded in UTF-8.  Loading as ANSI...", strNiceFilename.c_str());
            }
        }
        else
            strUTFScript = std::string(cpBuffer, uiSize);

        // Run the script
        if (CLuaMain::LuaLoadBuffer(m_luaVM, bUTF8 ? cpBuffer : strUTFScript.c_str(), uiSize, SString("@%s", *strNiceFilename)))
        {
            // Print the error
            std::string strRes = lua_tostring(m_luaVM, -1);
            if (strRes.length())
            {
                CLogger::LogPrintf("SCRIPT ERROR: %s\n", strRes.c_str());
                g_pClientGame->GetScriptDebugging()->LogError(m_luaVM, "Loading script failed: %s", strRes.c_str());
            }
            else
            {
                CLogger::LogPrint("SCRIPT ERROR: Unknown\n");
                g_pClientGame->GetScriptDebugging()->LogError(m_luaVM, "Loading script failed for unknown reason");
            }
        }
        else
        {
            ResetInstructionCount();
            int luaSavedTop = lua_gettop(m_luaVM);
            int iret = this->PCall(m_luaVM, 0, LUA_MULTRET, 0);
            if (iret == LUA_ERRRUN || iret == LUA_ERRMEM)
            {
                SString strRes = lua_tostring(m_luaVM, -1);
                g_pClientGame->GetScriptDebugging()->LogPCallError(m_luaVM, strRes, true);
            }
            // Cleanup any return values
            if (lua_gettop(m_luaVM) > luaSavedTop)
                lua_settop(m_luaVM, luaSavedTop);
            return true;
        }
    }

    return false;
}

bool CLuaMain::LoadScript(const char* szLUAScript)
{
    if (m_luaVM && !IsLuaCompiledScript(szLUAScript, strlen(szLUAScript)))
    {
        // Run the script
        if (!CLuaMain::LuaLoadBuffer(m_luaVM, szLUAScript, strlen(szLUAScript), NULL))
        {
            ResetInstructionCount();
            int luaSavedTop = lua_gettop(m_luaVM);
            int iret = this->PCall(m_luaVM, 0, LUA_MULTRET, 0);
            if (iret == LUA_ERRRUN || iret == LUA_ERRMEM)
            {
                std::string strRes = ConformResourcePath(lua_tostring(m_luaVM, -1));
                g_pClientGame->GetScriptDebugging()->LogPCallError(m_luaVM, strRes);
            }
            // Cleanup any return values
            if (lua_gettop(m_luaVM) > luaSavedTop)
                lua_settop(m_luaVM, luaSavedTop);
        }
        else
        {
            std::string strRes = ConformResourcePath(lua_tostring(m_luaVM, -1));
            g_pClientGame->GetScriptDebugging()->LogError(m_luaVM, "Loading in-line script failed: %s", strRes.c_str());
        }
    }
    else
        return false;

    return true;
}

void CLuaMain::Start()
{
}

void CLuaMain::UnloadScript()
{
    // ACHTUNG: UNLOAD MODULES!

    // Delete all timers and events
    m_pLuaTimerManager->RemoveAllTimers();

    // Delete all GUI elements
    // m_pLuaManager->m_pGUIManager->DeleteAll ( this );

    /*
    // done at server version:
        // Delete all keybinds
        list < CPlayer* > ::const_iterator iter = m_pPlayerManager->IterBegin ();
        for ( ; iter != m_pPlayerManager->IterEnd (); iter++ )
        {
            if ( (*iter)->IsJoined () )
                (*iter)->GetKeyBinds ()->RemoveAllKeys ( this );
        }
    */
    // End the lua vm
    if (m_luaVM)
    {
        CLuaFunctionRef::RemoveLuaFunctionRefsForVM(m_luaVM);
        m_pLuaManager->OnLuaMainCloseVM(this, m_luaVM);
        m_pLuaManager->AddToPendingDeleteList(m_luaVM);
        m_luaVM = NULL;
    }
}

void CLuaMain::DoPulse()
{
    m_pLuaTimerManager->DoPulse(this);
}

CXMLFile* CLuaMain::CreateXML(const char* szFilename, bool bUseIDs, bool bReadOnly)
{
    CXMLFile* pFile = g_pCore->GetXML()->CreateXML(szFilename, bUseIDs, bReadOnly);
    if (pFile)
        m_XMLFiles.push_back(pFile);
    return pFile;
}

CXMLFile * CLuaMain::CopyXML(const char * szFilename, CXMLNode * pNode)
{
    CXMLFile * pFile = g_pCore->GetXML()->CopyXML(szFilename, pNode);
    if (pFile)
    {
        m_XMLFiles.push_back(pFile);
    }
    return pFile;
}

<<<<<<< HEAD

void CLuaMain::DestroyXML ( CXMLFile * pFile )
=======
CXMLNode* CLuaMain::ParseString(const char* strXmlContent)
>>>>>>> d8c3ff5f
{
    CXMLNode* xmlNode = g_pCore->GetXML()->ParseString(strXmlContent);
    return xmlNode;
}

bool CLuaMain::DestroyXML(CXMLFile* pFile)
{
    if (m_XMLFiles.empty())
        return false;
    m_XMLFiles.remove(pFile);
    delete pFile;
    return true;
}

bool CLuaMain::DestroyXML(CXMLNode* pRootNode)
{
    if (m_XMLFiles.empty())
        return false;
    for (CXMLFile* pFile : m_XMLFiles)
    {
        if (pFile)
        {
            if (pFile->GetRootNode() == pRootNode)
            {
                m_XMLFiles.remove(pFile);
                delete pFile;
                break;
            }
        }
    }
    return true;
}

bool CLuaMain::SaveXML(CXMLNode* pRootNode)
{
    for (CXMLFile* pFile : m_XMLFiles)
        if (pFile)
            if (pFile->GetRootNode() == pRootNode)
                return pFile->Write();
    if (m_pResource)
    {
        list<CResourceConfigItem*>::iterator iter = m_pResource->ConfigIterBegin();
        for (; iter != m_pResource->ConfigIterEnd(); iter++)
        {
            CResourceConfigItem* pConfigItem = *iter;
            if (pConfigItem->GetRoot() == pRootNode)
            {
                CXMLFile* pFile = pConfigItem->GetFile();
                if (pFile)
                    return pFile->Write();
                return false;
            }
        }
    }
    return false;
}

///////////////////////////////////////////////////////////////
//
// CLuaMain::GetElementCount
//
//
//
///////////////////////////////////////////////////////////////
unsigned long CLuaMain::GetElementCount() const
{
    if (m_pResource && m_pResource->GetElementGroup())
        return m_pResource->GetElementGroup()->GetCount();
    return 0;
}

///////////////////////////////////////////////////////////////
//
// CLuaMain::GetFunctionTag
//
// Turn iFunctionNumber into something human readable
//
///////////////////////////////////////////////////////////////
const SString& CLuaMain::GetFunctionTag(int iLuaFunction)
{
    // Find existing
    SString* pTag = MapFind(m_FunctionTagMap, iLuaFunction);
#ifndef CHECK_FUNCTION_TAG
    if (!pTag)
#endif
    {
        // Create if required
        SString strText;

        lua_Debug debugInfo;
        lua_getref(m_luaVM, iLuaFunction);
        if (lua_getinfo(m_luaVM, ">nlS", &debugInfo))
        {
            // Make sure this function isn't defined in a string
            if (debugInfo.source[0] == '@')
            {
                // std::string strFilename2 = ConformResourcePath ( debugInfo.source );
                SString strFilename = debugInfo.source;

                int iPos = strFilename.find_last_of("/\\");
                if (iPos >= 0)
                    strFilename = strFilename.substr(iPos + 1);

                strText = SString("@%s:%d", strFilename.c_str(), debugInfo.currentline != -1 ? debugInfo.currentline : debugInfo.linedefined, iLuaFunction);
            }
            else
            {
                strText = SString("@func_%d %s", iLuaFunction, debugInfo.short_src);
            }
        }
        else
        {
            strText = SString("@func_%d NULL", iLuaFunction);
        }

    #ifdef CHECK_FUNCTION_TAG
        if (pTag)
        {
            // Check tag remains unchanged
            assert(strText == *pTag);
            return *pTag;
        }
    #endif

        MapSet(m_FunctionTagMap, iLuaFunction, strText);
        pTag = MapFind(m_FunctionTagMap, iLuaFunction);
    }
    return *pTag;
}

///////////////////////////////////////////////////////////////
//
// CLuaMain::PCall
//
// lua_pcall call wrapper
//
///////////////////////////////////////////////////////////////
int CLuaMain::PCall(lua_State* L, int nargs, int nresults, int errfunc)
{
    TIMING_CHECKPOINT("+pcall");
    g_pClientGame->ChangeFloatPrecision(true);
    g_pClientGame->GetScriptDebugging()->PushLuaMain(this);
    const int iret = lua_pcall(L, nargs, nresults, errfunc);
    g_pClientGame->GetScriptDebugging()->PopLuaMain(this);
    g_pClientGame->ChangeFloatPrecision(false);
    TIMING_CHECKPOINT("-pcall");
    return iret;
}

///////////////////////////////////////////////////////////////
//
// CLuaMain::LuaLoadBuffer
//
// luaL_loadbuffer call wrapper
//
///////////////////////////////////////////////////////////////
int CLuaMain::LuaLoadBuffer(lua_State* L, const char* buff, size_t sz, const char* name)
{
    if (IsLuaCompiledScript(buff, sz))
    {
        ms_strExpectedUndumpHash = GenerateSha256HexString(buff, sz);
    }

    int iResult = luaL_loadbuffer(L, buff, sz, name);

    ms_strExpectedUndumpHash = "";
    return iResult;
}

///////////////////////////////////////////////////////////////
//
// CLuaMain::OnUndump
//
// Callback from Lua when loading compiled bytes
//
///////////////////////////////////////////////////////////////
int CLuaMain::OnUndump(const char* p, size_t n)
{
    SString strGotHash = GenerateSha256HexString(p, n);
    SString strExpectedHash = ms_strExpectedUndumpHash;
    ms_strExpectedUndumpHash = "";
    if (strExpectedHash != strGotHash)
    {
        // I was not expecting that
        AddReportLog(7555, SString("Unexpected undump hash for buffer size %d. Got:%s Expected:%s", n, *strExpectedHash, *strGotHash));
        return 0;
    }
    return 1;
}<|MERGE_RESOLUTION|>--- conflicted
+++ resolved
@@ -363,22 +363,15 @@
     return pFile;
 }
 
-CXMLFile * CLuaMain::CopyXML(const char * szFilename, CXMLNode * pNode)
-{
-    CXMLFile * pFile = g_pCore->GetXML()->CopyXML(szFilename, pNode);
+CXMLFile* CLuaMain::CopyXML(const char* szFilename, CXMLNode* pNode)
+{
+    CXMLFile* pFile = g_pCore->GetXML()->CopyXML(szFilename, pNode);
     if (pFile)
-    {
         m_XMLFiles.push_back(pFile);
-    }
     return pFile;
 }
 
-<<<<<<< HEAD
-
-void CLuaMain::DestroyXML ( CXMLFile * pFile )
-=======
 CXMLNode* CLuaMain::ParseString(const char* strXmlContent)
->>>>>>> d8c3ff5f
 {
     CXMLNode* xmlNode = g_pCore->GetXML()->ParseString(strXmlContent);
     return xmlNode;
