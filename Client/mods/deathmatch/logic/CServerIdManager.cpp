--- conflicted
+++ resolved
@@ -1,350 +1,3 @@
-<<<<<<< HEAD
-/*****************************************************************************
-*
-*  PROJECT:     Multi Theft Auto v1.0
-*  LICENSE:     See LICENSE in the top level directory
-*  FILE:        CServerIdManagerImpl.cpp
-*  PURPOSE:
-*  DEVELOPERS:
-*
-*
-*  Multi Theft Auto is available from http://www.multitheftauto.com/
-*
-*****************************************************************************/
-
-#include "StdInc.h"
-#include "CServerIdManager.h"
-
-#define MTA_SERVERID_LOOKUP_DIR       "priv"
-#define MTA_SERVERID_LOOKUP_XML       "priv/server-ids.xml"
-
-namespace
-{
-    struct CServerIdKey
-    {
-        SString         strId;          // Server id
-        bool operator < ( const CServerIdKey& other ) const { return strId < other.strId; }
-    };
-
-    struct CServerIdInfo
-    {
-        SString         strDir;         // Server private directory
-    };
-
-
-    // Variables used for saving the file on a separate thread
-    static bool ms_bIsSaving = false;
-    static std::map < CServerIdKey, CServerIdInfo > ms_ServerIdMap;
-
-
-    // Make unique directory helper
-    SString IncrementCounter ( const SString& strText )
-    {
-        SString strMain, strCount;
-        strText.Split ( "_", &strMain, &strCount );
-        return SString ( "%s_%d", *strMain, atoi ( strCount ) + 1 );
-    }
-}
-
-
-///////////////////////////////////////////////////////////////
-//
-//
-// CServerIdManagerImpl
-//
-//
-///////////////////////////////////////////////////////////////
-class CServerIdManagerImpl : public CServerIdManager
-{
-public:
-    ZERO_ON_NEW
-
-    virtual SString         GetConnectionPrivateDirectory   ( bool bPreviousVer );
-
-                            CServerIdManagerImpl            ( void );
-                            ~CServerIdManagerImpl           ( void );
-protected:
-    void                    SaveServerIdMap                 ( bool bWait = false );
-    const CServerIdInfo&    GetServerIdInfo                 ( const SString& strServerId );
-    bool                    LoadServerIdMap                 ( void );
-    static DWORD            StaticThreadProc                ( LPVOID lpdwThreadParam );
-    static void             StaticSaveServerIdMap           ( void );
-
-    bool                                        m_bListChanged;
-    bool                                        m_bClearedDefaultDirectory;
-    std::map < CServerIdKey, CServerIdInfo >    m_ServerIdMap;
-    SString                                     m_strServerIdLookupBaseDir;
-    SString                                     m_strTempErrorDir;
-};
-
-
-///////////////////////////////////////////////////////////////
-//
-// Temporary home for global object
-//
-//
-//
-///////////////////////////////////////////////////////////////
-static CServerIdManagerImpl* g_pServerIdManager = NULL;
-
-CServerIdManager* CServerIdManager::GetSingleton ()
-{
-    if ( !g_pServerIdManager )
-        g_pServerIdManager = new CServerIdManagerImpl ();
-    return g_pServerIdManager;
-}
-
-
-///////////////////////////////////////////////////////////////
-//
-// CServerIdManagerImpl::CServerIdManagerImpl
-//
-//
-//
-///////////////////////////////////////////////////////////////
-CServerIdManagerImpl::CServerIdManagerImpl ( void )
-{
-    // Calc private dir root
-    m_strServerIdLookupBaseDir = PathJoin ( g_pClientGame->GetFileCacheRoot(), MTA_SERVERID_LOOKUP_DIR );
-    MakeSureDirExists ( PathJoin ( m_strServerIdLookupBaseDir, "" ) );
-
-    // Calc temp dir path incase of server id error
-    m_strTempErrorDir = PathJoin ( m_strServerIdLookupBaseDir, "_error" );
-
-    // If temp dir has been used, clean it
-    if ( DirectoryExists ( m_strTempErrorDir ) )
-        DelTree ( m_strTempErrorDir, m_strServerIdLookupBaseDir );
-
-    LoadServerIdMap ();
-}
-
-
-///////////////////////////////////////////////////////////////
-//
-// CServerIdManagerImpl::~CServerIdManagerImpl
-//
-//
-//
-///////////////////////////////////////////////////////////////
-CServerIdManagerImpl::~CServerIdManagerImpl ( void )
-{
-}
-
-
-///////////////////////////////////////////////////////////////
-//
-// CServerIdManagerImpl::LoadServerIdMap
-//
-// Load server id data from xml file
-//
-///////////////////////////////////////////////////////////////
-bool CServerIdManagerImpl::LoadServerIdMap ( void )
-{
-    // Load config XML file
-    CXMLFile* pConfigFile = g_pCore->GetXML ()->CreateXML ( PathJoin ( g_pClientGame->GetFileCacheRoot(), MTA_SERVERID_LOOKUP_XML ) );
-    if ( !pConfigFile )
-        return false;
-    pConfigFile->Parse ();
-
-    CXMLNode* pRoot = pConfigFile->GetRootNode ();
-    if ( !pRoot )
-        pRoot = pConfigFile->CreateRootNode ( "root" );
-
-    m_ServerIdMap.clear ();
-
-    // Read each node
-    for ( uint i = 0 ; i < pRoot->GetChildCount () ; i++ )
-    {
-        CXMLNode* pSubNode = pRoot->GetChild ( i );
-
-        CServerIdKey key;
-        CServerIdInfo info;
-        key.strId = pSubNode->GetTagContent ();
-        if ( CXMLAttribute* pAttribute = pSubNode->GetAttribute ( "dir" ) )
-            info.strDir = pAttribute->GetValue ();
-
-        if ( !info.strDir.empty () )
-            MapSet ( m_ServerIdMap, key, info );
-    }
-
-    // Maybe one day remove unwanted directories
-
-    delete pConfigFile;
-    return true;
-}
-
-
-///////////////////////////////////////////////////////////////
-//
-// CServerIdManagerImpl::SaveServerIdMap
-//
-// Save server id data to xml file
-//
-///////////////////////////////////////////////////////////////
-void CServerIdManagerImpl::SaveServerIdMap ( bool bWait )
-{
-    // Check if need to save
-    if ( !m_bListChanged )
-        return;
-
-    // Check if can save
-    while ( ms_bIsSaving )
-        Sleep ( 10 );
-
-    m_bListChanged = false;
-
-    // Copy vars for save thread
-    ms_ServerIdMap = m_ServerIdMap;
-
-    // Start save thread
-    HANDLE hThread = CreateThread ( NULL, 0, (LPTHREAD_START_ROUTINE)CServerIdManagerImpl::StaticThreadProc, NULL, CREATE_SUSPENDED, NULL );
-    if ( !hThread )
-    {
-        g_pCore->GetConsole ()->Printf ( "Could not create server-ids save thread." );
-    }
-    else
-    {
-        ms_bIsSaving = true;
-        SetThreadPriority ( hThread, THREAD_PRIORITY_LOWEST );
-        ResumeThread ( hThread );
-    }
-
-    // Wait for save to complete if required
-    while ( bWait && ms_bIsSaving )
-        Sleep ( 10 );
-}
-
-
-///////////////////////////////////////////////////////////////
-//
-// CServerIdManagerImpl::StaticThreadProc
-//
-// SaveServerIdMap thread
-//
-///////////////////////////////////////////////////////////////
-DWORD CServerIdManagerImpl::StaticThreadProc ( LPVOID lpdwThreadParam )
-{
-    StaticSaveServerIdMap ();
-    ms_bIsSaving = false;
-    return 0;
-}
-
-
-///////////////////////////////////////////////////////////////
-//
-// CServerIdManagerImpl::StaticSaveServerIdMap
-//
-//
-//
-///////////////////////////////////////////////////////////////
-void CServerIdManagerImpl::StaticSaveServerIdMap ( void )
-{
-    CXMLFile* pConfigFile = g_pCore->GetXML ()->CreateXML ( PathJoin ( g_pClientGame->GetFileCacheRoot(), MTA_SERVERID_LOOKUP_XML ) );
-    if ( !pConfigFile )
-        return;
-    pConfigFile->Reset ();
-
-    CXMLNode* pRoot = pConfigFile->GetRootNode ();
-    if ( !pRoot )
-        pRoot = pConfigFile->CreateRootNode ( "root" );
-
-    // Transfer each item from m_ServerIdMap into the file
-    for ( std::map < CServerIdKey, CServerIdInfo >::iterator it = ms_ServerIdMap.begin () ; it != ms_ServerIdMap.end () ; ++it )
-    {
-        const SString& strId = it->first.strId;
-        const SString& strDir = it->second.strDir;
-
-        CXMLNode* pSubNode = pRoot->CreateChild ( "id" );
-        pSubNode->SetTagContent ( strId );
-        pSubNode->AddAttribute( "dir" )->SetValue ( strDir );
-    }
-
-    pConfigFile->Write ();
-    delete pConfigFile;
-}
-
-
-///////////////////////////////////////////////////////////////
-//
-// CServerIdManagerImpl::GetConnectionPrivateDirectory
-//
-//
-//
-///////////////////////////////////////////////////////////////
-SString CServerIdManagerImpl::GetConnectionPrivateDirectory ( bool bPreviousVer )
-{
-    // Get ServerId for this connection
-    SString strServerId = g_pCore->GetNetwork ()->GetCurrentServerId ( bPreviousVer );
-
-    // If ServerId is invalid, use the temp dir
-    if ( strServerId.length () < 10 )
-        return bPreviousVer ? "" : m_strTempErrorDir;
-
-    // Otherwise fetch the server unique dir
-    const CServerIdInfo& info = GetServerIdInfo ( strServerId );
-    return PathJoin ( m_strServerIdLookupBaseDir, info.strDir );
-}
-
-
-///////////////////////////////////////////////////////////////
-//
-// CServerIdManagerImpl::GetServerIdInfo
-//
-//
-//
-///////////////////////////////////////////////////////////////
-const CServerIdInfo& CServerIdManagerImpl::GetServerIdInfo ( const SString& strServerId )
-{
-    // Find
-    CServerIdKey findKey;
-    findKey.strId = strServerId;
-    CServerIdInfo* pInfo = MapFind ( m_ServerIdMap, findKey );
-    if ( !pInfo )
-    {
-        // Add if missing
-
-        // Use part of serverid for directory name
-        SString strDir = strServerId.Left ( 6 );
-
-        // Ensure the item does not exist in the map
-        bool bAgain = true;
-        while ( bAgain )
-        {
-            bAgain = false;
-            for ( auto& it : m_ServerIdMap )
-            {
-                const CServerIdInfo& info = it.second;
-                if ( strDir == info.strDir )
-                {
-                    strDir = IncrementCounter ( strDir );
-                    bAgain = true;
-                    break;
-                }
-            }
-        }
-
-        // Ensure the directory does not exist
-        while ( DirectoryExists ( PathJoin ( m_strServerIdLookupBaseDir, strDir ) ) )
-        {
-            strDir = IncrementCounter ( strDir );
-        }
-
-        // Add new item
-        {
-            CServerIdInfo info;
-            info.strDir = strDir;
-            MapSet ( m_ServerIdMap, findKey, info );
-
-            m_bListChanged = true;
-            SaveServerIdMap ();
-        }
-
-        pInfo = MapFind ( m_ServerIdMap, findKey ); 
-    }
-
-    return *pInfo;
-}
-=======
 /*****************************************************************************
  *
  *  PROJECT:     Multi Theft Auto v1.0
@@ -492,14 +145,16 @@
     m_ServerIdMap.clear();
 
     // Read each node
-    for (uint i = 0; i < pRoot->GetSubNodeCount(); i++)
-    {
-        CXMLNode* pSubNode = pRoot->GetSubNode(i);
+    for (uint i = 0; i < pRoot->GetChildCount(); i++)
+    {
+        CXMLNode* pSubNode = pRoot->GetChild(i);
 
         CServerIdKey  key;
         CServerIdInfo info;
+
         key.strId = pSubNode->GetTagContent();
-        if (CXMLAttribute* pAttribute = pSubNode->GetAttributes().Find("dir"))
+
+        if (CXMLAttribute* pAttribute = pSubNode->GetAttribute("dir"))
             info.strDir = pAttribute->GetValue();
 
         if (!info.strDir.empty())
@@ -590,9 +245,9 @@
         const SString& strId = it->first.strId;
         const SString& strDir = it->second.strDir;
 
-        CXMLNode* pSubNode = pRoot->CreateSubNode("id");
+        CXMLNode* pSubNode = pRoot->CreateChild("id");
         pSubNode->SetTagContent(strId);
-        pSubNode->GetAttributes().Create("dir")->SetValue(strDir);
+        pSubNode->AddAttribute("dir")->SetValue(strDir);
     }
 
     pConfigFile->Write();
@@ -677,5 +332,4 @@
     }
 
     return *pInfo;
-}
->>>>>>> d8c3ff5f
+}