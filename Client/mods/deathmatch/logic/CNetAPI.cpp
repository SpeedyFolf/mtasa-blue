--- conflicted
+++ resolved
@@ -1,4 +1,3 @@
-<<<<<<< HEAD
 /*****************************************************************************
  *
  *  PROJECT:     Multi Theft Auto v1.0
@@ -626,8 +625,8 @@
             BitStream.Read(&aim);
 
             // Read out the driveby direction
-            unsigned char ucDriveByAim;
-            BitStream.Read(ucDriveByAim);
+            eVehicleAimDirection ucDriveByAim;
+            BitStream.Read(*reinterpret_cast<char*>(&ucDriveByAim));
 
             // Set the aim data (immediately if in vehicle, otherwize delayed/interpolated)
             if (pVehicle)
@@ -764,7 +763,7 @@
 
                 // Write the driveby direction
                 CShotSyncData* pShotsyncData = g_pMultiplayer->GetLocalShotSyncData();
-                BitStream.Write(pShotsyncData->m_cInVehicleAimDirection);
+                BitStream.Write(static_cast<char>(pShotsyncData->m_cInVehicleAimDirection));
             }
         }
         else
@@ -929,7 +928,7 @@
             BitStream.Read(&aim);
 
             // Interpolate the aiming
-            pPlayer->SetAimInterpolated(TICK_RATE_AIM, rotation.data.fRotation, aim.data.fArm, flags.data.bAkimboTargetUp, 0);
+            pPlayer->SetAimInterpolated(TICK_RATE_AIM, rotation.data.fRotation, aim.data.fArm, flags.data.bAkimboTargetUp, eVehicleAimDirection::FORWARDS);
 
             // Read the aim data only if he's shooting or aiming
             if (aim.isFull())
@@ -1499,9 +1498,10 @@
             // Read out the driveby direction
             SDrivebyDirectionSync driveby;
             BitStream.Read(&driveby);
+            eVehicleAimDirection ucDirection = static_cast<eVehicleAimDirection>(driveby.data.ucDirection);
 
             // Set the aiming
-            pPlayer->SetAimingData(TICK_RATE, aim.data.vecTarget, aim.data.fArm, 0.0f, driveby.data.ucDirection, &aim.data.vecOrigin, false);
+            pPlayer->SetAimingData(TICK_RATE, aim.data.vecTarget, aim.data.fArm, 0.0f, ucDirection, &aim.data.vecOrigin, false);
         }
         else
         {
@@ -1602,2367 +1602,6 @@
             BitStream.WriteBit(false); // isn't default track
             BitStream.Write(pTrainTrack->GetID());
         }
-    }
-
-    // Write the camera orientation
-    WriteCameraOrientation(vecPosition, BitStream);
-
-    // Grab the occupied vehicle seat. Send this only if we're driver
-    SOccupiedSeatSync seat;
-    unsigned int      uiSeat = pPlayerModel->GetOccupiedVehicleSeat();
-    seat.data.ucSeat = uiSeat;
-    BitStream.Write(&seat);
-    if (uiSeat == 0)
-    {
-        // Write the rotation in degrees
-        SRotationDegreesSync rotation;
-        pVehicle->GetRotationDegrees(rotation.data.vecRotation);
-        BitStream.Write(&rotation);
-
-        // Write the movespeed/turnspeed
-        CVector vecMoveSpeed, vecTurnSpeed;
-
-        // Jax: if the vehicles streamed out, make sure it stays still for everyone else
-        if (pVehicle->GetGameVehicle())
-        {
-            pVehicle->GetMoveSpeed(vecMoveSpeed);
-            pVehicle->GetTurnSpeed(vecTurnSpeed);
-        }
-
-        SVelocitySync velocity;
-        velocity.data.vecVelocity = vecMoveSpeed;
-        BitStream.Write(&velocity);
-
-        SVelocitySync turnSpeed;
-        turnSpeed.data.vecVelocity = vecTurnSpeed;
-        BitStream.Write(&turnSpeed);
-
-        // Write the health
-        SVehicleHealthSync health;
-        health.data.fValue = pVehicle->GetHealth();
-        BitStream.Write(&health);
-
-        // Write the trailer chain
-        CClientVehicle* pTrailer = pVehicle->GetVehicleType() == CLIENTVEHICLE_TRAIN ? pVehicle->GetNextTrainCarriage() : pVehicle->GetRealTowedVehicle();
-        while (pTrailer && !pTrailer->IsLocalEntity())
-        {
-            BitStream.WriteBit(true);
-            BitStream.Write(pTrailer->GetID());
-
-            // Write the position and rotation
-            CVector vecTrailerPosition, vecTrailerRotationDegrees;
-
-            // Write the matrix
-            pTrailer->GetPosition(vecTrailerPosition);
-            pTrailer->GetRotationDegrees(vecTrailerRotationDegrees);
-
-            SPositionSync trailerPosition(false);
-            trailerPosition.data.vecPosition = vecTrailerPosition;
-            BitStream.Write(&trailerPosition);
-
-            SRotationDegreesSync trailerRotation;
-            trailerRotation.data.vecRotation = vecTrailerRotationDegrees;
-            BitStream.Write(&trailerRotation);
-
-            // Get the next towed vehicle
-            pTrailer = pTrailer->GetVehicleType() == CLIENTVEHICLE_TRAIN ? pTrailer->GetNextTrainCarriage() : pTrailer->GetRealTowedVehicle();
-        }
-
-        // End of our trailer chain
-        BitStream.WriteBit(false);
-    }
-
-    // Update Damage Info if changed
-    if (BitStream.Version() >= 0x047)
-    {
-        if (!g_pClientGame->GetDamageSent())
-        {
-            g_pClientGame->SetDamageSent(true);
-
-            ElementID DamagerID = g_pClientGame->GetDamagerID();
-            if (DamagerID != RESERVED_ELEMENT_ID)
-            {
-                BitStream.WriteBit(true);
-                BitStream.Write(DamagerID);
-
-                SWeaponTypeSync weaponType;
-                weaponType.data.ucWeaponType = g_pClientGame->GetDamageWeapon();
-                BitStream.Write(&weaponType);
-
-                SBodypartSync bodypart;
-                bodypart.data.uiBodypart = g_pClientGame->GetDamageBodyPiece();
-                BitStream.Write(&bodypart);
-            }
-            else
-            {
-                BitStream.WriteBit(false);
-            }
-        }
-        else
-        {
-            BitStream.WriteBit(false);
-        }
-    }
-
-    // Player health sync (scaled from 0.0f-200.0f to 0-255 to save three bytes).
-    // Scale goes up to 200.0f because having max stats gives you the double of health.
-    SPlayerHealthSync health;
-    health.data.fValue = pPlayerModel->GetHealth();
-    BitStream.Write(&health);
-
-    // Player armor (scaled from 0.0f-100.0f to 0-255 to save three bytes)
-    SPlayerArmorSync armor;
-    armor.data.fValue = pPlayerModel->GetArmor();
-    BitStream.Write(&armor);
-
-    // Get the player weapon
-    CWeapon* pPlayerWeapon = pPlayerModel->GetWeapon();
-
-    // Flags
-    SVehiclePuresyncFlags flags;
-    flags.data.bIsWearingGoggles = pPlayerModel->IsWearingGoggles(true);
-    flags.data.bIsDoingGangDriveby = pPlayerModel->IsDoingGangDriveby();
-    flags.data.bIsSirenOrAlarmActive = pVehicle->IsSirenOrAlarmActive();
-    flags.data.bIsSmokeTrailEnabled = pVehicle->IsSmokeTrailEnabled();
-    flags.data.bIsLandingGearDown = pVehicle->IsLandingGearDown();
-    flags.data.bIsOnGround = pVehicle->IsOnGround();
-    flags.data.bIsInWater = pVehicle->IsInWater();
-    flags.data.bIsDerailed = pVehicle->IsDerailed();
-    flags.data.bIsAircraft = (pVehicle->GetVehicleType() == CLIENTVEHICLE_PLANE || pVehicle->GetVehicleType() == CLIENTVEHICLE_HELI);
-    flags.data.bHasAWeapon = (pPlayerWeapon != NULL);
-    flags.data.bIsHeliSearchLightVisible = pVehicle->IsHeliSearchLightVisible();
-
-    // Write the flags
-    BitStream.Write(&flags);
-
-    if (flags.data.bHasAWeapon)
-    {
-        // Write the weapon slot
-        unsigned int    uiSlot = pPlayerWeapon->GetSlot();
-        SWeaponSlotSync slot;
-        slot.data.uiSlot = uiSlot;
-        BitStream.Write(&slot);
-
-        if (flags.data.bIsDoingGangDriveby && CWeaponNames::DoesSlotHaveAmmo(uiSlot))
-        {
-            // Write the ammo states
-            SWeaponAmmoSync ammo(pPlayerWeapon->GetType(), BitStream.Version() >= 0x44, true);
-            ammo.data.usAmmoInClip = static_cast<unsigned short>(pPlayerWeapon->GetAmmoInClip());
-            ammo.data.usTotalAmmo = static_cast<unsigned short>(pPlayerWeapon->GetAmmoTotal());
-            BitStream.Write(&ammo);
-
-            // Sync aim data
-            SWeaponAimSync aim(0.0f, true);
-            pPlayerModel->GetShotData(&(aim.data.vecOrigin), &(aim.data.vecTarget), NULL, NULL, &(aim.data.fArm));
-            BitStream.Write(&aim);
-
-            // Sync driveby direction
-            CShotSyncData*        pShotsyncData = g_pMultiplayer->GetLocalShotSyncData();
-            SDrivebyDirectionSync driveby;
-            driveby.data.ucDirection = static_cast<unsigned char>(pShotsyncData->m_cInVehicleAimDirection);
-            BitStream.Write(&driveby);
-        }
-    }
-
-    // Write vehicle specific stuff if we're driver
-    if (uiSeat == 0)
-    {
-        WriteFullVehicleSpecific(pVehicle, BitStream);
-    }
-
-    // Write vehicle_look_left and vehicle_look_right control states when
-    // it's an aircraft.
-    if (flags.data.bIsAircraft)
-    {
-        BitStream.WriteBit(ControllerState.LeftShoulder2 != 0);
-        BitStream.WriteBit(ControllerState.RightShoulder2 != 0);
-    }
-
-    // Write the sent position to the interpolator
-    AddInterpolation(vecPosition);
-}
-
-bool CNetAPI::ReadSmallKeysync(CControllerState& ControllerState, NetBitStreamInterface& BitStream)
-{
-    SSmallKeysyncSync keys;
-    if (!BitStream.Read(&keys))
-        return false;
-
-    // Put the result into the controllerstate
-    ControllerState.LeftShoulder1 = 255 * keys.data.bLeftShoulder1;
-    ControllerState.RightShoulder1 = 255 * keys.data.bRightShoulder1;
-    ControllerState.ButtonSquare = 255 * keys.data.bButtonSquare;
-    ControllerState.ButtonCross = 255 * keys.data.bButtonCross;
-    ControllerState.ButtonCircle = 255 * keys.data.bButtonCircle;
-    ControllerState.ButtonTriangle = 255 * keys.data.bButtonTriangle;
-    ControllerState.ShockButtonL = 255 * keys.data.bShockButtonL;
-    ControllerState.m_bPedWalk = 255 * keys.data.bPedWalk;
-    ControllerState.LeftStickX = keys.data.sLeftStickX;
-    ControllerState.LeftStickY = keys.data.sLeftStickY;
-    return true;
-}
-
-void CNetAPI::WriteSmallKeysync(const CControllerState& ControllerState, NetBitStreamInterface& BitStream)
-{
-    SSmallKeysyncSync keys;
-    keys.data.bLeftShoulder1 = (ControllerState.LeftShoulder1 != 0);              // Action / Secondary-Fire
-    keys.data.bRightShoulder1 = (ControllerState.RightShoulder1 != 0);            // Aim-Weapon / Handbrake
-    keys.data.bButtonSquare = (ControllerState.ButtonSquare != 0);                // Jump / Reverse
-    keys.data.bButtonCross = (ControllerState.ButtonCross != 0);                  // Sprint / Accelerate
-    keys.data.bButtonCircle = (ControllerState.ButtonCircle != 0);                // Fire // Fire
-    keys.data.bButtonTriangle = (ControllerState.ButtonTriangle != 0);            // Enter/Exit/Special-Attack / Enter/exit
-    keys.data.bShockButtonL = (ControllerState.ShockButtonL != 0);                // Crouch / Horn
-    keys.data.bPedWalk = (ControllerState.m_bPedWalk != 0);                       // Walk / -
-    keys.data.sLeftStickX = ControllerState.LeftStickX;
-    keys.data.sLeftStickY = ControllerState.LeftStickY;
-
-    // Write it
-    BitStream.Write(&keys);
-}
-
-bool CNetAPI::ReadFullKeysync(CControllerState& ControllerState, NetBitStreamInterface& BitStream)
-{
-    // Read the key sync
-    SFullKeysyncSync keys;
-    if (!BitStream.Read(&keys))
-        return false;
-
-    // Put the result into the controllerstate
-    ControllerState.LeftShoulder1 = 255 * keys.data.bLeftShoulder1;
-    ControllerState.RightShoulder1 = 255 * keys.data.bRightShoulder1;
-    ControllerState.ButtonSquare = 255 * keys.data.bButtonSquare;
-    ControllerState.ButtonCross = 255 * keys.data.bButtonCross;
-    ControllerState.ButtonCircle = 255 * keys.data.bButtonCircle;
-    ControllerState.ButtonTriangle = 255 * keys.data.bButtonTriangle;
-    ControllerState.ShockButtonL = 255 * keys.data.bShockButtonL;
-    ControllerState.m_bPedWalk = 255 * keys.data.bPedWalk;
-
-    ControllerState.LeftStickX = keys.data.sLeftStickX;
-    ControllerState.LeftStickY = keys.data.sLeftStickY;
-
-    return true;
-}
-
-void CNetAPI::WriteFullKeysync(const CControllerState& ControllerState, NetBitStreamInterface& BitStream)
-{
-    // Put the controllerstate bools into a key byte
-    SFullKeysyncSync keys;
-    keys.data.bLeftShoulder1 = (ControllerState.LeftShoulder1 != 0);
-    keys.data.bRightShoulder1 = (ControllerState.RightShoulder1 != 0);
-    keys.data.bButtonSquare = (ControllerState.ButtonSquare != 0);
-    keys.data.bButtonCross = (ControllerState.ButtonCross != 0);
-    keys.data.bButtonCircle = (ControllerState.ButtonCircle != 0);
-    keys.data.bButtonTriangle = (ControllerState.ButtonTriangle != 0);
-    keys.data.bShockButtonL = (ControllerState.ShockButtonL != 0);
-    keys.data.bPedWalk = (ControllerState.m_bPedWalk != 0);
-    keys.data.sLeftStickX = ControllerState.LeftStickX;
-    keys.data.sLeftStickY = ControllerState.LeftStickY;
-
-    // Write it
-    BitStream.Write(&keys);
-}
-
-void CNetAPI::ReadSmallVehicleSpecific(CClientVehicle* pVehicle, NetBitStreamInterface& BitStream, int iRemoteModelID)
-{
-    // Turret states
-    if (CClientVehicleManager::HasTurret(iRemoteModelID))
-    {
-        SVehicleTurretSync vehicle;
-        BitStream.Read(&vehicle);
-
-        int iModelID = pVehicle->GetModel();
-        if (CClientVehicleManager::HasTurret(iModelID))
-        {
-            pVehicle->SetTurretRotation(vehicle.data.fTurretX, vehicle.data.fTurretY);
-        }
-    }
-}
-
-void CNetAPI::WriteSmallVehicleSpecific(CClientVehicle* pVehicle, NetBitStreamInterface& BitStream)
-{
-    // Turret states
-    int iModelID = pVehicle->GetModel();
-    if (CClientVehicleManager::HasTurret(iModelID))
-    {
-        SVehicleTurretSync vehicle;
-        pVehicle->GetTurretRotation(vehicle.data.fTurretX, vehicle.data.fTurretY);
-
-        BitStream.Write(&vehicle);
-    }
-}
-
-void CNetAPI::ReadFullVehicleSpecific(CClientVehicle* pVehicle, NetBitStreamInterface& BitStream, int iRemoteModelID)
-{
-    // Turret states
-    int iModelID = pVehicle->GetModel();
-    if (CClientVehicleManager::HasTurret(iRemoteModelID))
-    {
-        SVehicleTurretSync vehicle;
-        BitStream.Read(&vehicle);
-
-        if (CClientVehicleManager::HasTurret(iModelID))
-        {
-            pVehicle->SetTurretRotation(vehicle.data.fTurretX, vehicle.data.fTurretY);
-        }
-    }
-
-    // Adjustable property
-    if (CClientVehicleManager::HasAdjustableProperty(iRemoteModelID))
-    {
-        unsigned short usAdjustableProperty;
-        if (BitStream.Read(usAdjustableProperty) && CClientVehicleManager::HasAdjustableProperty(iModelID))
-        {
-            pVehicle->SetAdjustablePropertyValue(usAdjustableProperty);
-        }
-    }
-
-    // Read door angles.
-    if (CClientVehicleManager::HasDoors(iRemoteModelID))
-    {
-        SDoorOpenRatioSync door;
-        for (unsigned char i = 2; i < 6; ++i)
-        {
-            BitStream.Read(&door);
-            if (CClientVehicleManager::HasDoors(iModelID))
-            {
-                pVehicle->SetDoorOpenRatio(i, door.data.fRatio, TICK_RATE);
-            }
-        }
-    }
-}
-
-void CNetAPI::WriteFullVehicleSpecific(CClientVehicle* pVehicle, NetBitStreamInterface& BitStream)
-{
-    // Turret states
-    int iModelID = pVehicle->GetModel();
-    if (CClientVehicleManager::HasTurret(iModelID))
-    {
-        // Grab the turret position
-        SVehicleTurretSync vehicle;
-        pVehicle->GetTurretRotation(vehicle.data.fTurretX, vehicle.data.fTurretY);
-
-        BitStream.Write(&vehicle);
-    }
-
-    // Adjustable property
-    if (CClientVehicleManager::HasAdjustableProperty(iModelID))
-    {
-        BitStream.Write(pVehicle->GetAdjustablePropertyValue());
-    }
-
-    // Sync door angles.
-    if (CClientVehicleManager::HasDoors(iModelID))
-    {
-        SDoorOpenRatioSync door;
-        for (unsigned char i = 2; i < 6; ++i)
-        {
-            door.data.fRatio = pVehicle->GetDoorOpenRatio(i);
-            BitStream.Write(&door);
-        }
-    }
-}
-
-void CNetAPI::WriteCameraSync(NetBitStreamInterface& BitStream)
-{
-    CClientCamera* pCamera = m_pManager->GetCamera();
-
-    if (BitStream.Version() >= 0x05E)
-        BitStream.Write(pCamera->GetSyncTimeContext());
-
-    // Are we in fixed mode?
-    bool bFixed = pCamera->IsInFixedMode();
-    BitStream.WriteBit(bFixed);
-    if (bFixed)
-    {
-        // Write our position
-        SPositionSync position(false);
-        pCamera->GetPosition(position.data.vecPosition);
-        BitStream.Write(&position);
-
-        // Write our lookAt
-        SPositionSync lookAt(false);
-        pCamera->GetFixedTarget(lookAt.data.vecPosition);
-        BitStream.Write(&lookAt);
-    }
-    else
-    {
-        // Write our target
-        ElementID      ID = INVALID_ELEMENT_ID;
-        CClientPlayer* pPlayer = pCamera->GetFocusedPlayer();
-        if (!pPlayer)
-            pPlayer = g_pClientGame->GetLocalPlayer();
-        if (!pPlayer->IsLocalEntity())
-            ID = pPlayer->GetID();
-
-        BitStream.Write(ID);
-    }
-}
-
-void CNetAPI::RPC(eServerRPCFunctions ID, NetBitStreamInterface* pBitStream)
-{
-    NetBitStreamInterface* pRPCBitStream = g_pNet->AllocateNetBitStream();
-    if (pRPCBitStream)
-    {
-        // Write the rpc ID
-        pRPCBitStream->Write((unsigned char)ID);
-
-        if (pBitStream)
-        {
-            // Copy each byte from the bitstream we have to this one
-            unsigned char ucTemp;
-            int           iLength = pBitStream->GetNumberOfBitsUsed();
-            while (iLength > 8)
-            {
-                pBitStream->Read(ucTemp);
-                pRPCBitStream->Write(ucTemp);
-                iLength -= 8;
-            }
-            if (iLength > 0)
-            {
-                pBitStream->ReadBits(&ucTemp, iLength);
-                pRPCBitStream->WriteBits(&ucTemp, iLength);
-            }
-            pBitStream->ResetReadPointer();
-        }
-
-        g_pNet->SendPacket(PACKET_ID_RPC, pRPCBitStream, PACKET_PRIORITY_HIGH, PACKET_RELIABILITY_RELIABLE_ORDERED);
-        g_pNet->DeallocateNetBitStream(pRPCBitStream);
-    }
-}
-
-void CNetAPI::ReadLightweightSync(CClientPlayer* pPlayer, NetBitStreamInterface& BitStream)
-{
-    unsigned char                  ucSyncTimeContext = 0;
-    unsigned short                 usLatency;
-    bool                           bReadHealth;
-    bool                           bReadPosition;
-    bool                           bReadVehicleHealth;
-    SPlayerHealthSync              health;
-    SPlayerArmorSync               armor;
-    SLowPrecisionVehicleHealthSync vehicleHealth;
-    SLowPrecisionPositionSync      pos;
-    // Read out the sync time context. See CClientEntity for documentation on that.
-    if (!BitStream.Read(ucSyncTimeContext))
-    {
-        g_pCore->GetConsole()->Print("ignoring lightweight sync: Context Error 1.");
-        return;
-    }
-    if (!BitStream.ReadCompressed(usLatency))
-    {
-        g_pCore->GetConsole()->Print("ignoring lightweight sync: Latency Error.");
-        return;
-    }
-    if (!BitStream.ReadBit(bReadHealth))
-    {
-        g_pCore->GetConsole()->Print("ignoring lightweight sync: Health Error 1.");
-        return;
-    }
-    if (bReadHealth)
-    {
-        if (!BitStream.Read(&health))
-        {
-            g_pCore->GetConsole()->Print("ignoring lightweight sync: Health Error 2.");
-            return;
-        }
-        if (!BitStream.Read(&armor))
-        {
-            g_pCore->GetConsole()->Print("ignoring lightweight sync: Armor Error.");
-            return;
-        }
-    }
-    if (!BitStream.ReadBit(bReadPosition))
-    {
-        g_pCore->GetConsole()->Print("ignoring lightweight sync: Position Error 1.");
-        return;
-    }
-    if (bReadPosition)
-    {
-        if (!BitStream.Read(&pos))
-        {
-            g_pCore->GetConsole()->Print("ignoring lightweight sync: Position Error 2.");
-            return;
-        }
-        if (!BitStream.ReadBit(bReadVehicleHealth))
-        {
-            g_pCore->GetConsole()->Print("ignoring lightweight sync: Vehicle Health Error 1.");
-            return;
-        }
-        if (bReadVehicleHealth)
-        {
-            if (!BitStream.Read(&vehicleHealth))
-            {
-                g_pCore->GetConsole()->Print("ignoring lightweight sync: Vehicle Health Error 2.");
-                return;
-            }
-        }
-    }
-
-    // Don't do anything beyond reading the data if the player does not exist on the client
-    if (!pPlayer)
-    {
-        OutputDebugLine("[Sync] Player not found");
-        return;
-    }
-
-    // Only update the sync if this packet is from the same context.
-    if (!pPlayer->CanUpdateSync(ucSyncTimeContext))
-    {
-        return;
-    }
-
-    // Read out the time it took for the packet to go from the remote client to the server and to us
-
-    pPlayer->SetLatency(usLatency + g_pNet->GetPing());
-    pPlayer->SetPing(usLatency);
-
-    // Check if we must read health
-    if (bReadHealth)
-    {
-        pPlayer->SetHealth(health.data.fValue);
-        pPlayer->LockHealth(health.data.fValue);
-
-        pPlayer->SetArmor(armor.data.fValue);
-        pPlayer->LockArmor(armor.data.fValue);
-    }
-
-    CVector vecCalcedVelocity;
-    if (bReadPosition)
-    {
-        // Calculate velocity
-        ulong ulElapsedTime = CClientTime::GetTime() - pPlayer->GetLastPuresyncTime();
-        vecCalcedVelocity = pos.data.vecPosition - pPlayer->GetLastPuresyncPosition();
-        float fDistance = vecCalcedVelocity.Normalize();
-        float fSpeed = fDistance / std::max(0.01f, ulElapsedTime * 0.001f);
-        vecCalcedVelocity *= fSpeed;
-
-        pPlayer->SetPosition(pos.data.vecPosition);
-        pPlayer->SetLastPuresyncPosition(pos.data.vecPosition);
-
-        CClientVehicle* pVehicle = pPlayer->GetOccupiedVehicle();
-        if (pVehicle)
-        {
-            pVehicle->SetPosition(pos.data.vecPosition);
-            // Update all the vehicle passengers
-            for (unsigned int i = 0; i < 8; ++i)
-            {
-                CClientPed* pPassenger = pVehicle->GetOccupant(i);
-                if (pPassenger && pPassenger != pPlayer)
-                {
-                    pPassenger->SetPosition(pos.data.vecPosition);
-                    if (IS_PLAYER(pPassenger))
-                    {
-                        CClientPlayer* pPassengerPlayer = static_cast<CClientPlayer*>(pPassenger);
-                        pPassengerPlayer->SetLastPuresyncTime(CClientTime::GetTime());
-                        pPassengerPlayer->SetLastPuresyncPosition(pos.data.vecPosition);
-                    }
-                }
-            }
-
-            if (bReadVehicleHealth)
-                pVehicle->SetHealth(vehicleHealth.data.fValue);
-        }
-    }
-
-    // This is to help the model cacher predict what will be required soon
-    pPlayer->SetLightsyncCalcedVelocity(vecCalcedVelocity);
-
-    pPlayer->SetLastPuresyncTime(CClientTime::GetTime());
-    pPlayer->IncrementPlayerSync();
-    pPlayer->SetLastPuresyncType(PURESYNC_TYPE_LIGHTSYNC);
-}
-
-void CNetAPI::ReadVehicleResync(CClientVehicle* pVehicle, NetBitStreamInterface& BitStream)
-{
-    // Read out vehicle position and rotation
-    SPositionSync position(false);
-    if (!BitStream.Read(&position))
-        return;
-
-    SRotationDegreesSync rotation;
-    if (!BitStream.Read(&rotation))
-        return;
-
-    // Read out the movespeed
-    SVelocitySync velocity;
-    if (!BitStream.Read(&velocity))
-        return;
-
-    // Read out the turnspeed
-    SVelocitySync turnSpeed;
-    if (!BitStream.Read(&turnSpeed))
-        return;
-
-    // Read out the vehicle health
-    SVehicleHealthSync health;
-    if (!BitStream.Read(&health))
-        return;
-
-    // Read parts state
-    ReadVehiclePartsState(pVehicle, BitStream);
-
-    pVehicle->SetHealth(health.data.fValue);
-
-    // Set the target position and rotation
-    pVehicle->SetPosition(position.data.vecPosition);
-    pVehicle->SetRotationDegrees(rotation.data.vecRotation);
-
-    // Apply the correct move and turnspeed
-    pVehicle->SetMoveSpeed(velocity.data.vecVelocity);
-    pVehicle->SetTurnSpeed(turnSpeed.data.vecVelocity);
-}
-
-void CNetAPI::ReadVehiclePartsState(CClientVehicle* pVehicle, NetBitStreamInterface& BitStream)
-{
-    if (BitStream.Version() < 0x5D)
-        return;
-
-    SVehicleDamageSyncMethodeB damage;
-    BitStream.Read(&damage);
-
-    if (damage.data.bSyncDoors)
-        for (unsigned int i = 0; i < MAX_DOORS; ++i)
-            pVehicle->SetDoorStatus(i, damage.data.doors.data.ucStates[i], true);
-
-    if (damage.data.bSyncWheels)
-        for (unsigned int i = 0; i < MAX_WHEELS; ++i)
-            pVehicle->SetWheelStatus(i, damage.data.wheels.data.ucStates[i]);
-
-    if (damage.data.bSyncPanels)
-        for (unsigned int i = 0; i < MAX_PANELS; ++i)
-            pVehicle->SetPanelStatus(i, damage.data.panels.data.ucStates[i]);
-
-    if (damage.data.bSyncLights)
-        for (unsigned int i = 0; i < MAX_LIGHTS; ++i)
-            pVehicle->SetLightStatus(i, damage.data.lights.data.ucStates[i]);
-
-    static_cast<CDeathmatchVehicle*>(pVehicle)->ResetDamageModelSync();
-}
-
-//
-// Read bulletsync packet for a remote player
-//
-void CNetAPI::ReadBulletsync(CClientPlayer* pPlayer, NetBitStreamInterface& BitStream)
-{
-    // Read the bulletsync data
-    uchar ucWeapon = 0;
-    BitStream.Read(ucWeapon);
-    eWeaponType weaponType = (eWeaponType)ucWeapon;
-
-    CVector vecStart, vecEnd;
-    BitStream.Read((char*)&vecStart, sizeof(CVector));
-    BitStream.Read((char*)&vecEnd, sizeof(CVector));
-
-    uchar ucOrderCounter = 0;
-    BitStream.Read(ucOrderCounter);
-
-    float          fDamage = 0;
-    uchar          ucHitZone = 0;
-    CClientPlayer* pDamagedPlayer = NULL;
-    if (BitStream.ReadBit())
-    {
-        ElementID DamagedPlayerID = INVALID_ELEMENT_ID;
-        BitStream.Read(fDamage);
-        BitStream.Read(ucHitZone);
-        BitStream.Read(DamagedPlayerID);
-        pDamagedPlayer = DynamicCast<CClientPlayer>(CElementIDs::GetElement(DamagedPlayerID));
-    }
-
-    // Duplicate bullet check
-    {
-        bool bIsDuplicate = false;
-
-        // Check if duplicate by comparing with previously sent vectors
-        if (vecStart == pPlayer->m_vecPrevBulletSyncStart && vecEnd == pPlayer->m_vecPrevBulletSyncEnd)
-        {
-            bIsDuplicate = true;
-        }
-        pPlayer->m_vecPrevBulletSyncStart = vecStart;
-        pPlayer->m_vecPrevBulletSyncEnd = vecEnd;
-
-        // Verify if duplicate by comparing order counter
-        char cDif = ucOrderCounter - pPlayer->m_ucPrevBulletSyncOrderCounter;
-        if (cDif > 0)
-            bIsDuplicate = false;
-
-        pPlayer->m_ucPrevBulletSyncOrderCounter = ucOrderCounter;
-
-        if (bIsDuplicate)
-            return;
-    }
-
-    pPlayer->DischargeWeapon(weaponType, vecStart, vecEnd, fDamage, ucHitZone, pDamagedPlayer);
-}
-
-//
-// Read bulletsync packet for a remote player
-//
-void CNetAPI::ReadWeaponBulletsync(CClientPlayer* pPlayer, NetBitStreamInterface& BitStream)
-{
-    // Read the bulletsync data
-    ElementID elementID;
-    BitStream.Read(elementID);
-    CClientWeapon* pWeapon = DynamicCast<CClientWeapon>(CElementIDs::GetElement(elementID));
-
-    CVector vecStart, vecEnd;
-    BitStream.Read((char*)&vecStart, sizeof(CVector));
-    BitStream.Read((char*)&vecEnd, sizeof(CVector));
-
-    uchar ucOrderCounter = 0;
-    BitStream.Read(ucOrderCounter);
-
-    pWeapon->FireInstantHit(vecStart, vecEnd, false, true);
-}
-
-//
-// Send bulletsync fire button press packet to remote players
-//
-void CNetAPI::SendBulletSyncFire(eWeaponType weaponType, const CVector& vecStart, const CVector& vecEnd, float fDamage, uchar ucHitZone,
-                                 CClientPlayer* pRemoteDamagedPlayer)
-{
-    // Send a bulletsync packet
-    NetBitStreamInterface* pBitStream = g_pNet->AllocateNetBitStream();
-
-    // Write the bulletsync data
-    pBitStream->Write((char)weaponType);
-
-    pBitStream->Write((const char*)&vecStart, sizeof(CVector));
-    pBitStream->Write((const char*)&vecEnd, sizeof(CVector));
-
-    pBitStream->Write(m_ucBulletSyncOrderCounter++);
-
-    if (fDamage > 0 && pRemoteDamagedPlayer)
-    {
-        pBitStream->WriteBit(true);
-        pBitStream->Write(fDamage);
-        pBitStream->Write(ucHitZone);
-        pBitStream->Write(pRemoteDamagedPlayer->GetID());
-    }
-    else
-    {
-        pBitStream->WriteBit(false);
-    }
-
-    // Send the packet
-    g_pNet->SendPacket(PACKET_ID_PLAYER_BULLETSYNC, pBitStream, PACKET_PRIORITY_MEDIUM, PACKET_RELIABILITY_RELIABLE);
-    g_pNet->DeallocateNetBitStream(pBitStream);
-}
-
-//
-// Send bulletsync fire button press packet to remote players
-//
-void CNetAPI::SendBulletSyncCustomWeaponFire(CClientWeapon* pWeapon, const CVector& vecStart, const CVector& vecEnd)
-{
-    // Ignore old bullet sync stuff
-    if (pWeapon->IsLocalEntity())
-        return;
-
-    // Send a bulletsync packet
-    NetBitStreamInterface* pBitStream = g_pNet->AllocateNetBitStream();
-
-    // Write the bulletsync data
-    pBitStream->Write(pWeapon->GetID());
-
-    pBitStream->Write((const char*)&vecStart, sizeof(CVector));
-    pBitStream->Write((const char*)&vecEnd, sizeof(CVector));
-
-    pBitStream->Write(m_ucCustomWeaponBulletSyncOrderCounter++);
-
-    // Send the packet
-    g_pNet->SendPacket(PACKET_ID_WEAPON_BULLETSYNC, pBitStream, PACKET_PRIORITY_MEDIUM, PACKET_RELIABILITY_RELIABLE);
-    g_pNet->DeallocateNetBitStream(pBitStream);
-}
-
-//
-// Used to detect changes for keysync
-//
-void CNetAPI::GetLastSentControllerState(CControllerState* pControllerState, float* pfCameraRotation, float* pfLastAimY)
-{
-    *pControllerState = m_LastSentControllerState;
-    *pfCameraRotation = m_fLastSentCameraRotation;
-    *pfLastAimY = m_fLastSentAimY;
-}
-
-void CNetAPI::SetLastSentControllerState(const CControllerState& ControllerState, float fCameraRotation, float fLastAimY)
-{
-    m_TimeSinceMouseOrAnalogStateSent.Reset();
-    m_LastSentControllerState = ControllerState;
-    m_fLastSentCameraRotation = fCameraRotation;
-    m_fLastSentAimY = fLastAimY;
-}
-=======
-/*****************************************************************************
- *
- *  PROJECT:     Multi Theft Auto v1.0
- *  LICENSE:     See LICENSE in the top level directory
- *  FILE:        mods/deathmatch/logic/CNetAPI.cpp
- *  PURPOSE:     Packet processing class
- *
- *  Multi Theft Auto is available from http://www.multitheftauto.com/
- *
- *****************************************************************************/
-
-#include <StdInc.h>
-#include <net/SyncStructures.h>
-
-extern CClientGame* g_pClientGame;
-CTickRateSettings   g_TickRateSettings;
-
-CNetAPI::CNetAPI(CClientManager* pManager)
-{
-    // Init
-    m_pManager = pManager;
-    m_pPlayerManager = pManager->GetPlayerManager();
-    m_pVehicleManager = pManager->GetVehicleManager();
-
-    m_ulLastPuresyncTime = 0;
-    m_ulLastSyncReturnTime = 0;
-    m_bStoredReturnSync = false;
-    m_bIncreaseTimeoutTime = false;
-}
-
-bool CNetAPI::ProcessPacket(unsigned char bytePacketID, NetBitStreamInterface& BitStream)
-{
-    switch (bytePacketID)
-    {
-        case PACKET_ID_LIGHTSYNC:
-        {
-            ElementID PlayerID;
-            while (BitStream.Read(PlayerID) == true)
-            {
-                // Grab the player
-                CClientPlayer* pPlayer = m_pPlayerManager->Get(PlayerID);
-                // Read out the lightsync data (and apply if the player exists on the client)
-                ReadLightweightSync(pPlayer, BitStream);
-            }
-            return true;
-        }
-
-        case PACKET_ID_VEHICLE_RESYNC:
-        {
-            // Read out the vehicle ID
-            ElementID VehicleID;
-            if (BitStream.Read(VehicleID))
-            {
-                // Grab the vehicle
-                CClientVehicle* pVehicle = m_pVehicleManager->Get(VehicleID);
-                if (pVehicle)
-                {
-                    // Read out and apply the resync data
-                    ReadVehicleResync(pVehicle, BitStream);
-                }
-            }
-
-            return true;
-        }
-
-        case PACKET_ID_PLAYER_PURESYNC:
-        {
-            // Read out the player ID
-            ElementID PlayerID;
-            if (BitStream.Read(PlayerID))
-            {
-                // Grab the player
-                CClientPlayer* pPlayer = m_pPlayerManager->Get(PlayerID);
-                if (pPlayer)
-                {
-                    // Read out and apply the puresync data
-                    ReadPlayerPuresync(pPlayer, BitStream);
-                }
-            }
-
-            return true;
-        }
-
-        case PACKET_ID_PLAYER_VEHICLE_PURESYNC:
-        {
-            // Read out the player ID
-            ElementID PlayerID;
-            if (BitStream.Read(PlayerID))
-            {
-                // Grab the player
-                CClientPlayer* pPlayer = m_pPlayerManager->Get(PlayerID);
-                if (pPlayer)
-                {
-                    // Grab the player vehicle
-                    CClientVehicle* pVehicle = pPlayer->GetOccupiedVehicle();
-                    if (pVehicle)
-                    {
-                        // Read out the vehicle puresync data
-                        ReadVehiclePuresync(pPlayer, pVehicle, BitStream);
-                    }
-                }
-            }
-
-            return true;
-        }
-
-        case PACKET_ID_PLAYER_KEYSYNC:
-        {
-            // Read out the player ID
-            ElementID PlayerID;
-            if (BitStream.Read(PlayerID))
-            {
-                // Grab the player
-                CClientPlayer* pPlayer = m_pPlayerManager->Get(PlayerID);
-                if (pPlayer)
-                {
-                    // Read out the keysync data
-                    ReadKeysync(pPlayer, BitStream);
-                }
-            }
-
-            return true;
-        }
-
-        case PACKET_ID_PLAYER_BULLETSYNC:
-        {
-            // Read out the player ID
-            ElementID PlayerID;
-            if (BitStream.Read(PlayerID))
-            {
-                // Grab the player
-                CClientPlayer* pPlayer = m_pPlayerManager->Get(PlayerID);
-                if (pPlayer)
-                {
-                    // Read out the bulletsync data
-                    ReadBulletsync(pPlayer, BitStream);
-                }
-            }
-
-            return true;
-        }
-
-        case PACKET_ID_WEAPON_BULLETSYNC:
-        {
-            // Read out the player ID
-            ElementID PlayerID;
-            if (BitStream.Read(PlayerID))
-            {
-                // Grab the player
-                CClientPlayer* pPlayer = m_pPlayerManager->Get(PlayerID);
-                if (pPlayer)
-                {
-                    // Read out the bulletsync data
-                    ReadWeaponBulletsync(pPlayer, BitStream);
-                }
-            }
-
-            return true;
-        }
-
-        case PACKET_ID_RETURN_SYNC:
-        {
-            // Grab the in vehicle flag
-            bool          bInVehicle = BitStream.ReadBit();
-            SPositionSync position(false);
-
-            // Are we in a vehicle?
-            if (bInVehicle)
-            {
-                CClientVehicle* pVehicle = m_pPlayerManager->GetLocalPlayer()->GetOccupiedVehicle();
-#ifdef MTA_DEBUG
-                if (m_pPlayerManager->GetLocalPlayer()->GetOccupiedVehicleSeat() == 0)
-                {
-                    if (pVehicle)
-                    {
-                        pVehicle->m_pLastSyncer = m_pPlayerManager->GetLocalPlayer();
-                        pVehicle->m_ulLastSyncTime = GetTickCount32();
-                        pVehicle->m_szLastSyncType = "pure";
-                    }
-                }
-#endif
-
-                // Read out position
-                BitStream.Read(&position);
-
-                // And rotation
-                SRotationDegreesSync rotation(false);
-                BitStream.Read(&rotation);
-
-                // Remember that position
-                m_vecLastReturnPosition = position.data.vecPosition;
-                m_vecLastReturnRotation = rotation.data.vecRotation;
-                m_bVehicleLastReturn = true;
-            }
-            else
-            {
-                // Read out the position
-                BitStream.Read(&position);
-
-                /* Test code:
-                CClientPlayer* pLocalPlayer = m_pPlayerManager->GetLocalPlayer ();
-                CVector vecCurrentPosition;
-                pLocalPlayer->GetPosition ( vecCurrentPosition );
-                // Are we 'x' distance away from our server position?
-                if ( DistanceBetweenPoints3D ( vecCurrentPosition, vecPosition ) > 5.0f )
-                {
-                    // Move us back to our server position to stay in-sync
-                    pLocalPlayer->SetPosition ( vecPosition );
-                }*/
-
-                // Remember that position
-                m_vecLastReturnPosition = position.data.vecPosition;
-                m_vecLastReturnRotation = CVector(0.0f, 0.0f, 0.0f);
-                m_bVehicleLastReturn = false;
-            }
-
-            // Remember the last return sync time
-            m_ulLastSyncReturnTime = CClientTime::GetTime();
-            m_bStoredReturnSync = true;
-
-            return true;
-        }
-    }
-
-    // We couldn't handle it
-    return false;
-}
-
-void CNetAPI::ResetReturnPosition()
-{
-    m_bStoredReturnSync = false;
-
-    CClientPlayer* pPlayer = m_pPlayerManager->GetLocalPlayer();
-    if (pPlayer)
-    {
-        m_bStoredReturnSync = true;
-        m_ulLastSyncReturnTime = CClientTime::GetTime();
-        m_ulLastPuresyncTime = 0;
-
-        CClientVehicle* pVehicle = pPlayer->GetOccupiedVehicle();
-        if (pVehicle)
-        {
-            pVehicle->GetPosition(m_vecLastReturnPosition);
-            pVehicle->GetRotationDegrees(m_vecLastReturnRotation);
-            m_bVehicleLastReturn = true;
-        }
-        else
-        {
-            pPlayer->GetPosition(m_vecLastReturnPosition);
-            m_vecLastReturnRotation = CVector(0.0f, 0.0f, 0.0f);
-            m_bVehicleLastReturn = false;
-        }
-    }
-}
-
-void CNetAPI::AddInterpolation(const CVector& vecPosition)
-{
-    // Store our current position for interpolation purposes
-    unsigned long ulCurrentTime = CClientTime::GetTime();
-    m_Interpolator.Push(vecPosition, ulCurrentTime);
-}
-
-bool CNetAPI::GetInterpolation(CVector& vecPosition, unsigned short usLatency)
-{
-    unsigned long ulInterTime = CClientTime::GetTime() - usLatency;
-    return m_Interpolator.Evaluate(ulInterTime, &vecPosition);
-}
-
-bool CNetAPI::IsWeaponIDAkimbo(unsigned char ucWeaponID)
-{
-    return (ucWeaponID == 22 || ucWeaponID == 26 || ucWeaponID == 28 || ucWeaponID == 32);
-}
-
-bool CNetAPI::IsDriveByWeapon(unsigned char ucID)
-{
-    return ((ucID >= 22 && ucID <= 33) || ucID == 38);
-}
-
-void CNetAPI::DoPulse()
-{
-    m_bIsNetworkTrouble = false;
-
-    // If we're ingame
-    if (m_pManager->IsGameLoaded())
-    {
-        // Increase timeout time if downloading something
-        if (g_pClientGame->IsDownloadingBigPacket() || g_pClientGame->GetResourceFileDownloadManager()->IsTransferringInitialFiles())
-        {
-            m_bIncreaseTimeoutTime = true;
-            m_IncreaseTimeoutTimeTimer.Reset();
-        }
-        else if (m_bIncreaseTimeoutTime)
-        {
-            // Extra 5 seconds after download has finished before restoring default timeout time
-            if (m_IncreaseTimeoutTimeTimer.Get() > 5000)
-                m_bIncreaseTimeoutTime = false;
-        }
-        g_pNet->SetTimeoutTime(m_bIncreaseTimeoutTime ? 30000 : 10000);
-
-        // Grab the local player
-        CClientPlayer* pPlayer = m_pPlayerManager->GetLocalPlayer();
-        if (pPlayer && !pPlayer->IsDeadOnNetwork())
-        {
-            unsigned long ulCurrentTime = CClientTime::GetTime();
-
-            // Grab the player vehicle
-            CClientVehicle* pVehicle = pPlayer->GetOccupiedVehicle();
-
-            // Record local data in the packet recorder
-            m_pManager->GetPacketRecorder()->RecordLocalData(pPlayer);
-
-            // We should do a puresync?
-            if (IsPureSyncNeeded() && !g_pClientGame->IsDownloadingBigPacket())
-            {
-                // Are in a vehicle?
-                if (pVehicle)
-                {
-                    // Send a puresync packet
-                    NetBitStreamInterface* pBitStream = g_pNet->AllocateNetBitStream();
-                    if (pBitStream)
-                    {
-                        // Write our data
-                        WriteVehiclePuresync(pPlayer, pVehicle, *pBitStream);
-
-                        // Send the packet and destroy it
-                        g_pNet->SendPacket(PACKET_ID_PLAYER_VEHICLE_PURESYNC, pBitStream, PACKET_PRIORITY_MEDIUM, PACKET_RELIABILITY_UNRELIABLE_SEQUENCED);
-                        g_pNet->DeallocateNetBitStream(pBitStream);
-                    }
-
-                    // Sync its damage model too
-                    static_cast<CDeathmatchVehicle*>(pVehicle)->SyncDamageModel();
-                }
-                else
-                {
-                    // Send a puresync only if we're not doing anything vehicle related
-                    // except getting in and jacking.
-                    if (pPlayer->GetVehicleInOutState() == VEHICLE_INOUT_NONE || pPlayer->GetVehicleInOutState() == VEHICLE_INOUT_GETTING_IN ||
-                        pPlayer->GetVehicleInOutState() == VEHICLE_INOUT_JACKING)
-                    {
-                        // Send a puresync packet
-                        NetBitStreamInterface* pBitStream = g_pNet->AllocateNetBitStream();
-                        if (pBitStream)
-                        {
-                            // Write our data
-                            WritePlayerPuresync(pPlayer, *pBitStream);
-
-                            // Send the packet and destroy it
-                            g_pNet->SendPacket(PACKET_ID_PLAYER_PURESYNC, pBitStream, PACKET_PRIORITY_MEDIUM, PACKET_RELIABILITY_UNRELIABLE_SEQUENCED);
-                            g_pNet->DeallocateNetBitStream(pBitStream);
-                        }
-                    }
-                }
-            }
-            else
-            {
-                // We should do a keysync?
-                if (IsSmallKeySyncNeeded(pPlayer) && !g_pClientGame->IsDownloadingBigPacket())
-                {
-                    // Send a keysync packet
-                    NetBitStreamInterface* pBitStream = g_pNet->AllocateNetBitStream();
-                    if (pBitStream)
-                    {
-                        // Write the generic keysync data
-                        WriteKeysync(pPlayer, *pBitStream);
-
-                        // Send the packet
-                        g_pNet->SendPacket(PACKET_ID_PLAYER_KEYSYNC, pBitStream, PACKET_PRIORITY_MEDIUM, PACKET_RELIABILITY_UNRELIABLE_SEQUENCED);
-                        g_pNet->DeallocateNetBitStream(pBitStream);
-                    }
-                }
-            }
-
-            // Time to freeze because of lack of return sync?
-            if (!g_pClientGame->IsDownloadingBigPacket() && (m_bStoredReturnSync) && (m_ulLastPuresyncTime != 0) && (m_ulLastSyncReturnTime != 0) &&
-                (ulCurrentTime <= m_ulLastPuresyncTime + 5000) && (ulCurrentTime >= m_ulLastSyncReturnTime + 10000) &&
-                (!g_pClientGame->IsGettingIntoVehicle()) && (!m_bIncreaseTimeoutTime))
-            {
-                // No vehicle or vehicle in seat 0?
-                if (!pVehicle || pPlayer->GetOccupiedVehicleSeat() == 0)
-                {
-                    // Disable our controls (swap with a blank controller state)
-                    CControllerState state;
-                    g_pCore->GetGame()->GetPad()->SetCurrentControllerState(&state);
-
-                    // Grab our vehicle
-                    CClientVehicle* pVehicle = pPlayer->GetOccupiedVehicle();
-                    if (pVehicle)
-                    {
-                        // Freeze us at the last position
-                        pVehicle->SetMoveSpeed(CVector(0, 0, 0));
-                        pVehicle->SetTurnSpeed(CVector(0, 0, 0));
-                        if (m_bVehicleLastReturn)
-                        {
-                            pVehicle->SetPosition(m_vecLastReturnPosition);
-                            pVehicle->SetRotationDegrees(m_vecLastReturnRotation);
-                        }
-                    }
-                    else
-                    {
-                        // Freeze us at the last position
-                        pPlayer->SetMoveSpeed(CVector(0, 0, 0));
-                        pPlayer->SetPosition(m_vecLastReturnPosition);
-                    }
-                }
-
-                // Display network trouble
-                m_bIsNetworkTrouble = true;
-            }
-        }
-
-        if (pPlayer)
-        {
-            // Do camera sync even if player is dead
-            if (IsCameraSyncNeeded())
-            {
-                // Send a camera-sync packet
-                NetBitStreamInterface* pBitStream = g_pNet->AllocateNetBitStream();
-                if (pBitStream)
-                {
-                    // Write our data
-                    WriteCameraSync(*pBitStream);
-
-                    // Send the packet and destroy it
-                    g_pNet->SendPacket(PACKET_ID_CAMERA_SYNC, pBitStream, PACKET_PRIORITY_MEDIUM, PACKET_RELIABILITY_UNRELIABLE_SEQUENCED);
-                    g_pNet->DeallocateNetBitStream(pBitStream);
-                }
-            }
-        }
-    }
-}
-
-bool CNetAPI::IsSmallKeySyncNeeded(CClientPed* pPlayerModel)
-{
-    // Grab the current and the old controllerstate
-    CControllerState ControllerState;
-    pPlayerModel->GetControllerState(ControllerState);
-
-    CControllerState LastControllerState;
-    float            fLastCameraRotation, fLastAimY;
-    GetLastSentControllerState(&LastControllerState, &fLastCameraRotation, &fLastAimY);
-
-    CClientVehicle* pVehicle = pPlayerModel->GetOccupiedVehicle();
-    if (pVehicle && (pVehicle->GetVehicleType() == CLIENTVEHICLE_PLANE || pVehicle->GetVehicleType() == CLIENTVEHICLE_HELI))
-    {
-        if (ControllerState.LeftShoulder2 != LastControllerState.LeftShoulder2 || ControllerState.RightShoulder2 != LastControllerState.RightShoulder2)
-            return true;
-    }
-
-    // Compare the parts we sync
-    if (ControllerState.LeftShoulder1 != LastControllerState.LeftShoulder1 || ControllerState.RightShoulder1 != LastControllerState.RightShoulder1 ||
-        ControllerState.ButtonSquare != LastControllerState.ButtonSquare || ControllerState.ButtonCross != LastControllerState.ButtonCross ||
-        ControllerState.ButtonCircle != LastControllerState.ButtonCircle || ControllerState.ButtonTriangle != LastControllerState.ButtonTriangle ||
-        ControllerState.ShockButtonL != LastControllerState.ShockButtonL || ControllerState.m_bPedWalk != LastControllerState.m_bPedWalk)
-        return true;
-
-    // Movement direction buttons change ?
-    short LeftStickXDelta = abs(ControllerState.LeftStickX - LastControllerState.LeftStickX);
-    short LeftStickYDelta = abs(ControllerState.LeftStickY - LastControllerState.LeftStickY);
-    if (LeftStickXDelta > 32 || LeftStickYDelta > 32)
-    {
-        // If movement within -127 to -1 or 1 to 127, then apply analog update limits
-        if ((ControllerState.LeftStickX >= -127 && ControllerState.LeftStickX <= -1 && ControllerState.LeftStickY >= -127 && ControllerState.LeftStickY <= -1 &&
-             LastControllerState.LeftStickX >= -127 && LastControllerState.LeftStickX <= -1 && LastControllerState.LeftStickY >= -127 &&
-             LastControllerState.LeftStickY <= -1) ||
-            (ControllerState.LeftStickX >= 1 && ControllerState.LeftStickX <= 127 && ControllerState.LeftStickY >= 1 && ControllerState.LeftStickY <= 127 &&
-             LastControllerState.LeftStickX >= 1 && LastControllerState.LeftStickX <= 127 && LastControllerState.LeftStickY >= 1 &&
-             LastControllerState.LeftStickY <= 127))
-        {
-            // Analog movement is restricted to within axis direction.
-            //  - Only continue if KeySyncMove has a shorter update interval than puresync
-            if (g_TickRateSettings.iKeySyncAnalogMove < g_TickRateSettings.iPureSync)
-                // Only allow if enough time since last keysync
-                if (m_TimeSinceMouseOrAnalogStateSent.Get() >= g_TickRateSettings.iKeySyncAnalogMove)
-                    return true;
-        }
-        else
-            return true;
-    }
-
-    // Only continue if KeySyncRotation has a shorter update interval than puresync
-    if (g_TickRateSettings.iKeySyncRotation < g_TickRateSettings.iPureSync)
-    {
-        // Only allow if enough time since last keysync
-        if (m_TimeSinceMouseOrAnalogStateSent.Get() >= g_TickRateSettings.iKeySyncRotation)
-        {
-            // Camera orbiting?
-            float fCameraRotationDelta = WrapAround(-PI, fLastCameraRotation - pPlayerModel->GetCameraRotation(), PI);
-            if (abs(fCameraRotationDelta) > 0.05f)
-            {
-                if (!pVehicle)
-                {
-                    // Camera orbiting + Movement direction button held?
-                    if (abs(ControllerState.LeftStickX) > 32)
-                        return true;
-                    if (abs(ControllerState.LeftStickY) > 32)
-                        return true;
-                }
-
-                // Camera orbiting + Aiming button held?
-                if (ControllerState.RightShoulder1)
-                    return true;
-            }
-
-            // Aiming up and down?
-            float fAimY = pPlayerModel->GetAim().fY;
-            float fAimYDelta = WrapAround(-PI, fLastAimY - fAimY, PI);
-            if (abs(fAimYDelta) > 0.05f)
-            {
-                // Aiming up and down + Aiming button held?
-                if (ControllerState.RightShoulder1)
-                    return true;
-            }
-        }
-    }
-
-    return false;
-}
-
-bool CNetAPI::IsPureSyncNeeded()
-{
-    unsigned long ulCurrentTime = CClientTime::GetTime();
-    if (ulCurrentTime >= m_ulLastPuresyncTime + TICK_RATE)
-    {
-        m_ulLastPuresyncTime = ulCurrentTime;
-        return true;
-    }
-
-    return false;
-}
-
-bool CNetAPI::IsCameraSyncNeeded()
-{
-    // Camera sync is sent at a constant rate even if there are no changes because the server does not issue a receipt
-    if (m_CameraSyncTimer.Get() > CAM_SYNC_RATE)
-    {
-        m_CameraSyncTimer.Reset();
-        return true;
-    }
-
-    return false;
-}
-
-void CNetAPI::ReadKeysync(CClientPlayer* pPlayer, NetBitStreamInterface& BitStream)
-{
-    // Read out the small keysync data
-    CControllerState ControllerState;
-    ReadSmallKeysync(ControllerState, BitStream);
-
-    // Read the rotations
-    SKeysyncRotation rotation;
-    BitStream.Read(&rotation);
-    float fPlayerRotation = rotation.data.fPlayerRotation;
-    float fCameraRotation = rotation.data.fCameraRotation;
-
-    // Flags
-    SKeysyncFlags flags;
-    BitStream.Read(&flags);
-
-    // Grab the occupied vehicle
-    CClientVehicle* pVehicle = pPlayer->GetOccupiedVehicle();
-
-    // If he's shooting or aiming
-    if (ControllerState.ButtonCircle || ControllerState.RightShoulder1)
-    {
-        // Read out his current weapon slot
-        SWeaponSlotSync slot;
-        BitStream.Read(&slot);
-        unsigned int uiSlot = slot.data.uiSlot;
-        CWeapon*     pWeapon = pPlayer->GetWeapon(static_cast<eWeaponSlot>(uiSlot));
-
-        // Is the current weapon a goggle (44 or 45) or a camera (43), detonator (40), don't apply the fire key
-        if (uiSlot == 11 || uiSlot == 12 || (pWeapon && pWeapon->GetType() == 43))
-            ControllerState.ButtonCircle = 0;
-
-        if (CWeaponNames::DoesSlotHaveAmmo(uiSlot))
-        {
-            unsigned char ucCurrentWeaponType = 0;
-            float         fWeaponRange = 1.6f;
-
-            if (pWeapon)
-            {
-                ucCurrentWeaponType = pWeapon->GetType();
-                float        fSkill = pPlayer->GetStat(g_pGame->GetStats()->GetSkillStatIndex(pWeapon->GetType()));
-                CWeaponStat* pWeaponInfo = g_pGame->GetWeaponStatManager()->GetWeaponStatsFromSkillLevel(pWeapon->GetType(), fSkill);
-                fWeaponRange = pWeaponInfo->GetWeaponRange();
-            }
-
-            // Read out the weapon ammo
-            SWeaponAmmoSync ammo(ucCurrentWeaponType, false, true);
-            BitStream.Read(&ammo);
-            unsigned short usWeaponAmmo = ammo.data.usAmmoInClip;
-
-            // Valid current weapon id? Add it to the change weapon queue
-            if (CClientPickupManager::IsValidWeaponID(ucCurrentWeaponType))
-            {
-                if (pVehicle)
-                {
-                    // TODO?
-                }
-                else
-                {
-                    pPlayer->AddChangeWeapon(TICK_RATE_AIM, static_cast<eWeaponSlot>(uiSlot), usWeaponAmmo);
-                }
-            }
-            else
-            {
-                if (pVehicle)
-                {
-                    pPlayer->RemoveAllWeapons();
-                }
-                else
-                {
-                    pPlayer->AddChangeWeapon(TICK_RATE_AIM, WEAPONSLOT_TYPE_UNARMED, 1);
-                }
-            }
-
-            // Make sure that if he doesn't have an akimbo weapon his hands up state is false
-            if (!IsWeaponIDAkimbo(ucCurrentWeaponType))
-            {
-                flags.data.bAkimboTargetUp = false;
-            }
-
-            // Read the weapon aim data
-            SWeaponAimSync aim(fWeaponRange);
-            BitStream.Read(&aim);
-
-            // Read out the driveby direction
-            eVehicleAimDirection ucDriveByAim;
-            BitStream.Read(*reinterpret_cast<char*>(&ucDriveByAim));
-
-            // Set the aim data (immediately if in vehicle, otherwize delayed/interpolated)
-            if (pVehicle)
-            {
-                pPlayer->SetAimingData(TICK_RATE_AIM, aim.data.vecTarget, aim.data.fArm, 0.0f, ucDriveByAim, &(aim.data.vecOrigin), false);
-            }
-            else
-            {
-                pPlayer->SetTargetTarget(TICK_RATE_AIM, aim.data.vecOrigin, aim.data.vecTarget);
-                pPlayer->SetAimInterpolated(TICK_RATE_AIM, fPlayerRotation, aim.data.fArm, flags.data.bAkimboTargetUp, ucDriveByAim);
-            }
-        }
-        else if (uiSlot != 0)
-        {
-            pPlayer->AddChangeWeapon(TICK_RATE_AIM, static_cast<eWeaponSlot>(uiSlot), 1);
-        }
-        else
-        {
-            pPlayer->SetCurrentWeaponSlot(WEAPONSLOT_TYPE_UNARMED);
-        }
-    }
-
-    // Are we syncing a vehicle?
-    if (pVehicle && flags.data.bSyncingVehicle)
-    {
-        // Eventually read vehicle specific keysync data
-        ReadSmallVehicleSpecific(pVehicle, BitStream, pVehicle->GetModel());
-
-        if (pVehicle->GetUpgrades()->HasUpgrade(1087))            // Hydraulics?
-        {
-            short sRightStickX, sRightStickY;
-            BitStream.Read(sRightStickX);
-            BitStream.Read(sRightStickY);
-
-            ControllerState.RightStickX = sRightStickX;
-            ControllerState.RightStickY = sRightStickY;
-        }
-
-        // Jax: temp fix for rhino firing, CPlayerInfo::m_LastTimeBigGunFired needs to be context-switched
-        if (pVehicle->GetModel() == VT_RHINO)
-        {
-            ControllerState.ButtonCircle = 0;
-        }
-
-        if (pVehicle->GetVehicleType() == CLIENTVEHICLE_PLANE || pVehicle->GetVehicleType() == CLIENTVEHICLE_HELI)
-        {
-            ControllerState.LeftShoulder2 = 255 * BitStream.ReadBit();
-            ControllerState.RightShoulder2 = 255 * BitStream.ReadBit();
-        }
-
-        // Apply the new keysync data immediately
-        pPlayer->SetChoking(false);
-    }
-    else
-    {
-        // null out the crouch key or it will conflict with the crouch syncing
-        ControllerState.ShockButtonL = 0;
-        pPlayer->Duck(flags.data.bIsDucked);
-        pPlayer->SetChoking(flags.data.bIsChoking);
-    }
-
-    pPlayer->SetControllerState(ControllerState);
-    pPlayer->SetCameraRotation(fCameraRotation);
-    pPlayer->SetTargetRotation(fPlayerRotation);
-
-    // Increment keysync counter
-    pPlayer->IncrementKeySync();
-}
-
-void CNetAPI::WriteKeysync(CClientPed* pPlayerModel, NetBitStreamInterface& BitStream)
-{
-    // Grab the local controllerstates
-    CControllerState ControllerState;
-    pPlayerModel->GetControllerState(ControllerState);
-    CClientVehicle* pVehicle = pPlayerModel->GetOccupiedVehicle();
-
-    // Write them to the bitstream
-    WriteSmallKeysync(ControllerState, BitStream);
-
-    // Write the rotations
-    SKeysyncRotation rotation;
-    rotation.data.fPlayerRotation = pPlayerModel->GetCurrentRotation();
-    rotation.data.fCameraRotation = pPlayerModel->GetCameraRotation();
-    BitStream.Write(&rotation);
-
-    // Flags
-    SKeysyncFlags flags;
-    flags.data.bIsDucked = (pPlayerModel->IsDucked() == true);
-    flags.data.bIsChoking = (pPlayerModel->IsChoking() == true);
-    flags.data.bAkimboTargetUp = (g_pMultiplayer->GetAkimboTargetUp() == true);
-    flags.data.bSyncingVehicle = (pVehicle != NULL && pPlayerModel->GetOccupiedVehicleSeat() == 0);
-
-    // Write the flags
-    BitStream.Write(&flags);
-
-    // Are we shooting or aiming ?
-    if (ControllerState.ButtonCircle || ControllerState.RightShoulder1)
-    {
-        // Grab the current weapon
-        CWeapon* pPlayerWeapon = pPlayerModel->GetWeapon();
-        if (pPlayerWeapon)
-        {
-            BitStream.WriteBit(true);
-
-            // To confirm weapon type at the other end
-            unsigned char ucWeaponType = pPlayerWeapon->GetType();
-            BitStream.Write(ucWeaponType);
-
-            // Write the type
-            unsigned int    uiSlot = pPlayerWeapon->GetSlot();
-            SWeaponSlotSync slot;
-            slot.data.uiSlot = uiSlot;
-            BitStream.Write(&slot);
-
-            if (CWeaponNames::DoesSlotHaveAmmo(uiSlot))
-            {
-                eWeaponType eWeapon = pPlayerWeapon->GetType();
-                // Write the clip ammo
-                SWeaponAmmoSync ammo(eWeapon, false, true);
-                ammo.data.usAmmoInClip = static_cast<unsigned short>(pPlayerWeapon->GetAmmoInClip());
-                BitStream.Write(&ammo);
-
-                // Write the aim data
-                float        fSkill = pPlayerModel->GetStat(g_pGame->GetStats()->GetSkillStatIndex(eWeapon));
-                CWeaponStat* pCurrentWeaponInfo = g_pGame->GetWeaponStatManager()->GetWeaponStatsFromSkillLevel(eWeapon, fSkill);
-                float        fRange = pCurrentWeaponInfo->GetWeaponRange();
-
-                SWeaponAimSync aim(fRange);
-                if (pVehicle)
-                    pPlayerModel->GetShotData(&aim.data.vecOrigin, &aim.data.vecTarget, NULL, NULL, &aim.data.fArm);
-                else
-                    pPlayerModel->GetShotData(&aim.data.vecOrigin, &aim.data.vecTarget, NULL, NULL, NULL, &aim.data.fArm);
-                BitStream.Write(&aim);
-
-                // Write the driveby direction
-                CShotSyncData* pShotsyncData = g_pMultiplayer->GetLocalShotSyncData();
-                BitStream.Write(static_cast<char>(pShotsyncData->m_cInVehicleAimDirection));
-            }
-        }
-        else
-        {
-            BitStream.WriteBit(false);
-        }
-    }
-
-    // Eventually write vehicle specific stuff.
-    if (flags.data.bSyncingVehicle)
-    {
-        WriteSmallVehicleSpecific(pVehicle, BitStream);
-
-        CVehicleUpgrades* pUpgrades = pVehicle->GetUpgrades();
-        if (pUpgrades)
-        {
-            if (pUpgrades->HasUpgrade(1087))            // Hydraulics?
-            {
-                BitStream.Write(ControllerState.RightStickX);
-                BitStream.Write(ControllerState.RightStickY);
-            }
-        }
-
-        if (pVehicle->GetVehicleType() == CLIENTVEHICLE_PLANE || pVehicle->GetVehicleType() == CLIENTVEHICLE_HELI)
-        {
-            BitStream.WriteBit(ControllerState.LeftShoulder2 != 0);
-            BitStream.WriteBit(ControllerState.RightShoulder2 != 0);
-        }
-    }
-
-    SetLastSentControllerState(ControllerState, pPlayerModel->GetCameraRotation(), pPlayerModel->GetAim().fY);
-}
-
-void CNetAPI::ReadPlayerPuresync(CClientPlayer* pPlayer, NetBitStreamInterface& BitStream)
-{
-    // Read out the sync time context. See CClientEntity for documentation on that.
-    unsigned char ucSyncTimeContext = 0;
-    BitStream.Read(ucSyncTimeContext);
-
-    // Only update the sync if this packet is from the same context.
-    if (!pPlayer->CanUpdateSync(ucSyncTimeContext))
-    {
-        return;
-    }
-
-    // Read out the time it took for the packet to go from the remote client to the server and to us
-    unsigned short usLatency;
-    BitStream.ReadCompressed(usLatency);
-    pPlayer->SetLatency(usLatency + g_pNet->GetPing());
-    pPlayer->SetPing(usLatency);
-
-    // Read out the keysync data
-    CControllerState ControllerState;
-    ReadFullKeysync(ControllerState, BitStream);
-
-    // Read out puresync flags
-    SPlayerPuresyncFlags flags;
-    BitStream.Read(&flags);
-
-    // Set the jetpack and google states
-    if (flags.data.bHasJetPack != pPlayer->HasJetPack())
-        pPlayer->SetHasJetPack(flags.data.bHasJetPack);
-    pPlayer->SetWearingGoggles(flags.data.bWearsGoogles);
-
-    CClientEntity* pContactEntity = NULL;
-    if (flags.data.bHasContact)
-    {
-        ElementID Temp;
-        BitStream.Read(Temp);
-        pContactEntity = CElementIDs::GetElement(Temp);
-    }
-
-    // Player position
-    SPositionSync position(false);
-    BitStream.Read(&position);
-
-    // If the players in contact with an object/vehicle, make that the origin
-    if (pContactEntity)
-    {
-        CVector vecTempPos;
-        pContactEntity->GetPosition(vecTempPos);
-        position.data.vecPosition += vecTempPos;
-    }
-
-    // Player rotation
-    SPedRotationSync rotation;
-    BitStream.Read(&rotation);
-
-    // Move speed vector
-    if (flags.data.bSyncingVelocity)
-    {
-        SVelocitySync velocity;
-        if (BitStream.Read(&velocity))
-            pPlayer->SetMoveSpeed(velocity.data.vecVelocity);
-    }
-
-    // Player health
-    SPlayerHealthSync health;
-    BitStream.Read(&health);
-    pPlayer->SetHealth(health.data.fValue);
-    pPlayer->LockHealth(health.data.fValue);
-
-    // Player armor
-    SPlayerArmorSync armor;
-    BitStream.Read(&armor);
-    pPlayer->SetArmor(armor.data.fValue);
-    pPlayer->LockArmor(armor.data.fValue);
-
-    // Read the camera rotation (Determines base for left stick movement)
-    SCameraRotationSync camRotation;
-    BitStream.Read(&camRotation);
-    float fCameraRotation = camRotation.data.fRotation;
-
-    // Current weapon id
-    if (flags.data.bHasAWeapon)
-    {
-        SWeaponSlotSync slot;
-        BitStream.Read(&slot);
-
-        unsigned int uiSlot = slot.data.uiSlot;
-        CWeapon*     pWeapon = pPlayer->GetWeapon(static_cast<eWeaponSlot>(uiSlot));
-
-        // Is the current weapon goggles (44 or 45) or a camera (43), or a detonator (40), don't apply the fire key
-        if (uiSlot == 11 || uiSlot == 12 || (pWeapon && pWeapon->GetType() == 43))
-            ControllerState.ButtonCircle = 0;
-
-        if (CWeaponNames::DoesSlotHaveAmmo(uiSlot))
-        {
-            unsigned char ucCurrentWeapon = 0;
-            float         fWeaponRange = 0.01f;
-            if (pWeapon)
-            {
-                ucCurrentWeapon = pWeapon->GetType();
-                float        fSkill = pPlayer->GetStat(g_pGame->GetStats()->GetSkillStatIndex(pWeapon->GetType()));
-                CWeaponStat* pWeaponInfo = g_pGame->GetWeaponStatManager()->GetWeaponStatsFromSkillLevel(pWeapon->GetType(), fSkill);
-                fWeaponRange = pWeaponInfo->GetWeaponRange();
-            }
-
-            // Read out the weapon ammo
-            SWeaponAmmoSync ammo(ucCurrentWeapon, false, true);
-            BitStream.Read(&ammo);
-            unsigned short usWeaponAmmo = ammo.data.usAmmoInClip;
-
-            // Valid current weapon id?
-            if (CClientPickupManager::IsValidWeaponID(ucCurrentWeapon))
-            {
-                pPlayer->AddChangeWeapon(TICK_RATE_AIM, static_cast<eWeaponSlot>(uiSlot), usWeaponAmmo);
-            }
-            else
-            {
-                pPlayer->AddChangeWeapon(TICK_RATE_AIM, WEAPONSLOT_TYPE_UNARMED, 0);
-            }
-
-            // Make sure that if he doesn't have an akimbo weapon his hands up state is false
-            if (!IsWeaponIDAkimbo(ucCurrentWeapon))
-            {
-                flags.data.bAkimboTargetUp = false;
-            }
-
-            // Read out the aim directions
-            SWeaponAimSync aim(fWeaponRange, (ControllerState.RightShoulder1 || ControllerState.ButtonCircle));
-            BitStream.Read(&aim);
-
-            // Interpolate the aiming
-            pPlayer->SetAimInterpolated(TICK_RATE_AIM, rotation.data.fRotation, aim.data.fArm, flags.data.bAkimboTargetUp, eVehicleAimDirection::FORWARDS);
-
-            // Read the aim data only if he's shooting or aiming
-            if (aim.isFull())
-            {
-                // Interpolate the source/target vectors
-                pPlayer->SetTargetTarget(TICK_RATE_AIM, aim.data.vecOrigin, aim.data.vecTarget);
-            }
-        }
-        else
-        {
-            pPlayer->SetCurrentWeaponSlot(static_cast<eWeaponSlot>(slot.data.uiSlot));
-        }
-    }
-    else
-    {
-        // Make him empty-handed
-        pPlayer->SetCurrentWeaponSlot(WEAPONSLOT_TYPE_UNARMED);
-    }
-
-    // null out the crouch bit or it'll conflict with the crouched syncing
-    ControllerState.ShockButtonL = 0;
-
-    // If the players in contact with an object/vehicle, revert to contact position
-    if (pContactEntity)
-    {
-        CVector vecTempPos;
-        pContactEntity->GetPosition(vecTempPos);
-        position.data.vecPosition -= vecTempPos;
-    }
-
-    // If the player is working on leaving a vehicle, don't set any target position
-    if (pPlayer->GetVehicleInOutState() == VEHICLE_INOUT_NONE || pPlayer->GetVehicleInOutState() == VEHICLE_INOUT_GETTING_IN ||
-        pPlayer->GetVehicleInOutState() == VEHICLE_INOUT_JACKING)
-    {
-        pPlayer->SetTargetPosition(position.data.vecPosition, TICK_RATE, pContactEntity);
-        pPlayer->SetTargetRotation(rotation.data.fRotation);
-    }
-
-    // Set move speed, controller state and camera rotation + duck state
-    pPlayer->SetControllerState(ControllerState);
-    pPlayer->SetCameraRotation(fCameraRotation);
-    pPlayer->Duck(flags.data.bIsDucked);
-    pPlayer->SetChoking(flags.data.bIsChoking);
-    pPlayer->SetOnFire(flags.data.bIsOnFire);
-    pPlayer->SetStealthAiming(flags.data.bStealthAiming);
-
-    // Remember now as the last puresync time
-    pPlayer->SetLastPuresyncTime(CClientTime::GetTime());
-    pPlayer->SetLastPuresyncPosition(position.data.vecPosition);
-    pPlayer->IncrementPlayerSync();
-    pPlayer->SetLastPuresyncType(PURESYNC_TYPE_PURESYNC);
-}
-
-void WriteCameraOrientation(const CVector& vecPositionBase, NetBitStreamInterface& BitStream)
-{
-    // Calc the camera position and rotation
-    CMatrix camMatrix;
-    g_pGame->GetCamera()->GetMatrix(&camMatrix);
-    const CVector& vecCamPosition = camMatrix.vPos;
-    const CVector& vecCamFwd = camMatrix.vFront;
-    float          fCamRotZ = atan2(vecCamFwd.fX, vecCamFwd.fY);
-    float          fCamRotX = atan2(vecCamFwd.fZ, DistanceBetweenPoints2D(CVector(), vecCamFwd));
-
-    //
-    // Write rotations
-    //
-    const float         fPI = 3.14159265f;
-    SFloatAsBitsSync<8> rotation(-fPI, fPI, false);
-
-    rotation.data.fValue = fCamRotZ;
-    BitStream.Write(&rotation);
-
-    rotation.data.fValue = fCamRotX;
-    BitStream.Write(&rotation);
-
-    //
-    // Write offset
-    //
-    // Calc the camera offset from the base position
-    CVector vecCamOffset = vecPositionBase - vecCamPosition;
-
-    // Calc biggest value
-    float fMaxRelValue = std::max(abs(vecCamOffset.fX), std::max(abs(vecCamOffset.fY), abs(vecCamOffset.fZ)));
-
-    // Calc biggest value if used absolute position
-    float fMaxAbsValue = std::max(abs(vecCamPosition.fX), std::max(abs(vecCamPosition.fY), abs(vecCamPosition.fZ)));
-
-    // Choose which one
-    bool    bUseAbsolutePosition;
-    CVector vecUsePosition;
-    float   fUseMaxValue;
-
-    if (fMaxAbsValue < fMaxRelValue)
-    {
-        bUseAbsolutePosition = true;
-        vecUsePosition = vecCamPosition;
-        fUseMaxValue = fMaxAbsValue;
-    }
-    else
-    {
-        bUseAbsolutePosition = false;
-        vecUsePosition = vecCamOffset;
-        fUseMaxValue = fMaxRelValue;
-    }
-
-    // See how many bits we need ( using step size of 1.0f )
-    struct
-    {
-        uint  uiNumBits;
-        float fRange;
-    } bitCountTable[4] = {
-        {3, 4.0f},                // 3 bits is +-4        12 bits total
-        {5, 16.0f},               // 5 bits is +-16       18 bits total
-        {9, 256.0f},              // 9 bits is +-256      30 bits total
-        {14, 8192.0f},            // 14 bits is +-8192    45 bits total
-    };
-    char idx;
-    for (idx = 0; idx < 3; idx++)
-    {
-        if (bitCountTable[idx].fRange > fUseMaxValue)
-            break;            // We have enough bits now
-    }
-    const uint  uiNumBits = bitCountTable[idx].uiNumBits;
-    const float fRange = bitCountTable[idx].fRange;
-
-    // Write flag
-    BitStream.WriteBit(bUseAbsolutePosition);
-
-    // Write table look up for num of bits
-    BitStream.WriteBits(&idx, 2);
-
-    // Write each component
-    SFloatAsBitsSyncBase position(uiNumBits, -fRange, fRange, false);
-
-    position.data.fValue = vecUsePosition.fX;
-    BitStream.Write(&position);
-
-    position.data.fValue = vecUsePosition.fY;
-    BitStream.Write(&position);
-
-    position.data.fValue = vecUsePosition.fZ;
-    BitStream.Write(&position);
-}
-
-void CNetAPI::WritePlayerPuresync(CClientPlayer* pPlayerModel, NetBitStreamInterface& BitStream)
-{
-    // Write our sync context.
-    BitStream.Write(pPlayerModel->GetSyncTimeContext());
-
-    // Write the full player keys
-    CControllerState ControllerState;
-    pPlayerModel->GetControllerState(ControllerState);
-    WriteFullKeysync(ControllerState, BitStream);
-
-    // Get the contact entity
-    CClientEntity* pContactEntity = pPlayerModel->GetContactEntity();
-    bool           bInContact = (pContactEntity && pContactEntity->GetID() != INVALID_ELEMENT_ID && !pContactEntity->IsLocalEntity());
-
-    // Grab the current weapon
-    CWeapon* pPlayerWeapon = pPlayerModel->GetWeapon();
-
-    // Write the flags
-    SPlayerPuresyncFlags flags;
-    flags.data.bIsInWater = (pPlayerModel->IsInWater() == true);
-    flags.data.bIsOnGround = (pPlayerModel->IsOnGround() == true);
-    flags.data.bHasJetPack = (pPlayerModel->HasJetPack() == true);
-    flags.data.bIsDucked = (pPlayerModel->IsDucked() == true);
-    flags.data.bWearsGoogles = (pPlayerModel->IsWearingGoggles(true) == true);
-    flags.data.bHasContact = bInContact;
-    flags.data.bIsChoking = (pPlayerModel->IsChoking() == true);
-    flags.data.bAkimboTargetUp = (g_pMultiplayer->GetAkimboTargetUp() == true);
-    flags.data.bIsOnFire = (pPlayerModel->IsOnFire() == true);
-    flags.data.bHasAWeapon = (pPlayerWeapon != NULL);
-    flags.data.bSyncingVelocity = (!flags.data.bIsOnGround || (pPlayerModel->GetPlayerSyncCount() % 4) == 0);
-    flags.data.bStealthAiming = (pPlayerModel->IsStealthAiming() == true);
-
-    if (pPlayerWeapon->GetSlot() > 15)
-        flags.data.bHasAWeapon = false;
-
-    BitStream.Write(&flags);
-
-    // Player position
-    CVector vecActualPosition;
-    pPlayerModel->GetPosition(vecActualPosition);
-    CVector vecPosition = vecActualPosition;
-
-    // If the player is in contact with a object/vehicle, make that the origin
-    if (bInContact)
-    {
-        BitStream.Write(pContactEntity->GetID());
-
-        CVector vecOrigin;
-        pContactEntity->GetPosition(vecOrigin);
-        vecPosition -= vecOrigin;
-    }
-
-    SPositionSync position(false);
-    position.data.vecPosition = vecPosition;
-    BitStream.Write(&position);
-
-    // Player rotation
-    SPedRotationSync rotation;
-    rotation.data.fRotation = pPlayerModel->GetCurrentRotation();
-    BitStream.Write(&rotation);
-
-    // Move speed vector
-    if (flags.data.bSyncingVelocity)
-    {
-        SVelocitySync velocity;
-        pPlayerModel->GetMoveSpeed(velocity.data.vecVelocity);
-        BitStream.Write(&velocity);
-    }
-
-    // Player health sync (scaled from 0.0f-200.0f to 0-255 to save three bytes).
-    // Scale goes up to 200.0f because having max stats gives you the double of health.
-    SPlayerHealthSync health;
-    health.data.fValue = pPlayerModel->GetHealth();
-    BitStream.Write(&health);
-
-    // Player armor (scaled from 0.0f-100.0f to 0-255 to save three bytes)
-    SPlayerArmorSync armor;
-    armor.data.fValue = pPlayerModel->GetArmor();
-    BitStream.Write(&armor);
-
-    // Write the camera rotation (Determines base for left stick movement)
-    SCameraRotationSync camRotation;
-    camRotation.data.fRotation = pPlayerModel->GetCameraRotation();
-    BitStream.Write(&camRotation);
-
-    // Write the camera orientation
-    WriteCameraOrientation(vecPosition, BitStream);
-
-    if (flags.data.bHasAWeapon)
-    {
-        unsigned char ucWeaponType = pPlayerWeapon->GetType();
-        BitStream.Write(ucWeaponType);
-
-        // Write the weapon slot
-        unsigned int    uiSlot = pPlayerWeapon->GetSlot();
-        SWeaponSlotSync slot;
-        slot.data.uiSlot = uiSlot;
-        BitStream.Write(&slot);
-
-        if (CWeaponNames::DoesSlotHaveAmmo(uiSlot))
-        {
-            // Write the ammo states
-            SWeaponAmmoSync ammo(pPlayerWeapon->GetType(), true, true);
-            ammo.data.usAmmoInClip = static_cast<unsigned short>(pPlayerWeapon->GetAmmoInClip());
-            ammo.data.usTotalAmmo = static_cast<unsigned short>(pPlayerWeapon->GetAmmoTotal());
-            BitStream.Write(&ammo);
-
-            // Sync aim data
-            CShotSyncData* pShotsyncData = g_pMultiplayer->GetLocalShotSyncData();
-            SWeaponAimSync aim(0.0f, (ControllerState.RightShoulder1 || ControllerState.ButtonCircle));
-            aim.data.fArm = pShotsyncData->m_fArmDirectionY;
-
-            // Write the vectors data only if he's aiming or shooting
-            if (ControllerState.RightShoulder1 || ControllerState.ButtonCircle)
-            {
-                pPlayerModel->GetShotData(&(aim.data.vecOrigin), &(aim.data.vecTarget));
-            }
-            BitStream.Write(&aim);
-        }
-    }
-
-    // Write our damage info if different from last time
-    ElementID DamagerID = RESERVED_ELEMENT_ID;
-    if (!g_pClientGame->GetDamageSent())
-    {
-        g_pClientGame->SetDamageSent(true);
-
-        DamagerID = g_pClientGame->GetDamagerID();
-    }
-    if (DamagerID != RESERVED_ELEMENT_ID)
-    {
-        BitStream.WriteBit(true);
-        BitStream.Write(DamagerID);
-
-        SWeaponTypeSync weaponType;
-        weaponType.data.ucWeaponType = g_pClientGame->GetDamageWeapon();
-        BitStream.Write(&weaponType);
-
-        SBodypartSync bodypart;
-        bodypart.data.uiBodypart = g_pClientGame->GetDamageBodyPiece();
-        BitStream.Write(&bodypart);
-    }
-    else
-        BitStream.WriteBit(false);
-
-    // For detecting if keysync will be needed next time
-    SetLastSentControllerState(ControllerState, pPlayerModel->GetCameraRotation(), pPlayerModel->GetAim().fY);
-
-    // Write the sent position to the interpolator
-    AddInterpolation(vecActualPosition);
-
-    // Increment the puresync count
-    pPlayerModel->IncrementPlayerSync();
-}
-
-void CNetAPI::ReadVehiclePuresync(CClientPlayer* pPlayer, CClientVehicle* pVehicle, NetBitStreamInterface& BitStream)
-{
-    // Read out the sync time context. See CClientEntity for documentation on that.
-    unsigned char ucSyncTimeContext = 0;
-    BitStream.Read(ucSyncTimeContext);
-
-    // Only update the sync if this packet is from the same context.
-    if (!pPlayer->CanUpdateSync(ucSyncTimeContext))
-    {
-#ifdef MTA_DEBUG
-        g_pCore->GetConsole()->Printf("ignoring vehicle sync: %u", ucSyncTimeContext);
-#endif
-        return;
-    }
-
-    // Read out the time it took for the packet to go from the remote client to the server and to us
-    unsigned short usLatency;
-    BitStream.ReadCompressed(usLatency);
-    pPlayer->SetLatency(usLatency + g_pNet->GetPing());
-    pPlayer->SetPing(usLatency);
-
-    // Read out the keysync
-    CControllerState ControllerState;
-    ReadFullKeysync(ControllerState, BitStream);
-
-    // Jax: temp fix for rhino firing, CPlayerInfo::m_LastTimeBigGunFired needs to be context-switched
-    if (pVehicle->GetModel() == VT_RHINO)
-    {
-        ControllerState.ButtonCircle = 0;
-    }
-    pPlayer->SetControllerState(ControllerState);
-
-    // Grab the vehicle seat the player is in. Only read out vehicle position stuff if he's the driver.
-    unsigned int uiSeat = pPlayer->GetOccupiedVehicleSeat();
-
-    // flags are read after the position so it needs to be up here
-    SPositionSync        position(false);
-    SRotationDegreesSync rotation;
-    SVelocitySync        velocity;
-
-    // Read the remote model to prevent desyncs when the remote model
-    // differs from the local one (#8800)
-    int iModelID = pVehicle->GetModel();
-    int iRemoteModelID = iModelID;
-
-    if (BitStream.Version() >= 0x05F)
-        BitStream.Read(iRemoteModelID);
-
-    eClientVehicleType remoteVehicleType = CClientVehicleManager::GetVehicleType(iRemoteModelID);
-    eClientVehicleType vehicleType = pVehicle->GetVehicleType();
-
-    if (uiSeat == 0)
-    {
-#ifdef MTA_DEBUG
-        if (pVehicle)
-        {
-            pVehicle->m_pLastSyncer = pPlayer;
-            pVehicle->m_ulLastSyncTime = GetTickCount32();
-            pVehicle->m_szLastSyncType = "pure";
-        }
-#endif
-
-        // Read out vehicle position and rotation
-        BitStream.Read(&position);
-
-        if (remoteVehicleType == CLIENTVEHICLE_TRAIN)
-        {
-            // Train specific data
-            float fPosition = 0.0f;
-            uchar ucTrack = 0;
-            bool  bDirection = false;
-            float fSpeed = 0.0f;
-            BitStream.Read(fPosition);
-            BitStream.ReadBit(bDirection);
-            BitStream.Read(ucTrack);
-            BitStream.Read(fSpeed);
-
-            if (vehicleType == CLIENTVEHICLE_TRAIN)
-            {
-                if (!pVehicle->IsStreamedIn())
-                    pVehicle->SetPosition(position.data.vecPosition, true);
-
-                pVehicle->SetTrainTrack(ucTrack);
-                pVehicle->SetTrainPosition(fPosition, false);
-                pVehicle->SetTrainDirection(bDirection);
-                pVehicle->SetTrainSpeed(fSpeed);
-            }
-        }
-
-        BitStream.Read(&rotation);
-
-        // Read out the move speed
-        BitStream.Read(&velocity);
-
-        // Read out the turn speed
-        SVelocitySync turnSpeed;
-        BitStream.Read(&turnSpeed);
-
-        // Read out the vehicle health
-        SVehicleHealthSync health;
-        BitStream.Read(&health);
-        pVehicle->SetHealth(health.data.fValue);
-
-        // Set the target position and rotation
-        if (vehicleType != CLIENTVEHICLE_TRAIN || pVehicle->IsDerailed())
-        {
-            // Vehicles use the position and rotation
-            pVehicle->SetTargetPosition(position.data.vecPosition, TICK_RATE, true, velocity.data.vecVelocity.fZ);
-            pVehicle->SetTargetRotation(rotation.data.vecRotation, TICK_RATE);
-        }
-        else
-        {
-            // Trains just update the positions of ped and streaming position and the train position etc variables will take care of the rest.
-            pVehicle->UpdatePedPositions(position.data.vecPosition);
-        }
-        // Apply the correct move and turnspeed
-        pVehicle->SetMoveSpeed(velocity.data.vecVelocity);
-        pVehicle->SetTurnSpeed(turnSpeed.data.vecVelocity);
-
-        while (BitStream.ReadBit())
-        {
-            ElementID TrailerID;
-            if (BitStream.Read(TrailerID))
-            {
-                CClientVehicle* pTrailer = m_pVehicleManager->Get(TrailerID);
-                if (pTrailer)
-                {
-                    SPositionSync trailerPosition(false);
-                    BitStream.Read(&trailerPosition);
-
-                    SRotationDegreesSync trailerRotation;
-                    BitStream.Read(&trailerRotation);
-
-                    if (pTrailer->GetVehicleType() != CLIENTVEHICLE_TRAIN && !pTrailer->IsStreamedIn())
-                    {
-                        pTrailer->SetTargetPosition(trailerPosition.data.vecPosition, TICK_RATE, true, velocity.data.vecVelocity.fZ);
-                        pTrailer->SetTargetRotation(trailerRotation.data.vecRotation, TICK_RATE);
-                    }
-                    else if (pTrailer->GetVehicleType() == CLIENTVEHICLE_TRAIN)
-                    {
-                        // Set streaming position to fix streaming
-                        pTrailer->UpdatePedPositions(trailerPosition.data.vecPosition);
-
-                        // Use the synced train speed as long as the chain engine isn't streamed in
-                        if (!pVehicle->IsStreamedIn())
-                            pTrailer->SetTrainSpeed(pVehicle->GetTrainSpeed());
-                    }
-                }
-            }
-        }
-    }
-
-    // Player health
-    SPlayerHealthSync health;
-    BitStream.Read(&health);
-    pPlayer->SetHealth(health.data.fValue);
-    pPlayer->LockHealth(health.data.fValue);
-
-    // Player armor
-    SPlayerArmorSync armor;
-    BitStream.Read(&armor);
-    pPlayer->SetArmor(armor.data.fValue);
-    pPlayer->LockArmor(armor.data.fValue);
-
-    // Vehicle flags
-    SVehiclePuresyncFlags flags;
-    BitStream.Read(&flags);
-
-    // Set flag stuff
-    pPlayer->SetWearingGoggles(flags.data.bIsWearingGoggles);
-
-    // Siren states
-    if (uiSeat == 0)
-    {
-        if (CClientVehicleManager::HasSirens(iModelID) || pVehicle->DoesVehicleHaveSirens())
-        {
-            pVehicle->SetSirenOrAlarmActive(flags.data.bIsSirenOrAlarmActive);
-        }
-
-        // Smoke trail
-        if (CClientVehicleManager::HasSmokeTrail(iModelID))
-        {
-            pVehicle->SetSmokeTrailEnabled(flags.data.bIsSmokeTrailEnabled);
-        }
-
-        // Landing gear vehicles
-        if (CClientVehicleManager::HasLandingGears(iModelID))
-        {
-            pVehicle->SetLandingGearDown(flags.data.bIsLandingGearDown);
-        }
-
-        // Derailed state
-        if (pVehicle->GetVehicleType() == CLIENTVEHICLE_TRAIN)
-        {
-            pVehicle->SetDerailed(flags.data.bIsDerailed);
-            // Revert to position sync
-            if (flags.data.bIsDerailed == true)
-            {
-                pVehicle->SetTargetPosition(position.data.vecPosition, TICK_RATE, true, velocity.data.vecVelocity.fZ);
-                pVehicle->SetTargetRotation(rotation.data.vecRotation, TICK_RATE);
-            }
-        }
-
-        // Heli search light
-        if (CClientVehicleManager::HasSearchLight(iModelID))
-        {
-            pVehicle->SetHeliSearchLightVisible(flags.data.bIsHeliSearchLightVisible);
-        }
-    }
-
-    if (flags.data.bHasAWeapon)
-    {
-        SWeaponSlotSync slot;
-        BitStream.Read(&slot);
-
-        unsigned int uiSlot = slot.data.uiSlot;
-        CWeapon*     pWeapon = pPlayer->GetWeapon(static_cast<eWeaponSlot>(uiSlot));
-
-        // Is the current weapon a goggle (44 or 45) or a camera (43), or a detonator (40), don't apply the fire key
-        if (uiSlot == 11 || uiSlot == 12 || (pWeapon && pWeapon->GetType() == 43))
-            ControllerState.ButtonCircle = 0;
-
-        if (flags.data.bIsDoingGangDriveby && CWeaponNames::DoesSlotHaveAmmo(uiSlot))
-        {
-            unsigned char ucCurrentWeapon = 0;
-            float         fWeaponRange = 0.01f;
-            if (pWeapon)
-            {
-                ucCurrentWeapon = pWeapon->GetType();
-                float        fSkill = pPlayer->GetStat(g_pGame->GetStats()->GetSkillStatIndex(pWeapon->GetType()));
-                CWeaponStat* pWeaponInfo = g_pGame->GetWeaponStatManager()->GetWeaponStatsFromSkillLevel(pWeapon->GetType(), fSkill);
-                fWeaponRange = pWeaponInfo->GetWeaponRange();
-            }
-
-            // Read out the weapon ammo
-            SWeaponAmmoSync ammo(ucCurrentWeapon, BitStream.Version() >= 0x44, true);
-            BitStream.Read(&ammo);
-            unsigned short usWeaponAmmo = ammo.data.usAmmoInClip;
-
-            if (pWeapon)
-            {
-                CWeapon* pPlayerWeapon = pPlayer->GiveWeapon(static_cast<eWeaponType>(ucCurrentWeapon), usWeaponAmmo, true);
-                if (pPlayerWeapon)
-                {
-                    pPlayerWeapon->SetAmmoTotal(BitStream.Version() >= 0x44 ? ammo.data.usTotalAmmo : 9999);
-                    pPlayerWeapon->SetAmmoInClip(usWeaponAmmo);
-                }
-            }
-
-            // Read out the aim directions
-            SWeaponAimSync aim(fWeaponRange, true);
-            BitStream.Read(&aim);
-
-            // Read out the driveby direction
-            SDrivebyDirectionSync driveby;
-            BitStream.Read(&driveby);
-            eVehicleAimDirection ucDirection = static_cast<eVehicleAimDirection>(driveby.data.ucDirection);
-
-            // Set the aiming
-            pPlayer->SetAimingData(TICK_RATE, aim.data.vecTarget, aim.data.fArm, 0.0f, ucDirection, &aim.data.vecOrigin, false);
-        }
-        else
-        {
-            pPlayer->SetCurrentWeaponSlot(static_cast<eWeaponSlot>(slot.data.uiSlot));
-        }
-    }
-    else
-    {
-        // Make him empty-handed
-        pPlayer->SetCurrentWeaponSlot(WEAPONSLOT_TYPE_UNARMED);
-    }
-
-    // Read out vehicle specific data if he's the driver
-    if (uiSeat == 0)
-    {
-        ReadFullVehicleSpecific(pVehicle, BitStream, iRemoteModelID);
-    }
-
-    // Gang driveby
-    if (flags.data.bIsDoingGangDriveby &&
-        (pPlayer->GetVehicleInOutState() == VEHICLE_INOUT_GETTING_OUT || pPlayer->GetVehicleInOutState() == VEHICLE_INOUT_GETTING_JACKED))
-    {
-        // Don't set the ped doing gang driveby if it's leaving the vehicle
-        flags.data.bIsDoingGangDriveby = false;
-    }
-    pPlayer->SetDoingGangDriveby(flags.data.bIsDoingGangDriveby);
-
-    // Read the vehicle_look_left and vehicle_look_right control states
-    // if it's an aircraft.
-    if (flags.data.bIsAircraft)
-    {
-        ControllerState.LeftShoulder2 = BitStream.ReadBit() * 255;
-        ControllerState.RightShoulder2 = BitStream.ReadBit() * 255;
-    }
-
-    // Read parts state
-    ReadVehiclePartsState(pVehicle, BitStream);
-
-    pPlayer->SetControllerState(ControllerState);
-
-    // Remember now as the last puresync time
-    CVector vecPosition;
-    pVehicle->GetPosition(vecPosition);
-    pPlayer->SetLastPuresyncPosition(vecPosition);
-    pPlayer->SetLastPuresyncTime(CClientTime::GetTime());
-    pPlayer->IncrementVehicleSync();
-    pPlayer->SetLastPuresyncType(PURESYNC_TYPE_PURESYNC);
-}
-
-void CNetAPI::WriteVehiclePuresync(CClientPed* pPlayerModel, CClientVehicle* pVehicle, NetBitStreamInterface& BitStream)
-{
-    // Write our sync context.
-    BitStream.Write(pPlayerModel->GetSyncTimeContext());
-
-    // Write the controller state
-    CControllerState ControllerState;
-    pPlayerModel->GetControllerState(ControllerState);
-    WriteFullKeysync(ControllerState, BitStream);
-
-    // Write the clientside model
-    if (BitStream.Version() >= 0x05F)
-        BitStream.Write((int)pVehicle->GetModel());
-
-    // Grab the vehicle position
-    CVector vecPosition;
-    pVehicle->GetPosition(vecPosition);
-
-    // Write it
-    SPositionSync position(false);
-    position.data.vecPosition = vecPosition;
-    BitStream.Write(&position);
-
-    if (pVehicle->GetVehicleType() == CLIENTVEHICLE_TRAIN)
-    {
-        // Train specific data
-        float fPosition = pVehicle->GetTrainPosition();
-        uchar ucTrack = pVehicle->GetTrainTrack();
-        bool  bDirection = pVehicle->GetTrainDirection();
-        float fSpeed = pVehicle->GetTrainSpeed();
-        BitStream.Write(fPosition);
-        BitStream.WriteBit(bDirection);
-        BitStream.Write(ucTrack);
-        BitStream.Write(fSpeed);
     }
 
     // Write the camera orientation
@@ -4773,5 +2412,4 @@
     m_LastSentControllerState = ControllerState;
     m_fLastSentCameraRotation = fCameraRotation;
     m_fLastSentAimY = fLastAimY;
-}
->>>>>>> d9ee1af1
+}