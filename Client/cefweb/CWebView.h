<<<<<<< HEAD
/*****************************************************************************
 *
 *  PROJECT:     Multi Theft Auto v1.0
 *               (Shared logic for modifications)
 *  LICENSE:     See LICENSE in the top level directory
 *  FILE:        core/CWebView.h
 *  PURPOSE:     Web view class
 *
 *****************************************************************************/

#ifndef __CWEBVIEW_H
#define __CWEBVIEW_H

#undef GetNextSibling
#undef GetFirstChild
#include <core/CWebViewInterface.h>
#include <core/CWebBrowserEventsInterface.h>
#include <cef3/include/cef_app.h>
#include <cef3/include/cef_browser.h>
#include <cef3/include/cef_client.h>
#include <cef3/include/cef_render_handler.h>
#include <cef3/include/cef_life_span_handler.h>
#include <cef3/include/cef_context_menu_handler.h>
#include <SString.h>
#include <mmdeviceapi.h>
#include <audiopolicy.h>
#include <condition_variable>
#define GetNextSibling(hwnd) GetWindow(hwnd, GW_HWNDNEXT) // Re-define the conflicting macro
#define GetFirstChild(hwnd) GetTopWindow(hwnd)

#define MTA_CEF_USERAGENT "Multi Theft Auto: San Andreas Client " MTA_DM_BUILDTAG_LONG

class CWebView : public CWebViewInterface,
                 private CefClient,
                 private CefRenderHandler,
                 private CefLoadHandler,
                 private CefRequestHandler,
                 private CefLifeSpanHandler,
                 private CefJSDialogHandler,
                 private CefDialogHandler,
                 private CefDisplayHandler,
                 private CefContextMenuHandler
{
public:
    CWebView(bool bIsLocal, CWebBrowserItem* pWebBrowserRenderItem, bool bTransparent = false);
    virtual ~CWebView();
    void                  Initialise();
    void                  SetWebBrowserEvents(CWebBrowserEventsInterface* pInterface) { m_pEventsInterface = pInterface; };
    void                  CloseBrowser();
    CefRefPtr<CefBrowser> GetCefBrowser() { return m_pWebView; };

    bool IsBeingDestroyed() { return m_bBeingDestroyed; }
    void SetBeingDestroyed(bool state) { m_bBeingDestroyed = state; }

    // Exported methods
    bool               LoadURL(const SString& strURL, bool bFilterEnabled = true, const SString& strPostData = SString(), bool bURLEncoded = true);
    bool               IsLoading();
    SString            GetURL();
    const SString&     GetTitle();
    void               SetRenderingPaused(bool bPaused);
    void               Focus(bool state = true);
    IDirect3DTexture9* GetTexture() { return static_cast<IDirect3DTexture9*>(m_pWebBrowserRenderItem->m_pD3DTexture); }
    void               ClearTexture();

    void UpdateTexture();

    bool HasInputFocus() { return m_bHasInputFocus; }

    void ExecuteJavascript(const SString& strJavascriptCode);

    bool SetProperty(const SString& strKey, const SString& strValue);
    bool GetProperty(const SString& strKey, SString& outProperty);

    void InjectMouseMove(int iPosX, int iPosY);
    void InjectMouseDown(eWebBrowserMouseButton mouseButton);
    void InjectMouseUp(eWebBrowserMouseButton mouseButton);
    void InjectMouseWheel(int iScrollVert, int iScrollHorz);
    void InjectKeyboardEvent(const CefKeyEvent& keyEvent);

    bool IsLocal() { return m_bIsLocal; };

    float GetAudioVolume() { return m_fVolume; };
    bool  SetAudioVolume(float fVolume);

    void GetSourceCode(const std::function<void(const std::string& code)>& callback);

    virtual void      Resize(const CVector2D& size) override;
    virtual CVector2D GetSize() override;

    bool GetFullPathFromLocal(SString& strPath);
    bool VerifyFile(const SString& strPath);

    virtual bool RegisterAjaxHandler(const SString& strURL) override;
    virtual bool UnregisterAjaxHandler(const SString& strURL) override;
    virtual bool HasAjaxHandler(const SString& strURL);
    virtual void HandleAjaxRequest(const SString& strURL, class CAjaxResourceHandler* pHandler);

    virtual bool ToggleDevTools(bool visible) override;

    bool CanGoBack();
    bool CanGoForward();
    bool GoBack();
    bool GoForward();
    void Refresh(bool ignoreCache);

    // CefClient methods
    virtual CefRefPtr<CefRenderHandler>      GetRenderHandler() override { return this; };
    virtual CefRefPtr<CefLoadHandler>        GetLoadHandler() override { return this; };
    virtual CefRefPtr<CefRequestHandler>     GetRequestHandler() override { return this; };
    virtual CefRefPtr<CefLifeSpanHandler>    GetLifeSpanHandler() override { return this; };
    virtual CefRefPtr<CefJSDialogHandler>    GetJSDialogHandler() override { return this; };
    virtual CefRefPtr<CefDialogHandler>      GetDialogHandler() override { return this; };
    virtual CefRefPtr<CefDisplayHandler>     GetDisplayHandler() override { return this; };
    virtual CefRefPtr<CefContextMenuHandler> GetContextMenuHandler() override { return this; };
    virtual bool OnProcessMessageReceived(CefRefPtr<CefBrowser> browser, CefProcessId source_process, CefRefPtr<CefProcessMessage> message) override;

    // CefRenderHandler methods
    virtual bool GetViewRect(CefRefPtr<CefBrowser> browser, CefRect& rect) override;
    virtual void OnPopupShow(CefRefPtr<CefBrowser> browser, bool show) override;
    virtual void OnPopupSize(CefRefPtr<CefBrowser> browser, const CefRect& rect) override;
    virtual void OnPaint(CefRefPtr<CefBrowser> browser, CefRenderHandler::PaintElementType paintType, const CefRenderHandler::RectList& dirtyRects,
                         const void* buffer, int width, int height) override;
    virtual void OnCursorChange(CefRefPtr<CefBrowser> browser, CefCursorHandle cursor, CursorType type, const CefCursorInfo& cursorInfo) override;

    // CefLoadHandler methods
    virtual void OnLoadStart    (CefRefPtr<CefBrowser> browser, CefRefPtr<CefFrame> frame) override;
    virtual void OnLoadEnd      (CefRefPtr<CefBrowser> browser, CefRefPtr<CefFrame> frame, int httpStatusCode) override;
    virtual void OnLoadError    (CefRefPtr<CefBrowser> browser, CefRefPtr<CefFrame> frame, CefLoadHandler::ErrorCode errorCode, const CefString& errorText, const CefString& failedURL) override;

    // CefRequestHandler methods
    virtual bool OnBeforeBrowse(CefRefPtr<CefBrowser> browser, CefRefPtr<CefFrame> frame, CefRefPtr<CefRequest> request, bool isRedirect) override;
    virtual CefRequestHandler::ReturnValue OnBeforeResourceLoad(CefRefPtr<CefBrowser> browser, CefRefPtr<CefFrame> frame, CefRefPtr<CefRequest> request,
                                                                CefRefPtr<CefRequestCallback> callback) override;

    // CefLifeSpawnHandler methods
    virtual void OnBeforeClose(CefRefPtr<CefBrowser> browser) override;
    virtual bool OnBeforePopup(CefRefPtr<CefBrowser> browser, CefRefPtr<CefFrame> frame, const CefString& target_url, const CefString& target_frame_name,
                               CefLifeSpanHandler::WindowOpenDisposition target_disposition, bool user_gesture, const CefPopupFeatures& popupFeatures,
                               CefWindowInfo& windowInfo, CefRefPtr<CefClient>& client, CefBrowserSettings& settings, bool* no_javascript_access) override;
    virtual void OnAfterCreated(CefRefPtr<CefBrowser> browser) override;

    // CefJSDialogHandler methods
    virtual bool OnJSDialog     (CefRefPtr<CefBrowser> browser, const CefString& origin_url, const CefString& accept_lang, CefJSDialogHandler::JSDialogType dialog_type, const CefString& message_text, const CefString& default_prompt_text, CefRefPtr<CefJSDialogCallback> callback, bool& suppress_message) override;

    // CefDialogHandler methods
    virtual bool OnFileDialog(CefRefPtr<CefBrowser> browser, CefDialogHandler::FileDialogMode mode, const CefString& title, const CefString& default_file_name,
                              const std::vector<CefString>& accept_types, int selected_accept_filter, CefRefPtr<CefFileDialogCallback> callback) override;

    // CefDisplayHandler methods
    virtual void OnTitleChange(CefRefPtr<CefBrowser> browser, const CefString& title) override;
    virtual bool OnTooltip(CefRefPtr<CefBrowser> browser, CefString& text) override;
    virtual bool OnConsoleMessage(CefRefPtr<CefBrowser> browser, const CefString& message, const CefString& source,
                                  int line) override;

    // CefContextMenuHandler methods
    virtual void OnBeforeContextMenu(CefRefPtr<CefBrowser> browser, CefRefPtr<CefFrame> frame, CefRefPtr<CefContextMenuParams> params,
                                     CefRefPtr<CefMenuModel> model) override;

private:
    CefRefPtr<CefBrowser> m_pWebView;
    CWebBrowserItem*      m_pWebBrowserRenderItem;

    bool                       m_bBeingDestroyed;
    bool                       m_bIsLocal;
    bool                       m_bIsTransparent;
    POINT                      m_vecMousePosition;
    bool                       m_mouseButtonStates[3];
    SString                    m_CurrentTitle;
    float                      m_fVolume;
    std::map<SString, SString> m_Properties;
    bool                       m_bHasInputFocus;
    std::set<std::string>      m_AjaxHandlers;

    struct
    {
        bool                    changed = false;
        std::mutex              dataMutex;
        std::mutex              cvMutex;
        std::condition_variable cv;

        const void*                buffer;
        int                        width, height;
        CefRenderHandler::RectList dirtyRects;

        CefRect                 popupRect;
        bool                    popupShown = false;
        std::unique_ptr<byte[]> popupBuffer;
    } m_RenderData;

    CWebBrowserEventsInterface* m_pEventsInterface;

public:
    // Implement smartpointer methods (all Cef-classes require that since they are derived from CefBase)
    IMPLEMENT_REFCOUNTING(CWebView);
};

#endif
=======
/*****************************************************************************
 *
 *  PROJECT:     Multi Theft Auto v1.0
 *               (Shared logic for modifications)
 *  LICENSE:     See LICENSE in the top level directory
 *  FILE:        core/CWebView.h
 *  PURPOSE:     Web view class
 *
 *****************************************************************************/

#pragma once

#undef GetNextSibling
#undef GetFirstChild
#include <core/CWebViewInterface.h>
#include <core/CWebBrowserEventsInterface.h>
#include <cef3/include/cef_app.h>
#include <cef3/include/cef_browser.h>
#include <cef3/include/cef_client.h>
#include <cef3/include/cef_render_handler.h>
#include <cef3/include/cef_life_span_handler.h>
#include <cef3/include/cef_context_menu_handler.h>
#include <SString.h>
#include <mmdeviceapi.h>
#include <audiopolicy.h>
#include <condition_variable>
#define GetNextSibling(hwnd) GetWindow(hwnd, GW_HWNDNEXT) // Re-define the conflicting macro
#define GetFirstChild(hwnd) GetTopWindow(hwnd)

#define MTA_CEF_USERAGENT "Multi Theft Auto: San Andreas Client " MTA_DM_BUILDTAG_LONG

class CWebView : public CWebViewInterface,
                 private CefClient,
                 private CefRenderHandler,
                 private CefLoadHandler,
                 private CefRequestHandler,
                 private CefLifeSpanHandler,
                 private CefJSDialogHandler,
                 private CefDialogHandler,
                 private CefDisplayHandler,
                 private CefContextMenuHandler
{
public:
    CWebView(bool bIsLocal, CWebBrowserItem* pWebBrowserRenderItem, bool bTransparent = false);
    virtual ~CWebView();
    void                  Initialise();
    void                  SetWebBrowserEvents(CWebBrowserEventsInterface* pInterface) { m_pEventsInterface = pInterface; };
    void                  CloseBrowser();
    CefRefPtr<CefBrowser> GetCefBrowser() { return m_pWebView; };

    bool IsBeingDestroyed() { return m_bBeingDestroyed; }
    void SetBeingDestroyed(bool state) { m_bBeingDestroyed = state; }

    // Exported methods
    bool               LoadURL(const SString& strURL, bool bFilterEnabled = true, const SString& strPostData = SString(), bool bURLEncoded = true);
    bool               IsLoading();
    SString            GetURL();
    const SString&     GetTitle();
    void               SetRenderingPaused(bool bPaused);
    void               Focus(bool state = true);
    IDirect3DTexture9* GetTexture() { return static_cast<IDirect3DTexture9*>(m_pWebBrowserRenderItem->m_pD3DTexture); }
    void               ClearTexture();

    void UpdateTexture();

    bool HasInputFocus() { return m_bHasInputFocus; }

    void ExecuteJavascript(const SString& strJavascriptCode);

    bool SetProperty(const SString& strKey, const SString& strValue);
    bool GetProperty(const SString& strKey, SString& outProperty);

    void InjectMouseMove(int iPosX, int iPosY);
    void InjectMouseDown(eWebBrowserMouseButton mouseButton);
    void InjectMouseUp(eWebBrowserMouseButton mouseButton);
    void InjectMouseWheel(int iScrollVert, int iScrollHorz);
    void InjectKeyboardEvent(const CefKeyEvent& keyEvent);

    bool IsLocal() { return m_bIsLocal; };

    float GetAudioVolume() { return m_fVolume; };
    bool  SetAudioVolume(float fVolume);

    void GetSourceCode(const std::function<void(const std::string& code)>& callback);

    virtual void      Resize(const CVector2D& size) override;
    virtual CVector2D GetSize() override;

    bool GetFullPathFromLocal(SString& strPath);
    bool VerifyFile(const SString& strPath);

    virtual bool RegisterAjaxHandler(const SString& strURL) override;
    virtual bool UnregisterAjaxHandler(const SString& strURL) override;
    virtual bool HasAjaxHandler(const SString& strURL);
    virtual void HandleAjaxRequest(const SString& strURL, class CAjaxResourceHandler* pHandler);

    virtual bool ToggleDevTools(bool visible) override;

    bool CanGoBack();
    bool CanGoForward();
    bool GoBack();
    bool GoForward();
    void Refresh(bool ignoreCache);

    // CefClient methods
    virtual CefRefPtr<CefRenderHandler>      GetRenderHandler() override { return this; };
    virtual CefRefPtr<CefLoadHandler>        GetLoadHandler() override { return this; };
    virtual CefRefPtr<CefRequestHandler>     GetRequestHandler() override { return this; };
    virtual CefRefPtr<CefLifeSpanHandler>    GetLifeSpanHandler() override { return this; };
    virtual CefRefPtr<CefJSDialogHandler>    GetJSDialogHandler() override { return this; };
    virtual CefRefPtr<CefDialogHandler>      GetDialogHandler() override { return this; };
    virtual CefRefPtr<CefDisplayHandler>     GetDisplayHandler() override { return this; };
    virtual CefRefPtr<CefContextMenuHandler> GetContextMenuHandler() override { return this; };
    virtual bool OnProcessMessageReceived(CefRefPtr<CefBrowser> browser, CefProcessId source_process, CefRefPtr<CefProcessMessage> message) override;

    // CefRenderHandler methods
    virtual bool GetViewRect(CefRefPtr<CefBrowser> browser, CefRect& rect) override;
    virtual void OnPopupShow(CefRefPtr<CefBrowser> browser, bool show) override;
    virtual void OnPopupSize(CefRefPtr<CefBrowser> browser, const CefRect& rect) override;
    virtual void OnPaint(CefRefPtr<CefBrowser> browser, CefRenderHandler::PaintElementType paintType, const CefRenderHandler::RectList& dirtyRects,
                         const void* buffer, int width, int height) override;
    virtual void OnCursorChange(CefRefPtr<CefBrowser> browser, CefCursorHandle cursor, CursorType type, const CefCursorInfo& cursorInfo) override;

    // CefLoadHandler methods
    virtual void OnLoadStart(CefRefPtr<CefBrowser> browser, CefRefPtr<CefFrame> frame, TransitionType transitionType) override;
    virtual void OnLoadEnd(CefRefPtr<CefBrowser> browser, CefRefPtr<CefFrame> frame, int httpStatusCode) override;
    virtual void OnLoadError(CefRefPtr<CefBrowser> browser, CefRefPtr<CefFrame> frame, CefLoadHandler::ErrorCode errorCode, const CefString& errorText,
                             const CefString& failedURL) override;

    // CefRequestHandler methods
    virtual bool OnBeforeBrowse(CefRefPtr<CefBrowser> browser, CefRefPtr<CefFrame> frame, CefRefPtr<CefRequest> request, bool userGesture, bool isRedirect) override;
    virtual CefRequestHandler::ReturnValue OnBeforeResourceLoad(CefRefPtr<CefBrowser> browser, CefRefPtr<CefFrame> frame, CefRefPtr<CefRequest> request,
                                                                CefRefPtr<CefRequestCallback> callback) override;

    // CefLifeSpawnHandler methods
    virtual void OnBeforeClose(CefRefPtr<CefBrowser> browser) override;
    virtual bool OnBeforePopup(CefRefPtr<CefBrowser> browser, CefRefPtr<CefFrame> frame, const CefString& target_url, const CefString& target_frame_name,
                               CefLifeSpanHandler::WindowOpenDisposition target_disposition, bool user_gesture, const CefPopupFeatures& popupFeatures,
                               CefWindowInfo& windowInfo, CefRefPtr<CefClient>& client, CefBrowserSettings& settings, bool* no_javascript_access) override;
    virtual void OnAfterCreated(CefRefPtr<CefBrowser> browser) override;

    // CefJSDialogHandler methods
    virtual bool OnJSDialog(CefRefPtr<CefBrowser> browser, const CefString& origin_url, CefJSDialogHandler::JSDialogType dialog_type,
                            const CefString& message_text, const CefString& default_prompt_text, CefRefPtr<CefJSDialogCallback> callback,
                            bool& suppress_message) override;

    // CefDialogHandler methods
    virtual bool OnFileDialog(CefRefPtr<CefBrowser> browser, CefDialogHandler::FileDialogMode mode, const CefString& title, const CefString& default_file_name,
                              const std::vector<CefString>& accept_types, int selected_accept_filter, CefRefPtr<CefFileDialogCallback> callback) override;

    // CefDisplayHandler methods
    virtual void OnTitleChange(CefRefPtr<CefBrowser> browser, const CefString& title) override;
    virtual bool OnTooltip(CefRefPtr<CefBrowser> browser, CefString& text) override;
    virtual bool OnConsoleMessage(CefRefPtr<CefBrowser> browser, cef_log_severity_t level, const CefString& message, const CefString& source,
                                  int line) override;

    // CefContextMenuHandler methods
    virtual void OnBeforeContextMenu(CefRefPtr<CefBrowser> browser, CefRefPtr<CefFrame> frame, CefRefPtr<CefContextMenuParams> params,
                                     CefRefPtr<CefMenuModel> model) override;

private:
    CefRefPtr<CefBrowser> m_pWebView;
    CWebBrowserItem*      m_pWebBrowserRenderItem;

    bool                       m_bBeingDestroyed;
    bool                       m_bIsLocal;
    bool                       m_bIsTransparent;
    POINT                      m_vecMousePosition;
    bool                       m_mouseButtonStates[3];
    SString                    m_CurrentTitle;
    float                      m_fVolume;
    std::map<SString, SString> m_Properties;
    bool                       m_bHasInputFocus;
    std::set<std::string>      m_AjaxHandlers;

    struct
    {
        bool                    changed = false;
        std::mutex              dataMutex;
        std::mutex              cvMutex;
        std::condition_variable cv;

        const void*                buffer;
        int                        width, height;
        CefRenderHandler::RectList dirtyRects;

        CefRect                 popupRect;
        bool                    popupShown = false;
        std::unique_ptr<byte[]> popupBuffer;
    } m_RenderData;

    CWebBrowserEventsInterface* m_pEventsInterface;

public:
    // Implement smartpointer methods (all Cef-classes require that since they are derived from CefBase)
    IMPLEMENT_REFCOUNTING(CWebView);
};
>>>>>>> 8cf7fedf
<|MERGE_RESOLUTION|>--- conflicted
+++ resolved
@@ -1,397 +1,194 @@
-<<<<<<< HEAD
-/*****************************************************************************
- *
- *  PROJECT:     Multi Theft Auto v1.0
- *               (Shared logic for modifications)
- *  LICENSE:     See LICENSE in the top level directory
- *  FILE:        core/CWebView.h
- *  PURPOSE:     Web view class
- *
- *****************************************************************************/
-
-#ifndef __CWEBVIEW_H
-#define __CWEBVIEW_H
-
-#undef GetNextSibling
-#undef GetFirstChild
-#include <core/CWebViewInterface.h>
-#include <core/CWebBrowserEventsInterface.h>
-#include <cef3/include/cef_app.h>
-#include <cef3/include/cef_browser.h>
-#include <cef3/include/cef_client.h>
-#include <cef3/include/cef_render_handler.h>
-#include <cef3/include/cef_life_span_handler.h>
-#include <cef3/include/cef_context_menu_handler.h>
-#include <SString.h>
-#include <mmdeviceapi.h>
-#include <audiopolicy.h>
-#include <condition_variable>
-#define GetNextSibling(hwnd) GetWindow(hwnd, GW_HWNDNEXT) // Re-define the conflicting macro
-#define GetFirstChild(hwnd) GetTopWindow(hwnd)
-
-#define MTA_CEF_USERAGENT "Multi Theft Auto: San Andreas Client " MTA_DM_BUILDTAG_LONG
-
-class CWebView : public CWebViewInterface,
-                 private CefClient,
-                 private CefRenderHandler,
-                 private CefLoadHandler,
-                 private CefRequestHandler,
-                 private CefLifeSpanHandler,
-                 private CefJSDialogHandler,
-                 private CefDialogHandler,
-                 private CefDisplayHandler,
-                 private CefContextMenuHandler
-{
-public:
-    CWebView(bool bIsLocal, CWebBrowserItem* pWebBrowserRenderItem, bool bTransparent = false);
-    virtual ~CWebView();
-    void                  Initialise();
-    void                  SetWebBrowserEvents(CWebBrowserEventsInterface* pInterface) { m_pEventsInterface = pInterface; };
-    void                  CloseBrowser();
-    CefRefPtr<CefBrowser> GetCefBrowser() { return m_pWebView; };
-
-    bool IsBeingDestroyed() { return m_bBeingDestroyed; }
-    void SetBeingDestroyed(bool state) { m_bBeingDestroyed = state; }
-
-    // Exported methods
-    bool               LoadURL(const SString& strURL, bool bFilterEnabled = true, const SString& strPostData = SString(), bool bURLEncoded = true);
-    bool               IsLoading();
-    SString            GetURL();
-    const SString&     GetTitle();
-    void               SetRenderingPaused(bool bPaused);
-    void               Focus(bool state = true);
-    IDirect3DTexture9* GetTexture() { return static_cast<IDirect3DTexture9*>(m_pWebBrowserRenderItem->m_pD3DTexture); }
-    void               ClearTexture();
-
-    void UpdateTexture();
-
-    bool HasInputFocus() { return m_bHasInputFocus; }
-
-    void ExecuteJavascript(const SString& strJavascriptCode);
-
-    bool SetProperty(const SString& strKey, const SString& strValue);
-    bool GetProperty(const SString& strKey, SString& outProperty);
-
-    void InjectMouseMove(int iPosX, int iPosY);
-    void InjectMouseDown(eWebBrowserMouseButton mouseButton);
-    void InjectMouseUp(eWebBrowserMouseButton mouseButton);
-    void InjectMouseWheel(int iScrollVert, int iScrollHorz);
-    void InjectKeyboardEvent(const CefKeyEvent& keyEvent);
-
-    bool IsLocal() { return m_bIsLocal; };
-
-    float GetAudioVolume() { return m_fVolume; };
-    bool  SetAudioVolume(float fVolume);
-
-    void GetSourceCode(const std::function<void(const std::string& code)>& callback);
-
-    virtual void      Resize(const CVector2D& size) override;
-    virtual CVector2D GetSize() override;
-
-    bool GetFullPathFromLocal(SString& strPath);
-    bool VerifyFile(const SString& strPath);
-
-    virtual bool RegisterAjaxHandler(const SString& strURL) override;
-    virtual bool UnregisterAjaxHandler(const SString& strURL) override;
-    virtual bool HasAjaxHandler(const SString& strURL);
-    virtual void HandleAjaxRequest(const SString& strURL, class CAjaxResourceHandler* pHandler);
-
-    virtual bool ToggleDevTools(bool visible) override;
-
-    bool CanGoBack();
-    bool CanGoForward();
-    bool GoBack();
-    bool GoForward();
-    void Refresh(bool ignoreCache);
-
-    // CefClient methods
-    virtual CefRefPtr<CefRenderHandler>      GetRenderHandler() override { return this; };
-    virtual CefRefPtr<CefLoadHandler>        GetLoadHandler() override { return this; };
-    virtual CefRefPtr<CefRequestHandler>     GetRequestHandler() override { return this; };
-    virtual CefRefPtr<CefLifeSpanHandler>    GetLifeSpanHandler() override { return this; };
-    virtual CefRefPtr<CefJSDialogHandler>    GetJSDialogHandler() override { return this; };
-    virtual CefRefPtr<CefDialogHandler>      GetDialogHandler() override { return this; };
-    virtual CefRefPtr<CefDisplayHandler>     GetDisplayHandler() override { return this; };
-    virtual CefRefPtr<CefContextMenuHandler> GetContextMenuHandler() override { return this; };
-    virtual bool OnProcessMessageReceived(CefRefPtr<CefBrowser> browser, CefProcessId source_process, CefRefPtr<CefProcessMessage> message) override;
-
-    // CefRenderHandler methods
-    virtual bool GetViewRect(CefRefPtr<CefBrowser> browser, CefRect& rect) override;
-    virtual void OnPopupShow(CefRefPtr<CefBrowser> browser, bool show) override;
-    virtual void OnPopupSize(CefRefPtr<CefBrowser> browser, const CefRect& rect) override;
-    virtual void OnPaint(CefRefPtr<CefBrowser> browser, CefRenderHandler::PaintElementType paintType, const CefRenderHandler::RectList& dirtyRects,
-                         const void* buffer, int width, int height) override;
-    virtual void OnCursorChange(CefRefPtr<CefBrowser> browser, CefCursorHandle cursor, CursorType type, const CefCursorInfo& cursorInfo) override;
-
-    // CefLoadHandler methods
-    virtual void OnLoadStart    (CefRefPtr<CefBrowser> browser, CefRefPtr<CefFrame> frame) override;
-    virtual void OnLoadEnd      (CefRefPtr<CefBrowser> browser, CefRefPtr<CefFrame> frame, int httpStatusCode) override;
-    virtual void OnLoadError    (CefRefPtr<CefBrowser> browser, CefRefPtr<CefFrame> frame, CefLoadHandler::ErrorCode errorCode, const CefString& errorText, const CefString& failedURL) override;
-
-    // CefRequestHandler methods
-    virtual bool OnBeforeBrowse(CefRefPtr<CefBrowser> browser, CefRefPtr<CefFrame> frame, CefRefPtr<CefRequest> request, bool isRedirect) override;
-    virtual CefRequestHandler::ReturnValue OnBeforeResourceLoad(CefRefPtr<CefBrowser> browser, CefRefPtr<CefFrame> frame, CefRefPtr<CefRequest> request,
-                                                                CefRefPtr<CefRequestCallback> callback) override;
-
-    // CefLifeSpawnHandler methods
-    virtual void OnBeforeClose(CefRefPtr<CefBrowser> browser) override;
-    virtual bool OnBeforePopup(CefRefPtr<CefBrowser> browser, CefRefPtr<CefFrame> frame, const CefString& target_url, const CefString& target_frame_name,
-                               CefLifeSpanHandler::WindowOpenDisposition target_disposition, bool user_gesture, const CefPopupFeatures& popupFeatures,
-                               CefWindowInfo& windowInfo, CefRefPtr<CefClient>& client, CefBrowserSettings& settings, bool* no_javascript_access) override;
-    virtual void OnAfterCreated(CefRefPtr<CefBrowser> browser) override;
-
-    // CefJSDialogHandler methods
-    virtual bool OnJSDialog     (CefRefPtr<CefBrowser> browser, const CefString& origin_url, const CefString& accept_lang, CefJSDialogHandler::JSDialogType dialog_type, const CefString& message_text, const CefString& default_prompt_text, CefRefPtr<CefJSDialogCallback> callback, bool& suppress_message) override;
-
-    // CefDialogHandler methods
-    virtual bool OnFileDialog(CefRefPtr<CefBrowser> browser, CefDialogHandler::FileDialogMode mode, const CefString& title, const CefString& default_file_name,
-                              const std::vector<CefString>& accept_types, int selected_accept_filter, CefRefPtr<CefFileDialogCallback> callback) override;
-
-    // CefDisplayHandler methods
-    virtual void OnTitleChange(CefRefPtr<CefBrowser> browser, const CefString& title) override;
-    virtual bool OnTooltip(CefRefPtr<CefBrowser> browser, CefString& text) override;
-    virtual bool OnConsoleMessage(CefRefPtr<CefBrowser> browser, const CefString& message, const CefString& source,
-                                  int line) override;
-
-    // CefContextMenuHandler methods
-    virtual void OnBeforeContextMenu(CefRefPtr<CefBrowser> browser, CefRefPtr<CefFrame> frame, CefRefPtr<CefContextMenuParams> params,
-                                     CefRefPtr<CefMenuModel> model) override;
-
-private:
-    CefRefPtr<CefBrowser> m_pWebView;
-    CWebBrowserItem*      m_pWebBrowserRenderItem;
-
-    bool                       m_bBeingDestroyed;
-    bool                       m_bIsLocal;
-    bool                       m_bIsTransparent;
-    POINT                      m_vecMousePosition;
-    bool                       m_mouseButtonStates[3];
-    SString                    m_CurrentTitle;
-    float                      m_fVolume;
-    std::map<SString, SString> m_Properties;
-    bool                       m_bHasInputFocus;
-    std::set<std::string>      m_AjaxHandlers;
-
-    struct
-    {
-        bool                    changed = false;
-        std::mutex              dataMutex;
-        std::mutex              cvMutex;
-        std::condition_variable cv;
-
-        const void*                buffer;
-        int                        width, height;
-        CefRenderHandler::RectList dirtyRects;
-
-        CefRect                 popupRect;
-        bool                    popupShown = false;
-        std::unique_ptr<byte[]> popupBuffer;
-    } m_RenderData;
-
-    CWebBrowserEventsInterface* m_pEventsInterface;
-
-public:
-    // Implement smartpointer methods (all Cef-classes require that since they are derived from CefBase)
-    IMPLEMENT_REFCOUNTING(CWebView);
-};
-
-#endif
-=======
-/*****************************************************************************
- *
- *  PROJECT:     Multi Theft Auto v1.0
- *               (Shared logic for modifications)
- *  LICENSE:     See LICENSE in the top level directory
- *  FILE:        core/CWebView.h
- *  PURPOSE:     Web view class
- *
- *****************************************************************************/
-
-#pragma once
-
-#undef GetNextSibling
-#undef GetFirstChild
-#include <core/CWebViewInterface.h>
-#include <core/CWebBrowserEventsInterface.h>
-#include <cef3/include/cef_app.h>
-#include <cef3/include/cef_browser.h>
-#include <cef3/include/cef_client.h>
-#include <cef3/include/cef_render_handler.h>
-#include <cef3/include/cef_life_span_handler.h>
-#include <cef3/include/cef_context_menu_handler.h>
-#include <SString.h>
-#include <mmdeviceapi.h>
-#include <audiopolicy.h>
-#include <condition_variable>
-#define GetNextSibling(hwnd) GetWindow(hwnd, GW_HWNDNEXT) // Re-define the conflicting macro
-#define GetFirstChild(hwnd) GetTopWindow(hwnd)
-
-#define MTA_CEF_USERAGENT "Multi Theft Auto: San Andreas Client " MTA_DM_BUILDTAG_LONG
-
-class CWebView : public CWebViewInterface,
-                 private CefClient,
-                 private CefRenderHandler,
-                 private CefLoadHandler,
-                 private CefRequestHandler,
-                 private CefLifeSpanHandler,
-                 private CefJSDialogHandler,
-                 private CefDialogHandler,
-                 private CefDisplayHandler,
-                 private CefContextMenuHandler
-{
-public:
-    CWebView(bool bIsLocal, CWebBrowserItem* pWebBrowserRenderItem, bool bTransparent = false);
-    virtual ~CWebView();
-    void                  Initialise();
-    void                  SetWebBrowserEvents(CWebBrowserEventsInterface* pInterface) { m_pEventsInterface = pInterface; };
-    void                  CloseBrowser();
-    CefRefPtr<CefBrowser> GetCefBrowser() { return m_pWebView; };
-
-    bool IsBeingDestroyed() { return m_bBeingDestroyed; }
-    void SetBeingDestroyed(bool state) { m_bBeingDestroyed = state; }
-
-    // Exported methods
-    bool               LoadURL(const SString& strURL, bool bFilterEnabled = true, const SString& strPostData = SString(), bool bURLEncoded = true);
-    bool               IsLoading();
-    SString            GetURL();
-    const SString&     GetTitle();
-    void               SetRenderingPaused(bool bPaused);
-    void               Focus(bool state = true);
-    IDirect3DTexture9* GetTexture() { return static_cast<IDirect3DTexture9*>(m_pWebBrowserRenderItem->m_pD3DTexture); }
-    void               ClearTexture();
-
-    void UpdateTexture();
-
-    bool HasInputFocus() { return m_bHasInputFocus; }
-
-    void ExecuteJavascript(const SString& strJavascriptCode);
-
-    bool SetProperty(const SString& strKey, const SString& strValue);
-    bool GetProperty(const SString& strKey, SString& outProperty);
-
-    void InjectMouseMove(int iPosX, int iPosY);
-    void InjectMouseDown(eWebBrowserMouseButton mouseButton);
-    void InjectMouseUp(eWebBrowserMouseButton mouseButton);
-    void InjectMouseWheel(int iScrollVert, int iScrollHorz);
-    void InjectKeyboardEvent(const CefKeyEvent& keyEvent);
-
-    bool IsLocal() { return m_bIsLocal; };
-
-    float GetAudioVolume() { return m_fVolume; };
-    bool  SetAudioVolume(float fVolume);
-
-    void GetSourceCode(const std::function<void(const std::string& code)>& callback);
-
-    virtual void      Resize(const CVector2D& size) override;
-    virtual CVector2D GetSize() override;
-
-    bool GetFullPathFromLocal(SString& strPath);
-    bool VerifyFile(const SString& strPath);
-
-    virtual bool RegisterAjaxHandler(const SString& strURL) override;
-    virtual bool UnregisterAjaxHandler(const SString& strURL) override;
-    virtual bool HasAjaxHandler(const SString& strURL);
-    virtual void HandleAjaxRequest(const SString& strURL, class CAjaxResourceHandler* pHandler);
-
-    virtual bool ToggleDevTools(bool visible) override;
-
-    bool CanGoBack();
-    bool CanGoForward();
-    bool GoBack();
-    bool GoForward();
-    void Refresh(bool ignoreCache);
-
-    // CefClient methods
-    virtual CefRefPtr<CefRenderHandler>      GetRenderHandler() override { return this; };
-    virtual CefRefPtr<CefLoadHandler>        GetLoadHandler() override { return this; };
-    virtual CefRefPtr<CefRequestHandler>     GetRequestHandler() override { return this; };
-    virtual CefRefPtr<CefLifeSpanHandler>    GetLifeSpanHandler() override { return this; };
-    virtual CefRefPtr<CefJSDialogHandler>    GetJSDialogHandler() override { return this; };
-    virtual CefRefPtr<CefDialogHandler>      GetDialogHandler() override { return this; };
-    virtual CefRefPtr<CefDisplayHandler>     GetDisplayHandler() override { return this; };
-    virtual CefRefPtr<CefContextMenuHandler> GetContextMenuHandler() override { return this; };
-    virtual bool OnProcessMessageReceived(CefRefPtr<CefBrowser> browser, CefProcessId source_process, CefRefPtr<CefProcessMessage> message) override;
-
-    // CefRenderHandler methods
-    virtual bool GetViewRect(CefRefPtr<CefBrowser> browser, CefRect& rect) override;
-    virtual void OnPopupShow(CefRefPtr<CefBrowser> browser, bool show) override;
-    virtual void OnPopupSize(CefRefPtr<CefBrowser> browser, const CefRect& rect) override;
-    virtual void OnPaint(CefRefPtr<CefBrowser> browser, CefRenderHandler::PaintElementType paintType, const CefRenderHandler::RectList& dirtyRects,
-                         const void* buffer, int width, int height) override;
-    virtual void OnCursorChange(CefRefPtr<CefBrowser> browser, CefCursorHandle cursor, CursorType type, const CefCursorInfo& cursorInfo) override;
-
-    // CefLoadHandler methods
-    virtual void OnLoadStart(CefRefPtr<CefBrowser> browser, CefRefPtr<CefFrame> frame, TransitionType transitionType) override;
-    virtual void OnLoadEnd(CefRefPtr<CefBrowser> browser, CefRefPtr<CefFrame> frame, int httpStatusCode) override;
-    virtual void OnLoadError(CefRefPtr<CefBrowser> browser, CefRefPtr<CefFrame> frame, CefLoadHandler::ErrorCode errorCode, const CefString& errorText,
-                             const CefString& failedURL) override;
-
-    // CefRequestHandler methods
-    virtual bool OnBeforeBrowse(CefRefPtr<CefBrowser> browser, CefRefPtr<CefFrame> frame, CefRefPtr<CefRequest> request, bool userGesture, bool isRedirect) override;
-    virtual CefRequestHandler::ReturnValue OnBeforeResourceLoad(CefRefPtr<CefBrowser> browser, CefRefPtr<CefFrame> frame, CefRefPtr<CefRequest> request,
-                                                                CefRefPtr<CefRequestCallback> callback) override;
-
-    // CefLifeSpawnHandler methods
-    virtual void OnBeforeClose(CefRefPtr<CefBrowser> browser) override;
-    virtual bool OnBeforePopup(CefRefPtr<CefBrowser> browser, CefRefPtr<CefFrame> frame, const CefString& target_url, const CefString& target_frame_name,
-                               CefLifeSpanHandler::WindowOpenDisposition target_disposition, bool user_gesture, const CefPopupFeatures& popupFeatures,
-                               CefWindowInfo& windowInfo, CefRefPtr<CefClient>& client, CefBrowserSettings& settings, bool* no_javascript_access) override;
-    virtual void OnAfterCreated(CefRefPtr<CefBrowser> browser) override;
-
-    // CefJSDialogHandler methods
-    virtual bool OnJSDialog(CefRefPtr<CefBrowser> browser, const CefString& origin_url, CefJSDialogHandler::JSDialogType dialog_type,
-                            const CefString& message_text, const CefString& default_prompt_text, CefRefPtr<CefJSDialogCallback> callback,
-                            bool& suppress_message) override;
-
-    // CefDialogHandler methods
-    virtual bool OnFileDialog(CefRefPtr<CefBrowser> browser, CefDialogHandler::FileDialogMode mode, const CefString& title, const CefString& default_file_name,
-                              const std::vector<CefString>& accept_types, int selected_accept_filter, CefRefPtr<CefFileDialogCallback> callback) override;
-
-    // CefDisplayHandler methods
-    virtual void OnTitleChange(CefRefPtr<CefBrowser> browser, const CefString& title) override;
-    virtual bool OnTooltip(CefRefPtr<CefBrowser> browser, CefString& text) override;
-    virtual bool OnConsoleMessage(CefRefPtr<CefBrowser> browser, cef_log_severity_t level, const CefString& message, const CefString& source,
-                                  int line) override;
-
-    // CefContextMenuHandler methods
-    virtual void OnBeforeContextMenu(CefRefPtr<CefBrowser> browser, CefRefPtr<CefFrame> frame, CefRefPtr<CefContextMenuParams> params,
-                                     CefRefPtr<CefMenuModel> model) override;
-
-private:
-    CefRefPtr<CefBrowser> m_pWebView;
-    CWebBrowserItem*      m_pWebBrowserRenderItem;
-
-    bool                       m_bBeingDestroyed;
-    bool                       m_bIsLocal;
-    bool                       m_bIsTransparent;
-    POINT                      m_vecMousePosition;
-    bool                       m_mouseButtonStates[3];
-    SString                    m_CurrentTitle;
-    float                      m_fVolume;
-    std::map<SString, SString> m_Properties;
-    bool                       m_bHasInputFocus;
-    std::set<std::string>      m_AjaxHandlers;
-
-    struct
-    {
-        bool                    changed = false;
-        std::mutex              dataMutex;
-        std::mutex              cvMutex;
-        std::condition_variable cv;
-
-        const void*                buffer;
-        int                        width, height;
-        CefRenderHandler::RectList dirtyRects;
-
-        CefRect                 popupRect;
-        bool                    popupShown = false;
-        std::unique_ptr<byte[]> popupBuffer;
-    } m_RenderData;
-
-    CWebBrowserEventsInterface* m_pEventsInterface;
-
-public:
-    // Implement smartpointer methods (all Cef-classes require that since they are derived from CefBase)
-    IMPLEMENT_REFCOUNTING(CWebView);
-};
->>>>>>> 8cf7fedf
+/*****************************************************************************
+ *
+ *  PROJECT:     Multi Theft Auto v1.0
+ *               (Shared logic for modifications)
+ *  LICENSE:     See LICENSE in the top level directory
+ *  FILE:        core/CWebView.h
+ *  PURPOSE:     Web view class
+ *
+ *****************************************************************************/
+
+#pragma once
+
+#undef GetNextSibling
+#undef GetFirstChild
+#include <core/CWebViewInterface.h>
+#include <core/CWebBrowserEventsInterface.h>
+#include <cef3/include/cef_app.h>
+#include <cef3/include/cef_browser.h>
+#include <cef3/include/cef_client.h>
+#include <cef3/include/cef_render_handler.h>
+#include <cef3/include/cef_life_span_handler.h>
+#include <cef3/include/cef_context_menu_handler.h>
+#include <SString.h>
+#include <mmdeviceapi.h>
+#include <audiopolicy.h>
+#include <condition_variable>
+#define GetNextSibling(hwnd) GetWindow(hwnd, GW_HWNDNEXT) // Re-define the conflicting macro
+#define GetFirstChild(hwnd) GetTopWindow(hwnd)
+
+#define MTA_CEF_USERAGENT "Multi Theft Auto: San Andreas Client " MTA_DM_BUILDTAG_LONG
+
+class CWebView : public CWebViewInterface,
+                 private CefClient,
+                 private CefRenderHandler,
+                 private CefLoadHandler,
+                 private CefRequestHandler,
+                 private CefLifeSpanHandler,
+                 private CefJSDialogHandler,
+                 private CefDialogHandler,
+                 private CefDisplayHandler,
+                 private CefContextMenuHandler
+{
+public:
+    CWebView(bool bIsLocal, CWebBrowserItem* pWebBrowserRenderItem, bool bTransparent = false);
+    virtual ~CWebView();
+    void                  Initialise();
+    void                  SetWebBrowserEvents(CWebBrowserEventsInterface* pInterface) { m_pEventsInterface = pInterface; };
+    void                  CloseBrowser();
+    CefRefPtr<CefBrowser> GetCefBrowser() { return m_pWebView; };
+
+    bool IsBeingDestroyed() { return m_bBeingDestroyed; }
+    void SetBeingDestroyed(bool state) { m_bBeingDestroyed = state; }
+
+    // Exported methods
+    bool               LoadURL(const SString& strURL, bool bFilterEnabled = true, const SString& strPostData = SString(), bool bURLEncoded = true);
+    bool               IsLoading();
+    SString            GetURL();
+    const SString&     GetTitle();
+    void               SetRenderingPaused(bool bPaused);
+    void               Focus(bool state = true);
+    IDirect3DTexture9* GetTexture() { return static_cast<IDirect3DTexture9*>(m_pWebBrowserRenderItem->m_pD3DTexture); }
+    void               ClearTexture();
+
+    void UpdateTexture();
+
+    bool HasInputFocus() { return m_bHasInputFocus; }
+
+    void ExecuteJavascript(const SString& strJavascriptCode);
+
+    bool SetProperty(const SString& strKey, const SString& strValue);
+    bool GetProperty(const SString& strKey, SString& outProperty);
+
+    void InjectMouseMove(int iPosX, int iPosY);
+    void InjectMouseDown(eWebBrowserMouseButton mouseButton);
+    void InjectMouseUp(eWebBrowserMouseButton mouseButton);
+    void InjectMouseWheel(int iScrollVert, int iScrollHorz);
+    void InjectKeyboardEvent(const CefKeyEvent& keyEvent);
+
+    bool IsLocal() { return m_bIsLocal; };
+
+    float GetAudioVolume() { return m_fVolume; };
+    bool  SetAudioVolume(float fVolume);
+
+    void GetSourceCode(const std::function<void(const std::string& code)>& callback);
+
+    virtual void      Resize(const CVector2D& size) override;
+    virtual CVector2D GetSize() override;
+
+    bool GetFullPathFromLocal(SString& strPath);
+    bool VerifyFile(const SString& strPath);
+
+    virtual bool RegisterAjaxHandler(const SString& strURL) override;
+    virtual bool UnregisterAjaxHandler(const SString& strURL) override;
+    virtual bool HasAjaxHandler(const SString& strURL);
+    virtual void HandleAjaxRequest(const SString& strURL, class CAjaxResourceHandler* pHandler);
+
+    virtual bool ToggleDevTools(bool visible) override;
+
+    bool CanGoBack();
+    bool CanGoForward();
+    bool GoBack();
+    bool GoForward();
+    void Refresh(bool ignoreCache);
+
+    // CefClient methods
+    virtual CefRefPtr<CefRenderHandler>      GetRenderHandler() override { return this; };
+    virtual CefRefPtr<CefLoadHandler>        GetLoadHandler() override { return this; };
+    virtual CefRefPtr<CefRequestHandler>     GetRequestHandler() override { return this; };
+    virtual CefRefPtr<CefLifeSpanHandler>    GetLifeSpanHandler() override { return this; };
+    virtual CefRefPtr<CefJSDialogHandler>    GetJSDialogHandler() override { return this; };
+    virtual CefRefPtr<CefDialogHandler>      GetDialogHandler() override { return this; };
+    virtual CefRefPtr<CefDisplayHandler>     GetDisplayHandler() override { return this; };
+    virtual CefRefPtr<CefContextMenuHandler> GetContextMenuHandler() override { return this; };
+    virtual bool OnProcessMessageReceived(CefRefPtr<CefBrowser> browser, CefProcessId source_process, CefRefPtr<CefProcessMessage> message) override;
+
+    // CefRenderHandler methods
+    virtual bool GetViewRect(CefRefPtr<CefBrowser> browser, CefRect& rect) override;
+    virtual void OnPopupShow(CefRefPtr<CefBrowser> browser, bool show) override;
+    virtual void OnPopupSize(CefRefPtr<CefBrowser> browser, const CefRect& rect) override;
+    virtual void OnPaint(CefRefPtr<CefBrowser> browser, CefRenderHandler::PaintElementType paintType, const CefRenderHandler::RectList& dirtyRects,
+                         const void* buffer, int width, int height) override;
+    virtual void OnCursorChange(CefRefPtr<CefBrowser> browser, CefCursorHandle cursor, CursorType type, const CefCursorInfo& cursorInfo) override;
+
+    // CefLoadHandler methods
+    virtual void OnLoadStart    (CefRefPtr<CefBrowser> browser, CefRefPtr<CefFrame> frame) override;
+    virtual void OnLoadEnd      (CefRefPtr<CefBrowser> browser, CefRefPtr<CefFrame> frame, int httpStatusCode) override;
+    virtual void OnLoadError    (CefRefPtr<CefBrowser> browser, CefRefPtr<CefFrame> frame, CefLoadHandler::ErrorCode errorCode, const CefString& errorText, const CefString& failedURL) override;
+
+    // CefRequestHandler methods
+    virtual bool OnBeforeBrowse(CefRefPtr<CefBrowser> browser, CefRefPtr<CefFrame> frame, CefRefPtr<CefRequest> request, bool isRedirect) override;
+    virtual CefRequestHandler::ReturnValue OnBeforeResourceLoad(CefRefPtr<CefBrowser> browser, CefRefPtr<CefFrame> frame, CefRefPtr<CefRequest> request,
+                                                                CefRefPtr<CefRequestCallback> callback) override;
+
+    // CefLifeSpawnHandler methods
+    virtual void OnBeforeClose(CefRefPtr<CefBrowser> browser) override;
+    virtual bool OnBeforePopup(CefRefPtr<CefBrowser> browser, CefRefPtr<CefFrame> frame, const CefString& target_url, const CefString& target_frame_name,
+                               CefLifeSpanHandler::WindowOpenDisposition target_disposition, bool user_gesture, const CefPopupFeatures& popupFeatures,
+                               CefWindowInfo& windowInfo, CefRefPtr<CefClient>& client, CefBrowserSettings& settings, bool* no_javascript_access) override;
+    virtual void OnAfterCreated(CefRefPtr<CefBrowser> browser) override;
+
+    // CefJSDialogHandler methods
+    virtual bool OnJSDialog     (CefRefPtr<CefBrowser> browser, const CefString& origin_url, const CefString& accept_lang, CefJSDialogHandler::JSDialogType dialog_type, const CefString& message_text, const CefString& default_prompt_text, CefRefPtr<CefJSDialogCallback> callback, bool& suppress_message) override;
+
+    // CefDialogHandler methods
+    virtual bool OnFileDialog(CefRefPtr<CefBrowser> browser, CefDialogHandler::FileDialogMode mode, const CefString& title, const CefString& default_file_name,
+                              const std::vector<CefString>& accept_types, int selected_accept_filter, CefRefPtr<CefFileDialogCallback> callback) override;
+
+    // CefDisplayHandler methods
+    virtual void OnTitleChange(CefRefPtr<CefBrowser> browser, const CefString& title) override;
+    virtual bool OnTooltip(CefRefPtr<CefBrowser> browser, CefString& text) override;
+    virtual bool OnConsoleMessage(CefRefPtr<CefBrowser> browser, const CefString& message, const CefString& source,
+                                  int line) override;
+
+    // CefContextMenuHandler methods
+    virtual void OnBeforeContextMenu(CefRefPtr<CefBrowser> browser, CefRefPtr<CefFrame> frame, CefRefPtr<CefContextMenuParams> params,
+                                     CefRefPtr<CefMenuModel> model) override;
+
+private:
+    CefRefPtr<CefBrowser> m_pWebView;
+    CWebBrowserItem*      m_pWebBrowserRenderItem;
+
+    bool                       m_bBeingDestroyed;
+    bool                       m_bIsLocal;
+    bool                       m_bIsTransparent;
+    POINT                      m_vecMousePosition;
+    bool                       m_mouseButtonStates[3];
+    SString                    m_CurrentTitle;
+    float                      m_fVolume;
+    std::map<SString, SString> m_Properties;
+    bool                       m_bHasInputFocus;
+    std::set<std::string>      m_AjaxHandlers;
+
+    struct
+    {
+        bool                    changed = false;
+        std::mutex              dataMutex;
+        std::mutex              cvMutex;
+        std::condition_variable cv;
+
+        const void*                buffer;
+        int                        width, height;
+        CefRenderHandler::RectList dirtyRects;
+
+        CefRect                 popupRect;
+        bool                    popupShown = false;
+        std::unique_ptr<byte[]> popupBuffer;
+    } m_RenderData;
+
+    CWebBrowserEventsInterface* m_pEventsInterface;
+
+public:
+    // Implement smartpointer methods (all Cef-classes require that since they are derived from CefBase)
+    IMPLEMENT_REFCOUNTING(CWebView);
+};