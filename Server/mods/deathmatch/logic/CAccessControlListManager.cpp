<<<<<<< HEAD
/*****************************************************************************
 *
 *  PROJECT:     Multi Theft Auto v1.0
 *  LICENSE:     See LICENSE in the top level directory
 *  FILE:        mods/deathmatch/logic/CAccessControlListManager.cpp
 *  PURPOSE:     Access control list manager class
 *
 *  Multi Theft Auto is available from http://www.multitheftauto.com/
 *
 *****************************************************************************/

#include "StdInc.h"

CAccessControlListManager::CAccessControlListManager() : CXMLConfig(NULL)
{
    m_pXML = NULL;
    m_pRootNode = NULL;
    m_llLastTimeReadCacheCleared = 0;
    m_bReadCacheDirty = false;
    m_bNeedsSave = false;
    m_uiGlobalRevision = 1;
}

CAccessControlListManager::~CAccessControlListManager()
{
    if (m_bNeedsSave)
        Save();

    // Clear the ACL stuff
    ClearACLs();
    ClearGroups();

    // Delete the XML
    if (m_pXML)
    {
        delete m_pXML;
        m_pXML = NULL;
    }
}

bool CAccessControlListManager::Load()
{
    m_bAllowSave = true;

    // Eventually destroy the previously loaded xml
    if (m_pXML)
    {
        delete m_pXML;
    }

    // Load the XML
    m_pXML = g_pServerInterface->GetXML()->CreateXML(GetFileName().c_str());
    if (!m_pXML)
    {
        CLogger::ErrorPrintf("Error loading Access Control List file\n");
        return false;
    }

    // Parse it
    if (!m_pXML->Parse())
    {
        SString strParseErrorDesc;
        m_pXML->GetLastError(strParseErrorDesc);
        CLogger::ErrorPrintf("Error parsing %s - %s\n", *ExtractFilename(GetFileName()), *strParseErrorDesc);
        return false;
    }

    // Grab the XML root node
    m_pRootNode = m_pXML->GetRootNode();
    if (!m_pRootNode)
    {
        CLogger::ErrorPrintf("Missing root node ('ACL')\n");
        return false;
    }

    // Clear previous ACL stuff
    ClearACLs();
    ClearGroups();
    ClearReadCache();

    // load the acl's
    CXMLNode*    pSubNode = NULL;
    unsigned int uiSubNodesCount = m_pRootNode->GetSubNodeCount();
    for (unsigned int i = 0; i < uiSubNodesCount; i++)
    {
        pSubNode = m_pRootNode->GetSubNode(i);
        if (!pSubNode)
            continue;

        if (pSubNode->GetTagName().compare("acl") == 0)
        {
            CXMLAttribute* pAttribute = pSubNode->GetAttributes().Find("name");
            if (pAttribute)
            {
                CAccessControlList* pACL = AddACL(pAttribute->GetValue().c_str());

                CXMLNode*    pSubSubNode = NULL;
                unsigned int uiSubSubNodesCount = pSubNode->GetSubNodeCount();
                for (unsigned int j = 0; j < uiSubSubNodesCount; j++)
                {
                    // If this subnode doesn't exist, return to the for loop and continue it
                    pSubSubNode = pSubNode->GetSubNode(j);
                    if (!pSubSubNode)
                        continue;

                    // Check that this subsub node is named "right"
                    if (pSubSubNode->GetTagName().compare("right") == 0)
                    {
                        // Grab the name and the access attributes
                        CXMLAttribute* pNameAttribute = pSubSubNode->GetAttributes().Find("name");
                        CXMLAttribute* pAccessAttribute = pSubSubNode->GetAttributes().Find("access");
                        if (pNameAttribute && pAccessAttribute)
                        {
                            // See if the access attribute is true or false
                            bool        bAccess = false;
                            std::string strAccess = pAccessAttribute->GetValue();

                            if (stricmp(strAccess.c_str(), "true") == 0 || stricmp(strAccess.c_str(), "yes") == 0 || strcmp(strAccess.c_str(), "1") == 0)
                            {
                                bAccess = true;
                            }

                            // Grab the name of the 'right' name
                            const char* szRightName = pNameAttribute->GetValue().c_str();

                            // Create the rights control list
                            CAccessControlListRight* pRight = NULL;
                            if (StringBeginsWith(szRightName, "command."))
                            {
                                pRight = pACL->AddRight(&szRightName[8], CAccessControlListRight::RIGHT_TYPE_COMMAND, bAccess);
                            }
                            else if (StringBeginsWith(szRightName, "function."))
                            {
                                pRight = pACL->AddRight(&szRightName[9], CAccessControlListRight::RIGHT_TYPE_FUNCTION, bAccess);
                            }
                            else if (StringBeginsWith(szRightName, "resource."))
                            {
                                pRight = pACL->AddRight(&szRightName[9], CAccessControlListRight::RIGHT_TYPE_RESOURCE, bAccess);
                            }
                            else if (StringBeginsWith(szRightName, "general."))
                            {
                                pRight = pACL->AddRight(&szRightName[8], CAccessControlListRight::RIGHT_TYPE_GENERAL, bAccess);
                            }
                            else if (StringBeginsWith(szRightName, "module."))
                            {
                                pRight = pACL->AddRight(&szRightName[7], CAccessControlListRight::RIGHT_TYPE_MODULE, bAccess);
                            }
                            else
                                continue;

                            // Set all the extra attributes
                            for (uint i = 0; i < pSubSubNode->GetAttributes().Count(); i++)
                            {
                                CXMLAttribute* pAttribute = pSubSubNode->GetAttributes().Get(i);
                                pRight->SetAttributeValue(pAttribute->GetName(), pAttribute->GetValue());
                            }
                        }
                    }
                }
            }
        }
    }

    // Load the groups
    pSubNode = NULL;
    uiSubNodesCount = m_pRootNode->GetSubNodeCount();
    for (unsigned int i = 0; i < uiSubNodesCount; i++)
    {
        pSubNode = m_pRootNode->GetSubNode(i);
        if (!pSubNode)
            continue;

        if (pSubNode->GetTagName().compare("group") == 0)
        {
            CXMLAttribute* pAttribute = pSubNode->GetAttributes().Find("name");
            if (pAttribute)
            {
                CAccessControlListGroup* pGroup = AddGroup(pAttribute->GetValue().c_str());

                CXMLNode*    pSubSubNode = NULL;
                unsigned int uiSubSubNodesCount = pSubNode->GetSubNodeCount();
                for (unsigned int j = 0; j < uiSubSubNodesCount; j++)
                {
                    pSubSubNode = pSubNode->GetSubNode(j);
                    if (!pSubSubNode)
                        continue;

                    if (pSubSubNode->GetTagName().compare("object") == 0)
                    {
                        CXMLAttribute* pSubAttribute = pSubSubNode->GetAttributes().Find("name");
                        if (pSubAttribute)
                        {
                            const char* szAccountName = pSubAttribute->GetValue().c_str();

                            if (StringBeginsWith(szAccountName, "user."))
                            {
                                pGroup->AddObject(&szAccountName[5], CAccessControlListGroupObject::OBJECT_TYPE_USER);
                            }
                            else if (StringBeginsWith(szAccountName, "resource."))
                            {
                                pGroup->AddObject(&szAccountName[9], CAccessControlListGroupObject::OBJECT_TYPE_RESOURCE);
                            }
                        }
                    }
                    else if (pSubSubNode->GetTagName().compare("acl") == 0)
                    {
                        CXMLAttribute* pSubAttribute = pSubSubNode->GetAttributes().Find("name");
                        if (pSubAttribute)
                        {
                            CAccessControlList* pACL = GetACL(pSubAttribute->GetValue().c_str());
                            if (pACL)
                            {
                                pGroup->AddACL(pACL);
                            }
                        }
                    }
                }
            }
        }
    }

    m_bNeedsSave = false;
    return true;
}

bool CAccessControlListManager::Reload()
{
    // Flush any pending saves - This is ok because reloading is for loading manual changes to acl.xml
    // and manual changes are subject to being overwritten by server actions at any time.
    if (m_bNeedsSave)
        Save();

    return Load();
}

bool CAccessControlListManager::Save()
{
    // Only allow save after a load was attempted
    if (!m_bAllowSave)
        return false;

    m_bNeedsSave = false;
    m_AutoSaveTimer.Reset();

    // We have it loaded?
    if (m_pXML)
    {
        // Clear it
        m_pXML->Clear();

        // Create a root node
        CXMLNode* pNode = m_pXML->CreateRootNode("acl");
        if (pNode)
        {
            // Loop through the groups writing them to the ACL
            std::list<CAccessControlListGroup*>::iterator iter = m_Groups.begin();
            for (; iter != m_Groups.end(); iter++)
            {
                (*iter)->WriteToXMLNode(pNode);
            }

            // Loop through the ACLs writing them to the ACL file
            std::list<CAccessControlList*>::iterator iterACL = m_ACLs.begin();
            for (; iterACL != m_ACLs.end(); iterACL++)
            {
                (*iterACL)->WriteToXMLNode(pNode);
            }

            // Save the XML
            if (m_pXML->Write())
                return true;
            CLogger::ErrorPrintf("Error saving '%s'\n", GetFileName().c_str());
        }
    }

    return false;
}

CAccessControlListGroup* CAccessControlListManager::GetGroup(const char* szGroupName)
{
    // Loop through the list and find the group with a matching name
    list<CAccessControlListGroup*>::iterator iter = m_Groups.begin();
    for (; iter != m_Groups.end(); iter++)
    {
        if (strcmp(szGroupName, (*iter)->GetGroupName()) == 0)
        {
            return *iter;
        }
    }

    return NULL;
}

CAccessControlList* CAccessControlListManager::GetACL(const char* szACLName)
{
    // Loop through the list and find the ACL with a matching name
    list<CAccessControlList*>::iterator iter = m_ACLs.begin();
    for (; iter != m_ACLs.end(); iter++)
    {
        if (strcmp(szACLName, (*iter)->GetName()) == 0)
        {
            return *iter;
        }
    }

    return NULL;
}

void CAccessControlListManager::DoPulse()
{
    // Clear cache every 12 hours or if dirty
    if (m_bReadCacheDirty || GetTickCount64_() - m_llLastTimeReadCacheCleared > 1000 * 60 * 60 * 12)
        ClearReadCache();

    // Save when needed, but no more than once a second
    if (m_AutoSaveTimer.Get() > 1000 && m_bNeedsSave)
        Save();
}

void CAccessControlListManager::ClearReadCache()
{
    m_bReadCacheDirty = false;
    m_llLastTimeReadCacheCleared = GetTickCount64_();
    m_ReadCacheMap.clear();
    m_uiGlobalRevision++;
}

bool CAccessControlListManager::CanObjectUseRight(const char* szObjectName, CAccessControlListGroupObject::EObjectType eObjectType, const char* szRightName,
                                                  CAccessControlListRight::ERightType eRightType, bool bDefaultAccessRight)
{
    // Clear cache if required
    if (m_bReadCacheDirty)
        ClearReadCache();

    // If object is resource, try cache
    if (eObjectType == CAccessControlListGroupObject::OBJECT_TYPE_RESOURCE)
    {
        // Make unique key for this query
        SString strKey("%s %s %d %d", szObjectName, szRightName, eRightType, bDefaultAccessRight);
        // Check if this query has been done before
        bool* pResult = MapFind(m_ReadCacheMap, strKey);
        if (!pResult)
        {
            // If not, do query now and add result to the cache
            bool bResult = InternalCanObjectUseRight(szObjectName, eObjectType, szRightName, eRightType, bDefaultAccessRight);
            MapSet(m_ReadCacheMap, strKey, bResult);
            pResult = MapFind(m_ReadCacheMap, strKey);
        }
        // Return cached result
        return *pResult;
    }
    return InternalCanObjectUseRight(szObjectName, eObjectType, szRightName, eRightType, bDefaultAccessRight);
}

bool CAccessControlListManager::InternalCanObjectUseRight(const char* szObjectName, CAccessControlListGroupObject::EObjectType eObjectType,
                                                          const char* szRightName, CAccessControlListRight::ERightType eRightType, bool bDefaultAccessRight)
{
    // This is set to true if we were explicitly denied access by an ACL
    bool bDenied = false;

    // Look through the groups
    list<CAccessControlListGroup*>::iterator group = m_Groups.begin();
    for (; group != m_Groups.end(); group++)
    {
        // Look for a group that has our user/resource in it
        if ((*group)->FindObjectMatch(szObjectName, eObjectType))
        {
            // Look through its access lists for our 'right' name
            list<CAccessControlList*>::iterator acl = (*group)->IterBeginACL();
            for (; acl != (*group)->IterEndACL(); acl++)
            {
                // Grab the right with this name
                CAccessControlListRight* pRight = (*acl)->GetRight(szRightName, eRightType);
                if (pRight)
                {
                    // If he has access, return that he can use this object. Otherwize keep looking
                    // for an ACL that gives him permission to do so.
                    if (pRight->GetRightAccess())
                    {
                        return true;
                    }
                    else
                    {
                        bDenied = true;
                    }
                }
            }
        }
    }

    // An ACL denied us access and no ACL gave us access. No access given.
    if (bDenied)
        return false;

    // Otherwize if nothing specified, return the default right
    return bDefaultAccessRight;
}

CAccessControlListGroup* CAccessControlListManager::AddGroup(const char* szGroupName)
{
    // Grab the group with that name already. Only add it if it doesn't exist already
    CAccessControlListGroup* pGroup = GetGroup(szGroupName);
    if (!pGroup)
    {
        // Create it and put it back in our list
        pGroup = new CAccessControlListGroup(szGroupName);
        m_Groups.push_back(pGroup);
        OnChange();
    }

    return pGroup;
}

CAccessControlList* CAccessControlListManager::AddACL(const char* szACLName)
{
    // Grab the ACL with that name. Only add it if we don't already have it
    CAccessControlList* pACL = GetACL(szACLName);
    if (!pACL)
    {
        // Create it and put it back in our list
        pACL = new CAccessControlList(szACLName, this);
        m_ACLs.push_back(pACL);
        OnChange();
    }

    return pACL;
}

void CAccessControlListManager::DeleteGroup(class CAccessControlListGroup* pGroup)
{
    assert(pGroup);

    // Delete the class and remove it from the list
    delete pGroup;
    m_Groups.remove(pGroup);
    OnChange();
}

void CAccessControlListManager::DeleteACL(class CAccessControlList* pACL)
{
    assert(pACL);

    // Remove its dependencies among the groups
    RemoveACLDependencies(pACL);

    // Delete the class and remove it from the list
    delete pACL;
    m_ACLs.remove(pACL);
    OnChange();
}

void CAccessControlListManager::ClearACLs()
{
    // Return true if it exists
    list<CAccessControlList*>::iterator iter = m_ACLs.begin();
    for (; iter != m_ACLs.end(); iter++)
    {
        delete *iter;
    }

    // Clear the list
    m_ACLs.clear();
    OnChange();
}

void CAccessControlListManager::ClearGroups()
{
    // Delete all the ACLs
    list<CAccessControlListGroup*>::iterator iter = m_Groups.begin();
    for (; iter != m_Groups.end(); iter++)
    {
        delete *iter;
    }

    // Clear the list
    m_Groups.clear();
    OnChange();
}

CAccessControlList* CAccessControlListManager::GetACLFromScriptID(uint uiScriptID)
{
    CAccessControlList* pACL = (CAccessControlList*)CIdArray::FindEntry(uiScriptID, EIdClass::ACL);
    dassert(!pACL || ListContains(m_ACLs, pACL));
    return pACL;
}

CAccessControlListGroup* CAccessControlListManager::GetGroupFromScriptID(uint uiScriptID)
{
    CAccessControlListGroup* pGroup = (CAccessControlListGroup*)CIdArray::FindEntry(uiScriptID, EIdClass::ACL_GROUP);
    dassert(!pGroup || ListContains(m_Groups, pGroup));
    return pGroup;
}

void CAccessControlListManager::RemoveACLDependencies(class CAccessControlList* pACL)
{
    // Remove all groups depending on the given ACL
    list<CAccessControlListGroup*>::iterator iter = m_Groups.begin();
    for (; iter != m_Groups.end(); iter++)
    {
        (*iter)->RemoveACL(pACL);
    }
    OnChange();
}

const char* CAccessControlListManager::ExtractObjectName(const char* szObjectName, CAccessControlListGroupObject::EObjectType& eType)
{
    // Pick the correct type based on what the string starts with.
    // Return where the name of the right begins.
    if (StringBeginsWith(szObjectName, "user."))
    {
        eType = CAccessControlListGroupObject::OBJECT_TYPE_USER;
        return szObjectName + 5;
    }
    else if (StringBeginsWith(szObjectName, "resource."))
    {
        eType = CAccessControlListGroupObject::OBJECT_TYPE_RESOURCE;
        return szObjectName + 9;
    }

    // Failed
    return NULL;
}

const char* CAccessControlListManager::ExtractRightName(const char* szRightName, CAccessControlListRight::ERightType& eType)
{
    // Pick the correct type based on what the string starts with.
    // Return where the name of the object begins.
    if (StringBeginsWith(szRightName, "command."))
    {
        eType = CAccessControlListRight::RIGHT_TYPE_COMMAND;
        return szRightName + 8;
    }
    else if (StringBeginsWith(szRightName, "function."))
    {
        eType = CAccessControlListRight::RIGHT_TYPE_FUNCTION;
        return szRightName + 9;
    }
    else if (StringBeginsWith(szRightName, "resource."))
    {
        eType = CAccessControlListRight::RIGHT_TYPE_RESOURCE;
        return szRightName + 9;
    }
    else if (StringBeginsWith(szRightName, "general."))
    {
        eType = CAccessControlListRight::RIGHT_TYPE_GENERAL;
        return szRightName + 8;
    }
    else if ( StringBeginsWith( szRightName, "module." ) )
    {
        eType = CAccessControlListRight::RIGHT_TYPE_MODULE;
        return szRightName + 7;
    }

    // Failed
    return NULL;
}

//
// Get list of group names the supplied object belongs to
//
std::vector<SString> CAccessControlListManager::GetObjectGroupNames(const SString& strObjectName, CAccessControlListGroupObject::EObjectType objectType)
{
    std::vector<SString> groupNameList;
    for (auto pGroup : m_Groups)
        for (auto itero = pGroup->IterBeginObjects(); itero != pGroup->IterEndObjects(); itero++)
            if ((*itero)->GetObjectType() == objectType)
                if (strObjectName == (*itero)->GetObjectName() || strcmp((*itero)->GetObjectName(), "*") == 0)
                    groupNameList.push_back(pGroup->GetGroupName());
    return groupNameList;
}

//
// Called when an item within the ACL is modified
//
void CAccessControlListManager::OnChange()
{
    m_bReadCacheDirty = true;
    m_bNeedsSave = true;
    m_uiGlobalRevision++;
}
=======
/*****************************************************************************
 *
 *  PROJECT:     Multi Theft Auto v1.0
 *  LICENSE:     See LICENSE in the top level directory
 *  FILE:        mods/deathmatch/logic/CAccessControlListManager.cpp
 *  PURPOSE:     Access control list manager class
 *
 *  Multi Theft Auto is available from http://www.multitheftauto.com/
 *
 *****************************************************************************/

#include "StdInc.h"

CAccessControlListManager::CAccessControlListManager() : CXMLConfig(NULL)
{
    m_pXML = NULL;
    m_pRootNode = NULL;
    m_llLastTimeReadCacheCleared = 0;
    m_bReadCacheDirty = false;
    m_bNeedsSave = false;
    m_uiGlobalRevision = 1;
}

CAccessControlListManager::~CAccessControlListManager()
{
    if (m_bNeedsSave)
        Save();

    // Clear the ACL stuff
    ClearACLs();
    ClearGroups();

    // Delete the XML
    if (m_pXML)
    {
        delete m_pXML;
        m_pXML = NULL;
    }
}

bool CAccessControlListManager::Load()
{
    m_bAllowSave = true;

    // Eventually destroy the previously loaded xml
    if (m_pXML)
    {
        delete m_pXML;
    }

    // Load the XML
    m_pXML = g_pServerInterface->GetXML()->CreateXML(GetFileName().c_str());
    if (!m_pXML)
    {
        CLogger::ErrorPrintf("Error loading Access Control List file\n");
        return false;
    }

    // Parse it
    if (!m_pXML->Parse())
    {
        SString strParseErrorDesc;
        m_pXML->GetLastError(strParseErrorDesc);
        CLogger::ErrorPrintf("Error parsing %s - %s\n", *ExtractFilename(GetFileName()), *strParseErrorDesc);
        return false;
    }

    // Grab the XML root node
    m_pRootNode = m_pXML->GetRootNode();
    if (!m_pRootNode)
    {
        CLogger::ErrorPrintf("Missing root node ('ACL')\n");
        return false;
    }

    // Clear previous ACL stuff
    ClearACLs();
    ClearGroups();
    ClearReadCache();

    // load the acl's
    CXMLNode*    pSubNode = NULL;
    unsigned int uiSubNodesCount = m_pRootNode->GetSubNodeCount();
    for (unsigned int i = 0; i < uiSubNodesCount; i++)
    {
        pSubNode = m_pRootNode->GetSubNode(i);
        if (!pSubNode)
            continue;

        if (pSubNode->GetTagName().compare("acl") == 0)
        {
            CXMLAttribute* pAttribute = pSubNode->GetAttributes().Find("name");
            if (pAttribute)
            {
                CAccessControlList* pACL = AddACL(pAttribute->GetValue().c_str());

                CXMLNode*    pSubSubNode = NULL;
                unsigned int uiSubSubNodesCount = pSubNode->GetSubNodeCount();
                for (unsigned int j = 0; j < uiSubSubNodesCount; j++)
                {
                    // If this subnode doesn't exist, return to the for loop and continue it
                    pSubSubNode = pSubNode->GetSubNode(j);
                    if (!pSubSubNode)
                        continue;

                    // Check that this subsub node is named "right"
                    if (pSubSubNode->GetTagName().compare("right") == 0)
                    {
                        // Grab the name and the access attributes
                        CXMLAttribute* pNameAttribute = pSubSubNode->GetAttributes().Find("name");
                        CXMLAttribute* pAccessAttribute = pSubSubNode->GetAttributes().Find("access");
                        if (pNameAttribute && pAccessAttribute)
                        {
                            // See if the access attribute is true or false
                            bool        bAccess = false;
                            std::string strAccess = pAccessAttribute->GetValue();

                            if (stricmp(strAccess.c_str(), "true") == 0 || stricmp(strAccess.c_str(), "yes") == 0 || strcmp(strAccess.c_str(), "1") == 0)
                            {
                                bAccess = true;
                            }

                            // Grab the name of the 'right' name
                            const char* szRightName = pNameAttribute->GetValue().c_str();

                            // Create the rights control list
                            CAccessControlListRight* pRight = NULL;
                            if (StringBeginsWith(szRightName, "command."))
                            {
                                pRight = pACL->AddRight(&szRightName[8], CAccessControlListRight::RIGHT_TYPE_COMMAND, bAccess);
                            }
                            else if (StringBeginsWith(szRightName, "function."))
                            {
                                pRight = pACL->AddRight(&szRightName[9], CAccessControlListRight::RIGHT_TYPE_FUNCTION, bAccess);
                            }
                            else if (StringBeginsWith(szRightName, "resource."))
                            {
                                pRight = pACL->AddRight(&szRightName[9], CAccessControlListRight::RIGHT_TYPE_RESOURCE, bAccess);
                            }
                            else if (StringBeginsWith(szRightName, "general."))
                            {
                                pRight = pACL->AddRight(&szRightName[8], CAccessControlListRight::RIGHT_TYPE_GENERAL, bAccess);
                            }
                            else
                                continue;

                            // Set all the extra attributes
                            for (uint i = 0; i < pSubSubNode->GetAttributes().Count(); i++)
                            {
                                CXMLAttribute* pAttribute = pSubSubNode->GetAttributes().Get(i);
                                pRight->SetAttributeValue(pAttribute->GetName(), pAttribute->GetValue());
                            }
                        }
                    }
                }
            }
        }
    }

    // Load the groups
    pSubNode = NULL;
    uiSubNodesCount = m_pRootNode->GetSubNodeCount();
    for (unsigned int i = 0; i < uiSubNodesCount; i++)
    {
        pSubNode = m_pRootNode->GetSubNode(i);
        if (!pSubNode)
            continue;

        if (pSubNode->GetTagName().compare("group") == 0)
        {
            CXMLAttribute* pAttribute = pSubNode->GetAttributes().Find("name");
            if (pAttribute)
            {
                CAccessControlListGroup* pGroup = AddGroup(pAttribute->GetValue().c_str());

                CXMLNode*    pSubSubNode = NULL;
                unsigned int uiSubSubNodesCount = pSubNode->GetSubNodeCount();
                for (unsigned int j = 0; j < uiSubSubNodesCount; j++)
                {
                    pSubSubNode = pSubNode->GetSubNode(j);
                    if (!pSubSubNode)
                        continue;

                    if (pSubSubNode->GetTagName().compare("object") == 0)
                    {
                        CXMLAttribute* pSubAttribute = pSubSubNode->GetAttributes().Find("name");
                        if (pSubAttribute)
                        {
                            const char* szAccountName = pSubAttribute->GetValue().c_str();

                            if (StringBeginsWith(szAccountName, "user."))
                            {
                                pGroup->AddObject(&szAccountName[5], CAccessControlListGroupObject::OBJECT_TYPE_USER);
                            }
                            else if (StringBeginsWith(szAccountName, "resource."))
                            {
                                pGroup->AddObject(&szAccountName[9], CAccessControlListGroupObject::OBJECT_TYPE_RESOURCE);
                            }
                        }
                    }
                    else if (pSubSubNode->GetTagName().compare("acl") == 0)
                    {
                        CXMLAttribute* pSubAttribute = pSubSubNode->GetAttributes().Find("name");
                        if (pSubAttribute)
                        {
                            CAccessControlList* pACL = GetACL(pSubAttribute->GetValue().c_str());
                            if (pACL)
                            {
                                pGroup->AddACL(pACL);
                            }
                        }
                    }
                }
            }
        }
    }

    m_bNeedsSave = false;
    return true;
}

bool CAccessControlListManager::Reload()
{
    // Flush any pending saves - This is ok because reloading is for loading manual changes to acl.xml
    // and manual changes are subject to being overwritten by server actions at any time.
    if (m_bNeedsSave)
        Save();

    return Load();
}

bool CAccessControlListManager::Save()
{
    // Only allow save after a load was attempted
    if (!m_bAllowSave)
        return false;

    m_bNeedsSave = false;
    m_AutoSaveTimer.Reset();

    // We have it loaded?
    if (m_pXML)
    {
        // Clear it
        m_pXML->Clear();

        // Create a root node
        CXMLNode* pNode = m_pXML->CreateRootNode("acl");
        if (pNode)
        {
            // Loop through the groups writing them to the ACL
            std::list<CAccessControlListGroup*>::iterator iter = m_Groups.begin();
            for (; iter != m_Groups.end(); iter++)
            {
                (*iter)->WriteToXMLNode(pNode);
            }

            // Loop through the ACLs writing them to the ACL file
            std::list<CAccessControlList*>::iterator iterACL = m_ACLs.begin();
            for (; iterACL != m_ACLs.end(); iterACL++)
            {
                (*iterACL)->WriteToXMLNode(pNode);
            }

            // Save the XML
            if (m_pXML->Write())
                return true;
            CLogger::ErrorPrintf("Error saving '%s'\n", GetFileName().c_str());
        }
    }

    return false;
}

CAccessControlListGroup* CAccessControlListManager::GetGroup(const char* szGroupName)
{
    // Loop through the list and find the group with a matching name
    list<CAccessControlListGroup*>::iterator iter = m_Groups.begin();
    for (; iter != m_Groups.end(); iter++)
    {
        if (strcmp(szGroupName, (*iter)->GetGroupName()) == 0)
        {
            return *iter;
        }
    }

    return NULL;
}

CAccessControlList* CAccessControlListManager::GetACL(const char* szACLName)
{
    // Loop through the list and find the ACL with a matching name
    list<CAccessControlList*>::iterator iter = m_ACLs.begin();
    for (; iter != m_ACLs.end(); iter++)
    {
        if (strcmp(szACLName, (*iter)->GetName()) == 0)
        {
            return *iter;
        }
    }

    return NULL;
}

void CAccessControlListManager::DoPulse()
{
    // Clear cache every 12 hours or if dirty
    if (m_bReadCacheDirty || GetTickCount64_() - m_llLastTimeReadCacheCleared > 1000 * 60 * 60 * 12)
        ClearReadCache();

    // Save when needed, but no more than once a second
    if (m_AutoSaveTimer.Get() > 1000 && m_bNeedsSave)
        Save();
}

void CAccessControlListManager::ClearReadCache()
{
    m_bReadCacheDirty = false;
    m_llLastTimeReadCacheCleared = GetTickCount64_();
    m_ReadCacheMap.clear();
    m_uiGlobalRevision++;
}

bool CAccessControlListManager::CanObjectUseRight(const char* szObjectName, CAccessControlListGroupObject::EObjectType eObjectType, const char* szRightName,
                                                  CAccessControlListRight::ERightType eRightType, bool bDefaultAccessRight)
{
    // Clear cache if required
    if (m_bReadCacheDirty)
        ClearReadCache();

    // Make unique key for this query
    SString strKey("%s %s %d %d %d", szObjectName, szRightName, eObjectType, eRightType, bDefaultAccessRight);
    // Check if this query has been done before
    bool* pResult = MapFind(m_ReadCacheMap, strKey);
    if (!pResult)
    {
        // If not, do query now and add result to the cache
        bool bResult = InternalCanObjectUseRight(szObjectName, eObjectType, szRightName, eRightType, bDefaultAccessRight);
        MapSet(m_ReadCacheMap, strKey, bResult);
        return bResult;
    }
    // Return cached result
    return *pResult;
}

bool CAccessControlListManager::InternalCanObjectUseRight(const char* szObjectName, CAccessControlListGroupObject::EObjectType eObjectType,
                                                          const char* szRightName, CAccessControlListRight::ERightType eRightType, bool bDefaultAccessRight)
{
    // This is set to true if we were explicitly denied access by an ACL
    bool bDenied = false;

    // Look through the groups
    list<CAccessControlListGroup*>::iterator group = m_Groups.begin();
    for (; group != m_Groups.end(); group++)
    {
        // Look for a group that has our user/resource in it
        if ((*group)->FindObjectMatch(szObjectName, eObjectType))
        {
            // Look through its access lists for our 'right' name
            list<CAccessControlList*>::iterator acl = (*group)->IterBeginACL();
            for (; acl != (*group)->IterEndACL(); acl++)
            {
                // Grab the right with this name
                CAccessControlListRight* pRight = (*acl)->GetRight(szRightName, eRightType);
                if (pRight)
                {
                    // If he has access, return that he can use this object. Otherwize keep looking
                    // for an ACL that gives him permission to do so.
                    if (pRight->GetRightAccess())
                    {
                        return true;
                    }
                    else
                    {
                        bDenied = true;
                    }
                }
            }
        }
    }

    // An ACL denied us access and no ACL gave us access. No access given.
    if (bDenied)
        return false;

    // Otherwize if nothing specified, return the default right
    return bDefaultAccessRight;
}

CAccessControlListGroup* CAccessControlListManager::AddGroup(const char* szGroupName)
{
    // Grab the group with that name already. Only add it if it doesn't exist already
    CAccessControlListGroup* pGroup = GetGroup(szGroupName);
    if (!pGroup)
    {
        // Create it and put it back in our list
        pGroup = new CAccessControlListGroup(szGroupName);
        m_Groups.push_back(pGroup);
        OnChange();
    }

    return pGroup;
}

CAccessControlList* CAccessControlListManager::AddACL(const char* szACLName)
{
    // Grab the ACL with that name. Only add it if we don't already have it
    CAccessControlList* pACL = GetACL(szACLName);
    if (!pACL)
    {
        // Create it and put it back in our list
        pACL = new CAccessControlList(szACLName, this);
        m_ACLs.push_back(pACL);
        OnChange();
    }

    return pACL;
}

void CAccessControlListManager::DeleteGroup(class CAccessControlListGroup* pGroup)
{
    assert(pGroup);

    // Delete the class and remove it from the list
    delete pGroup;
    m_Groups.remove(pGroup);
    OnChange();
}

void CAccessControlListManager::DeleteACL(class CAccessControlList* pACL)
{
    assert(pACL);

    // Remove its dependencies among the groups
    RemoveACLDependencies(pACL);

    // Delete the class and remove it from the list
    delete pACL;
    m_ACLs.remove(pACL);
    OnChange();
}

void CAccessControlListManager::ClearACLs()
{
    // Return true if it exists
    list<CAccessControlList*>::iterator iter = m_ACLs.begin();
    for (; iter != m_ACLs.end(); iter++)
    {
        delete *iter;
    }

    // Clear the list
    m_ACLs.clear();
    OnChange();
}

void CAccessControlListManager::ClearGroups()
{
    // Delete all the ACLs
    list<CAccessControlListGroup*>::iterator iter = m_Groups.begin();
    for (; iter != m_Groups.end(); iter++)
    {
        delete *iter;
    }

    // Clear the list
    m_Groups.clear();
    OnChange();
}

CAccessControlList* CAccessControlListManager::GetACLFromScriptID(uint uiScriptID)
{
    CAccessControlList* pACL = (CAccessControlList*)CIdArray::FindEntry(uiScriptID, EIdClass::ACL);
    dassert(!pACL || ListContains(m_ACLs, pACL));
    return pACL;
}

CAccessControlListGroup* CAccessControlListManager::GetGroupFromScriptID(uint uiScriptID)
{
    CAccessControlListGroup* pGroup = (CAccessControlListGroup*)CIdArray::FindEntry(uiScriptID, EIdClass::ACL_GROUP);
    dassert(!pGroup || ListContains(m_Groups, pGroup));
    return pGroup;
}

void CAccessControlListManager::RemoveACLDependencies(class CAccessControlList* pACL)
{
    // Remove all groups depending on the given ACL
    list<CAccessControlListGroup*>::iterator iter = m_Groups.begin();
    for (; iter != m_Groups.end(); iter++)
    {
        (*iter)->RemoveACL(pACL);
    }
    OnChange();
}

const char* CAccessControlListManager::ExtractObjectName(const char* szObjectName, CAccessControlListGroupObject::EObjectType& eType)
{
    // Pick the correct type based on what the string starts with.
    // Return where the name of the right begins.
    if (StringBeginsWith(szObjectName, "user."))
    {
        eType = CAccessControlListGroupObject::OBJECT_TYPE_USER;
        return szObjectName + 5;
    }
    else if (StringBeginsWith(szObjectName, "resource."))
    {
        eType = CAccessControlListGroupObject::OBJECT_TYPE_RESOURCE;
        return szObjectName + 9;
    }

    // Failed
    return NULL;
}

const char* CAccessControlListManager::ExtractRightName(const char* szRightName, CAccessControlListRight::ERightType& eType)
{
    // Pick the correct type based on what the string starts with.
    // Return where the name of the object begins.
    if (StringBeginsWith(szRightName, "command."))
    {
        eType = CAccessControlListRight::RIGHT_TYPE_COMMAND;
        return szRightName + 8;
    }
    else if (StringBeginsWith(szRightName, "function."))
    {
        eType = CAccessControlListRight::RIGHT_TYPE_FUNCTION;
        return szRightName + 9;
    }
    else if (StringBeginsWith(szRightName, "resource."))
    {
        eType = CAccessControlListRight::RIGHT_TYPE_RESOURCE;
        return szRightName + 9;
    }
    else if (StringBeginsWith(szRightName, "general."))
    {
        eType = CAccessControlListRight::RIGHT_TYPE_GENERAL;
        return szRightName + 8;
    }

    // Failed
    return NULL;
}

//
// Get list of group names the supplied object belongs to
//
std::vector<SString> CAccessControlListManager::GetObjectGroupNames(const SString& strObjectName, CAccessControlListGroupObject::EObjectType objectType)
{
    std::vector<SString> groupNameList;
    for (auto pGroup : m_Groups)
        for (auto itero = pGroup->IterBeginObjects(); itero != pGroup->IterEndObjects(); itero++)
            if ((*itero)->GetObjectType() == objectType)
                if (strObjectName == (*itero)->GetObjectName() || strcmp((*itero)->GetObjectName(), "*") == 0)
                    groupNameList.push_back(pGroup->GetGroupName());
    return groupNameList;
}

//
// Called when an item within the ACL is modified
//
void CAccessControlListManager::OnChange()
{
    m_bReadCacheDirty = true;
    m_bNeedsSave = true;
    m_uiGlobalRevision++;
}
>>>>>>> 41e36cc6
<|MERGE_RESOLUTION|>--- conflicted
+++ resolved
@@ -1,4 +1,3 @@
-<<<<<<< HEAD
 /*****************************************************************************
  *
  *  PROJECT:     Multi Theft Auto v1.0
@@ -333,24 +332,19 @@
     if (m_bReadCacheDirty)
         ClearReadCache();
 
-    // If object is resource, try cache
-    if (eObjectType == CAccessControlListGroupObject::OBJECT_TYPE_RESOURCE)
-    {
-        // Make unique key for this query
-        SString strKey("%s %s %d %d", szObjectName, szRightName, eRightType, bDefaultAccessRight);
-        // Check if this query has been done before
-        bool* pResult = MapFind(m_ReadCacheMap, strKey);
-        if (!pResult)
-        {
-            // If not, do query now and add result to the cache
-            bool bResult = InternalCanObjectUseRight(szObjectName, eObjectType, szRightName, eRightType, bDefaultAccessRight);
-            MapSet(m_ReadCacheMap, strKey, bResult);
-            pResult = MapFind(m_ReadCacheMap, strKey);
-        }
-        // Return cached result
-        return *pResult;
-    }
-    return InternalCanObjectUseRight(szObjectName, eObjectType, szRightName, eRightType, bDefaultAccessRight);
+    // Make unique key for this query
+    SString strKey("%s %s %d %d %d", szObjectName, szRightName, eObjectType, eRightType, bDefaultAccessRight);
+    // Check if this query has been done before
+    bool* pResult = MapFind(m_ReadCacheMap, strKey);
+    if (!pResult)
+    {
+        // If not, do query now and add result to the cache
+        bool bResult = InternalCanObjectUseRight(szObjectName, eObjectType, szRightName, eRightType, bDefaultAccessRight);
+        MapSet(m_ReadCacheMap, strKey, bResult);
+        return bResult;
+    }
+    // Return cached result
+    return *pResult;
 }
 
 bool CAccessControlListManager::InternalCanObjectUseRight(const char* szObjectName, CAccessControlListGroupObject::EObjectType eObjectType,
@@ -578,572 +572,4 @@
     m_bReadCacheDirty = true;
     m_bNeedsSave = true;
     m_uiGlobalRevision++;
-}
-=======
-/*****************************************************************************
- *
- *  PROJECT:     Multi Theft Auto v1.0
- *  LICENSE:     See LICENSE in the top level directory
- *  FILE:        mods/deathmatch/logic/CAccessControlListManager.cpp
- *  PURPOSE:     Access control list manager class
- *
- *  Multi Theft Auto is available from http://www.multitheftauto.com/
- *
- *****************************************************************************/
-
-#include "StdInc.h"
-
-CAccessControlListManager::CAccessControlListManager() : CXMLConfig(NULL)
-{
-    m_pXML = NULL;
-    m_pRootNode = NULL;
-    m_llLastTimeReadCacheCleared = 0;
-    m_bReadCacheDirty = false;
-    m_bNeedsSave = false;
-    m_uiGlobalRevision = 1;
-}
-
-CAccessControlListManager::~CAccessControlListManager()
-{
-    if (m_bNeedsSave)
-        Save();
-
-    // Clear the ACL stuff
-    ClearACLs();
-    ClearGroups();
-
-    // Delete the XML
-    if (m_pXML)
-    {
-        delete m_pXML;
-        m_pXML = NULL;
-    }
-}
-
-bool CAccessControlListManager::Load()
-{
-    m_bAllowSave = true;
-
-    // Eventually destroy the previously loaded xml
-    if (m_pXML)
-    {
-        delete m_pXML;
-    }
-
-    // Load the XML
-    m_pXML = g_pServerInterface->GetXML()->CreateXML(GetFileName().c_str());
-    if (!m_pXML)
-    {
-        CLogger::ErrorPrintf("Error loading Access Control List file\n");
-        return false;
-    }
-
-    // Parse it
-    if (!m_pXML->Parse())
-    {
-        SString strParseErrorDesc;
-        m_pXML->GetLastError(strParseErrorDesc);
-        CLogger::ErrorPrintf("Error parsing %s - %s\n", *ExtractFilename(GetFileName()), *strParseErrorDesc);
-        return false;
-    }
-
-    // Grab the XML root node
-    m_pRootNode = m_pXML->GetRootNode();
-    if (!m_pRootNode)
-    {
-        CLogger::ErrorPrintf("Missing root node ('ACL')\n");
-        return false;
-    }
-
-    // Clear previous ACL stuff
-    ClearACLs();
-    ClearGroups();
-    ClearReadCache();
-
-    // load the acl's
-    CXMLNode*    pSubNode = NULL;
-    unsigned int uiSubNodesCount = m_pRootNode->GetSubNodeCount();
-    for (unsigned int i = 0; i < uiSubNodesCount; i++)
-    {
-        pSubNode = m_pRootNode->GetSubNode(i);
-        if (!pSubNode)
-            continue;
-
-        if (pSubNode->GetTagName().compare("acl") == 0)
-        {
-            CXMLAttribute* pAttribute = pSubNode->GetAttributes().Find("name");
-            if (pAttribute)
-            {
-                CAccessControlList* pACL = AddACL(pAttribute->GetValue().c_str());
-
-                CXMLNode*    pSubSubNode = NULL;
-                unsigned int uiSubSubNodesCount = pSubNode->GetSubNodeCount();
-                for (unsigned int j = 0; j < uiSubSubNodesCount; j++)
-                {
-                    // If this subnode doesn't exist, return to the for loop and continue it
-                    pSubSubNode = pSubNode->GetSubNode(j);
-                    if (!pSubSubNode)
-                        continue;
-
-                    // Check that this subsub node is named "right"
-                    if (pSubSubNode->GetTagName().compare("right") == 0)
-                    {
-                        // Grab the name and the access attributes
-                        CXMLAttribute* pNameAttribute = pSubSubNode->GetAttributes().Find("name");
-                        CXMLAttribute* pAccessAttribute = pSubSubNode->GetAttributes().Find("access");
-                        if (pNameAttribute && pAccessAttribute)
-                        {
-                            // See if the access attribute is true or false
-                            bool        bAccess = false;
-                            std::string strAccess = pAccessAttribute->GetValue();
-
-                            if (stricmp(strAccess.c_str(), "true") == 0 || stricmp(strAccess.c_str(), "yes") == 0 || strcmp(strAccess.c_str(), "1") == 0)
-                            {
-                                bAccess = true;
-                            }
-
-                            // Grab the name of the 'right' name
-                            const char* szRightName = pNameAttribute->GetValue().c_str();
-
-                            // Create the rights control list
-                            CAccessControlListRight* pRight = NULL;
-                            if (StringBeginsWith(szRightName, "command."))
-                            {
-                                pRight = pACL->AddRight(&szRightName[8], CAccessControlListRight::RIGHT_TYPE_COMMAND, bAccess);
-                            }
-                            else if (StringBeginsWith(szRightName, "function."))
-                            {
-                                pRight = pACL->AddRight(&szRightName[9], CAccessControlListRight::RIGHT_TYPE_FUNCTION, bAccess);
-                            }
-                            else if (StringBeginsWith(szRightName, "resource."))
-                            {
-                                pRight = pACL->AddRight(&szRightName[9], CAccessControlListRight::RIGHT_TYPE_RESOURCE, bAccess);
-                            }
-                            else if (StringBeginsWith(szRightName, "general."))
-                            {
-                                pRight = pACL->AddRight(&szRightName[8], CAccessControlListRight::RIGHT_TYPE_GENERAL, bAccess);
-                            }
-                            else
-                                continue;
-
-                            // Set all the extra attributes
-                            for (uint i = 0; i < pSubSubNode->GetAttributes().Count(); i++)
-                            {
-                                CXMLAttribute* pAttribute = pSubSubNode->GetAttributes().Get(i);
-                                pRight->SetAttributeValue(pAttribute->GetName(), pAttribute->GetValue());
-                            }
-                        }
-                    }
-                }
-            }
-        }
-    }
-
-    // Load the groups
-    pSubNode = NULL;
-    uiSubNodesCount = m_pRootNode->GetSubNodeCount();
-    for (unsigned int i = 0; i < uiSubNodesCount; i++)
-    {
-        pSubNode = m_pRootNode->GetSubNode(i);
-        if (!pSubNode)
-            continue;
-
-        if (pSubNode->GetTagName().compare("group") == 0)
-        {
-            CXMLAttribute* pAttribute = pSubNode->GetAttributes().Find("name");
-            if (pAttribute)
-            {
-                CAccessControlListGroup* pGroup = AddGroup(pAttribute->GetValue().c_str());
-
-                CXMLNode*    pSubSubNode = NULL;
-                unsigned int uiSubSubNodesCount = pSubNode->GetSubNodeCount();
-                for (unsigned int j = 0; j < uiSubSubNodesCount; j++)
-                {
-                    pSubSubNode = pSubNode->GetSubNode(j);
-                    if (!pSubSubNode)
-                        continue;
-
-                    if (pSubSubNode->GetTagName().compare("object") == 0)
-                    {
-                        CXMLAttribute* pSubAttribute = pSubSubNode->GetAttributes().Find("name");
-                        if (pSubAttribute)
-                        {
-                            const char* szAccountName = pSubAttribute->GetValue().c_str();
-
-                            if (StringBeginsWith(szAccountName, "user."))
-                            {
-                                pGroup->AddObject(&szAccountName[5], CAccessControlListGroupObject::OBJECT_TYPE_USER);
-                            }
-                            else if (StringBeginsWith(szAccountName, "resource."))
-                            {
-                                pGroup->AddObject(&szAccountName[9], CAccessControlListGroupObject::OBJECT_TYPE_RESOURCE);
-                            }
-                        }
-                    }
-                    else if (pSubSubNode->GetTagName().compare("acl") == 0)
-                    {
-                        CXMLAttribute* pSubAttribute = pSubSubNode->GetAttributes().Find("name");
-                        if (pSubAttribute)
-                        {
-                            CAccessControlList* pACL = GetACL(pSubAttribute->GetValue().c_str());
-                            if (pACL)
-                            {
-                                pGroup->AddACL(pACL);
-                            }
-                        }
-                    }
-                }
-            }
-        }
-    }
-
-    m_bNeedsSave = false;
-    return true;
-}
-
-bool CAccessControlListManager::Reload()
-{
-    // Flush any pending saves - This is ok because reloading is for loading manual changes to acl.xml
-    // and manual changes are subject to being overwritten by server actions at any time.
-    if (m_bNeedsSave)
-        Save();
-
-    return Load();
-}
-
-bool CAccessControlListManager::Save()
-{
-    // Only allow save after a load was attempted
-    if (!m_bAllowSave)
-        return false;
-
-    m_bNeedsSave = false;
-    m_AutoSaveTimer.Reset();
-
-    // We have it loaded?
-    if (m_pXML)
-    {
-        // Clear it
-        m_pXML->Clear();
-
-        // Create a root node
-        CXMLNode* pNode = m_pXML->CreateRootNode("acl");
-        if (pNode)
-        {
-            // Loop through the groups writing them to the ACL
-            std::list<CAccessControlListGroup*>::iterator iter = m_Groups.begin();
-            for (; iter != m_Groups.end(); iter++)
-            {
-                (*iter)->WriteToXMLNode(pNode);
-            }
-
-            // Loop through the ACLs writing them to the ACL file
-            std::list<CAccessControlList*>::iterator iterACL = m_ACLs.begin();
-            for (; iterACL != m_ACLs.end(); iterACL++)
-            {
-                (*iterACL)->WriteToXMLNode(pNode);
-            }
-
-            // Save the XML
-            if (m_pXML->Write())
-                return true;
-            CLogger::ErrorPrintf("Error saving '%s'\n", GetFileName().c_str());
-        }
-    }
-
-    return false;
-}
-
-CAccessControlListGroup* CAccessControlListManager::GetGroup(const char* szGroupName)
-{
-    // Loop through the list and find the group with a matching name
-    list<CAccessControlListGroup*>::iterator iter = m_Groups.begin();
-    for (; iter != m_Groups.end(); iter++)
-    {
-        if (strcmp(szGroupName, (*iter)->GetGroupName()) == 0)
-        {
-            return *iter;
-        }
-    }
-
-    return NULL;
-}
-
-CAccessControlList* CAccessControlListManager::GetACL(const char* szACLName)
-{
-    // Loop through the list and find the ACL with a matching name
-    list<CAccessControlList*>::iterator iter = m_ACLs.begin();
-    for (; iter != m_ACLs.end(); iter++)
-    {
-        if (strcmp(szACLName, (*iter)->GetName()) == 0)
-        {
-            return *iter;
-        }
-    }
-
-    return NULL;
-}
-
-void CAccessControlListManager::DoPulse()
-{
-    // Clear cache every 12 hours or if dirty
-    if (m_bReadCacheDirty || GetTickCount64_() - m_llLastTimeReadCacheCleared > 1000 * 60 * 60 * 12)
-        ClearReadCache();
-
-    // Save when needed, but no more than once a second
-    if (m_AutoSaveTimer.Get() > 1000 && m_bNeedsSave)
-        Save();
-}
-
-void CAccessControlListManager::ClearReadCache()
-{
-    m_bReadCacheDirty = false;
-    m_llLastTimeReadCacheCleared = GetTickCount64_();
-    m_ReadCacheMap.clear();
-    m_uiGlobalRevision++;
-}
-
-bool CAccessControlListManager::CanObjectUseRight(const char* szObjectName, CAccessControlListGroupObject::EObjectType eObjectType, const char* szRightName,
-                                                  CAccessControlListRight::ERightType eRightType, bool bDefaultAccessRight)
-{
-    // Clear cache if required
-    if (m_bReadCacheDirty)
-        ClearReadCache();
-
-    // Make unique key for this query
-    SString strKey("%s %s %d %d %d", szObjectName, szRightName, eObjectType, eRightType, bDefaultAccessRight);
-    // Check if this query has been done before
-    bool* pResult = MapFind(m_ReadCacheMap, strKey);
-    if (!pResult)
-    {
-        // If not, do query now and add result to the cache
-        bool bResult = InternalCanObjectUseRight(szObjectName, eObjectType, szRightName, eRightType, bDefaultAccessRight);
-        MapSet(m_ReadCacheMap, strKey, bResult);
-        return bResult;
-    }
-    // Return cached result
-    return *pResult;
-}
-
-bool CAccessControlListManager::InternalCanObjectUseRight(const char* szObjectName, CAccessControlListGroupObject::EObjectType eObjectType,
-                                                          const char* szRightName, CAccessControlListRight::ERightType eRightType, bool bDefaultAccessRight)
-{
-    // This is set to true if we were explicitly denied access by an ACL
-    bool bDenied = false;
-
-    // Look through the groups
-    list<CAccessControlListGroup*>::iterator group = m_Groups.begin();
-    for (; group != m_Groups.end(); group++)
-    {
-        // Look for a group that has our user/resource in it
-        if ((*group)->FindObjectMatch(szObjectName, eObjectType))
-        {
-            // Look through its access lists for our 'right' name
-            list<CAccessControlList*>::iterator acl = (*group)->IterBeginACL();
-            for (; acl != (*group)->IterEndACL(); acl++)
-            {
-                // Grab the right with this name
-                CAccessControlListRight* pRight = (*acl)->GetRight(szRightName, eRightType);
-                if (pRight)
-                {
-                    // If he has access, return that he can use this object. Otherwize keep looking
-                    // for an ACL that gives him permission to do so.
-                    if (pRight->GetRightAccess())
-                    {
-                        return true;
-                    }
-                    else
-                    {
-                        bDenied = true;
-                    }
-                }
-            }
-        }
-    }
-
-    // An ACL denied us access and no ACL gave us access. No access given.
-    if (bDenied)
-        return false;
-
-    // Otherwize if nothing specified, return the default right
-    return bDefaultAccessRight;
-}
-
-CAccessControlListGroup* CAccessControlListManager::AddGroup(const char* szGroupName)
-{
-    // Grab the group with that name already. Only add it if it doesn't exist already
-    CAccessControlListGroup* pGroup = GetGroup(szGroupName);
-    if (!pGroup)
-    {
-        // Create it and put it back in our list
-        pGroup = new CAccessControlListGroup(szGroupName);
-        m_Groups.push_back(pGroup);
-        OnChange();
-    }
-
-    return pGroup;
-}
-
-CAccessControlList* CAccessControlListManager::AddACL(const char* szACLName)
-{
-    // Grab the ACL with that name. Only add it if we don't already have it
-    CAccessControlList* pACL = GetACL(szACLName);
-    if (!pACL)
-    {
-        // Create it and put it back in our list
-        pACL = new CAccessControlList(szACLName, this);
-        m_ACLs.push_back(pACL);
-        OnChange();
-    }
-
-    return pACL;
-}
-
-void CAccessControlListManager::DeleteGroup(class CAccessControlListGroup* pGroup)
-{
-    assert(pGroup);
-
-    // Delete the class and remove it from the list
-    delete pGroup;
-    m_Groups.remove(pGroup);
-    OnChange();
-}
-
-void CAccessControlListManager::DeleteACL(class CAccessControlList* pACL)
-{
-    assert(pACL);
-
-    // Remove its dependencies among the groups
-    RemoveACLDependencies(pACL);
-
-    // Delete the class and remove it from the list
-    delete pACL;
-    m_ACLs.remove(pACL);
-    OnChange();
-}
-
-void CAccessControlListManager::ClearACLs()
-{
-    // Return true if it exists
-    list<CAccessControlList*>::iterator iter = m_ACLs.begin();
-    for (; iter != m_ACLs.end(); iter++)
-    {
-        delete *iter;
-    }
-
-    // Clear the list
-    m_ACLs.clear();
-    OnChange();
-}
-
-void CAccessControlListManager::ClearGroups()
-{
-    // Delete all the ACLs
-    list<CAccessControlListGroup*>::iterator iter = m_Groups.begin();
-    for (; iter != m_Groups.end(); iter++)
-    {
-        delete *iter;
-    }
-
-    // Clear the list
-    m_Groups.clear();
-    OnChange();
-}
-
-CAccessControlList* CAccessControlListManager::GetACLFromScriptID(uint uiScriptID)
-{
-    CAccessControlList* pACL = (CAccessControlList*)CIdArray::FindEntry(uiScriptID, EIdClass::ACL);
-    dassert(!pACL || ListContains(m_ACLs, pACL));
-    return pACL;
-}
-
-CAccessControlListGroup* CAccessControlListManager::GetGroupFromScriptID(uint uiScriptID)
-{
-    CAccessControlListGroup* pGroup = (CAccessControlListGroup*)CIdArray::FindEntry(uiScriptID, EIdClass::ACL_GROUP);
-    dassert(!pGroup || ListContains(m_Groups, pGroup));
-    return pGroup;
-}
-
-void CAccessControlListManager::RemoveACLDependencies(class CAccessControlList* pACL)
-{
-    // Remove all groups depending on the given ACL
-    list<CAccessControlListGroup*>::iterator iter = m_Groups.begin();
-    for (; iter != m_Groups.end(); iter++)
-    {
-        (*iter)->RemoveACL(pACL);
-    }
-    OnChange();
-}
-
-const char* CAccessControlListManager::ExtractObjectName(const char* szObjectName, CAccessControlListGroupObject::EObjectType& eType)
-{
-    // Pick the correct type based on what the string starts with.
-    // Return where the name of the right begins.
-    if (StringBeginsWith(szObjectName, "user."))
-    {
-        eType = CAccessControlListGroupObject::OBJECT_TYPE_USER;
-        return szObjectName + 5;
-    }
-    else if (StringBeginsWith(szObjectName, "resource."))
-    {
-        eType = CAccessControlListGroupObject::OBJECT_TYPE_RESOURCE;
-        return szObjectName + 9;
-    }
-
-    // Failed
-    return NULL;
-}
-
-const char* CAccessControlListManager::ExtractRightName(const char* szRightName, CAccessControlListRight::ERightType& eType)
-{
-    // Pick the correct type based on what the string starts with.
-    // Return where the name of the object begins.
-    if (StringBeginsWith(szRightName, "command."))
-    {
-        eType = CAccessControlListRight::RIGHT_TYPE_COMMAND;
-        return szRightName + 8;
-    }
-    else if (StringBeginsWith(szRightName, "function."))
-    {
-        eType = CAccessControlListRight::RIGHT_TYPE_FUNCTION;
-        return szRightName + 9;
-    }
-    else if (StringBeginsWith(szRightName, "resource."))
-    {
-        eType = CAccessControlListRight::RIGHT_TYPE_RESOURCE;
-        return szRightName + 9;
-    }
-    else if (StringBeginsWith(szRightName, "general."))
-    {
-        eType = CAccessControlListRight::RIGHT_TYPE_GENERAL;
-        return szRightName + 8;
-    }
-
-    // Failed
-    return NULL;
-}
-
-//
-// Get list of group names the supplied object belongs to
-//
-std::vector<SString> CAccessControlListManager::GetObjectGroupNames(const SString& strObjectName, CAccessControlListGroupObject::EObjectType objectType)
-{
-    std::vector<SString> groupNameList;
-    for (auto pGroup : m_Groups)
-        for (auto itero = pGroup->IterBeginObjects(); itero != pGroup->IterEndObjects(); itero++)
-            if ((*itero)->GetObjectType() == objectType)
-                if (strObjectName == (*itero)->GetObjectName() || strcmp((*itero)->GetObjectName(), "*") == 0)
-                    groupNameList.push_back(pGroup->GetGroupName());
-    return groupNameList;
-}
-
-//
-// Called when an item within the ACL is modified
-//
-void CAccessControlListManager::OnChange()
-{
-    m_bReadCacheDirty = true;
-    m_bNeedsSave = true;
-    m_uiGlobalRevision++;
-}
->>>>>>> 41e36cc6
+}