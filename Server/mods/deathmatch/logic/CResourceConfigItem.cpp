<<<<<<< HEAD
/*****************************************************************************
*
*  PROJECT:     Multi Theft Auto v1.0
*  LICENSE:     See LICENSE in the top level directory
*  FILE:        mods/deathmatch/logic/CResourceConfigItem.cpp
*  PURPOSE:     Resource server-side (XML) configuration file item class
*  DEVELOPERS:  Ed Lyons <>
*               Kevin Whiteside <>
*               Christian Myhre Lundheim <>
*
*  Multi Theft Auto is available from http://www.multitheftauto.com/
*
*****************************************************************************/

// This class represents a single resource config file.
// Config files can be accessed by other resources and used to
// configure them. They are always XML files, and access
// is provided by giving out the root xml node.

#include "StdInc.h"

extern CServerInterface* g_pServerInterface;

CResourceConfigItem::CResourceConfigItem ( CResource * resource, const char* szShortName, const char* szResourceFileName, const std::list<std::unique_ptr<CXMLAttribute>>& xmlAttributes ) : CResourceFile ( resource, szShortName, szResourceFileName, xmlAttributes )
{
    m_pXMLFile = NULL;
    m_pXMLRootNode = NULL;
    m_bInvalid = true;
    
    m_type = RESOURCE_FILE_TYPE_CONFIG;
}

CResourceConfigItem::~CResourceConfigItem ( void )
{
    if ( m_pXMLFile )
    {
        delete m_pXMLFile;
        m_pXMLFile = NULL;
    }
}

bool CResourceConfigItem::Start ( void )
{
    // Already started?
    if ( m_pXMLFile )
    {
        return false;
    }

    // Create the XML
    m_pXMLFile = g_pServerInterface->GetXML ()->CreateXML ( m_strResourceFileName.c_str (), true );
    if ( m_pXMLFile )
    {
        // Parse it
        if ( m_pXMLFile->Parse () )
        {
            m_pXMLRootNode = m_pXMLFile->GetRootNode ();
            m_bInvalid = false;
            return true;
        }
        else
        {
            CLogger::ErrorPrintf ( "Couldn't parse config %s in resource %s\n", m_strShortName.c_str (), m_resource->GetName().c_str () );
        }

        // Delete the XML again, invalid
        delete m_pXMLFile;
        m_pXMLFile = NULL;
    }
    else
        CLogger::ErrorPrintf ( "Couldn't load config %s in resource %s\n", m_strShortName.c_str (), m_resource->GetName().c_str () );

    return !m_bInvalid;
}

bool CResourceConfigItem::Stop ( void )
{
    if ( m_pXMLFile ) 
    {
        delete m_pXMLFile;
        m_pXMLFile = NULL;
    }

    return true;
}
=======
/*****************************************************************************
 *
 *  PROJECT:     Multi Theft Auto v1.0
 *  LICENSE:     See LICENSE in the top level directory
 *  FILE:        mods/deathmatch/logic/CResourceConfigItem.cpp
 *  PURPOSE:     Resource server-side (XML) configuration file item class
 *
 *  Multi Theft Auto is available from http://www.multitheftauto.com/
 *
 *****************************************************************************/

// This class represents a single resource config file.
// Config files can be accessed by other resources and used to
// configure them. They are always XML files, and access
// is provided by giving out the root xml node.

#include "StdInc.h"

extern CServerInterface* g_pServerInterface;

CResourceConfigItem::CResourceConfigItem(CResource* resource, const char* szShortName, const char* szResourceFileName, CXMLAttributes* xmlAttributes)
    : CResourceFile(resource, szShortName, szResourceFileName, xmlAttributes)
{
    m_pXMLFile = NULL;
    m_pXMLRootNode = NULL;
    m_bInvalid = true;

    m_type = RESOURCE_FILE_TYPE_CONFIG;
}

CResourceConfigItem::~CResourceConfigItem()
{
    if (m_pXMLFile)
    {
        delete m_pXMLFile;
        m_pXMLFile = NULL;
    }
}

bool CResourceConfigItem::Start()
{
    // Already started?
    if (m_pXMLFile)
    {
        return false;
    }

    // Create the XML
    m_pXMLFile = g_pServerInterface->GetXML()->CreateXML(m_strResourceFileName.c_str(), true);
    if (m_pXMLFile)
    {
        // Parse it
        if (m_pXMLFile->Parse())
        {
            m_pXMLRootNode = m_pXMLFile->GetRootNode();
            m_bInvalid = false;
            return true;
        }
        else
        {
            CLogger::ErrorPrintf("Couldn't parse config %s in resource %s\n", m_strShortName.c_str(), m_resource->GetName().c_str());
        }

        // Delete the XML again, invalid
        delete m_pXMLFile;
        m_pXMLFile = NULL;
    }
    else
        CLogger::ErrorPrintf("Couldn't load config %s in resource %s\n", m_strShortName.c_str(), m_resource->GetName().c_str());

    return !m_bInvalid;
}

bool CResourceConfigItem::Stop()
{
    if (m_pXMLFile)
    {
        delete m_pXMLFile;
        m_pXMLFile = NULL;
    }

    return true;
}
>>>>>>> d8c3ff5f
<|MERGE_RESOLUTION|>--- conflicted
+++ resolved
@@ -1,90 +1,3 @@
-<<<<<<< HEAD
-/*****************************************************************************
-*
-*  PROJECT:     Multi Theft Auto v1.0
-*  LICENSE:     See LICENSE in the top level directory
-*  FILE:        mods/deathmatch/logic/CResourceConfigItem.cpp
-*  PURPOSE:     Resource server-side (XML) configuration file item class
-*  DEVELOPERS:  Ed Lyons <>
-*               Kevin Whiteside <>
-*               Christian Myhre Lundheim <>
-*
-*  Multi Theft Auto is available from http://www.multitheftauto.com/
-*
-*****************************************************************************/
-
-// This class represents a single resource config file.
-// Config files can be accessed by other resources and used to
-// configure them. They are always XML files, and access
-// is provided by giving out the root xml node.
-
-#include "StdInc.h"
-
-extern CServerInterface* g_pServerInterface;
-
-CResourceConfigItem::CResourceConfigItem ( CResource * resource, const char* szShortName, const char* szResourceFileName, const std::list<std::unique_ptr<CXMLAttribute>>& xmlAttributes ) : CResourceFile ( resource, szShortName, szResourceFileName, xmlAttributes )
-{
-    m_pXMLFile = NULL;
-    m_pXMLRootNode = NULL;
-    m_bInvalid = true;
-    
-    m_type = RESOURCE_FILE_TYPE_CONFIG;
-}
-
-CResourceConfigItem::~CResourceConfigItem ( void )
-{
-    if ( m_pXMLFile )
-    {
-        delete m_pXMLFile;
-        m_pXMLFile = NULL;
-    }
-}
-
-bool CResourceConfigItem::Start ( void )
-{
-    // Already started?
-    if ( m_pXMLFile )
-    {
-        return false;
-    }
-
-    // Create the XML
-    m_pXMLFile = g_pServerInterface->GetXML ()->CreateXML ( m_strResourceFileName.c_str (), true );
-    if ( m_pXMLFile )
-    {
-        // Parse it
-        if ( m_pXMLFile->Parse () )
-        {
-            m_pXMLRootNode = m_pXMLFile->GetRootNode ();
-            m_bInvalid = false;
-            return true;
-        }
-        else
-        {
-            CLogger::ErrorPrintf ( "Couldn't parse config %s in resource %s\n", m_strShortName.c_str (), m_resource->GetName().c_str () );
-        }
-
-        // Delete the XML again, invalid
-        delete m_pXMLFile;
-        m_pXMLFile = NULL;
-    }
-    else
-        CLogger::ErrorPrintf ( "Couldn't load config %s in resource %s\n", m_strShortName.c_str (), m_resource->GetName().c_str () );
-
-    return !m_bInvalid;
-}
-
-bool CResourceConfigItem::Stop ( void )
-{
-    if ( m_pXMLFile ) 
-    {
-        delete m_pXMLFile;
-        m_pXMLFile = NULL;
-    }
-
-    return true;
-}
-=======
 /*****************************************************************************
  *
  *  PROJECT:     Multi Theft Auto v1.0
@@ -105,7 +18,8 @@
 
 extern CServerInterface* g_pServerInterface;
 
-CResourceConfigItem::CResourceConfigItem(CResource* resource, const char* szShortName, const char* szResourceFileName, CXMLAttributes* xmlAttributes)
+CResourceConfigItem::CResourceConfigItem(CResource* resource, const char* szShortName, const char* szResourceFileName,
+                                         const std::list<std::unique_ptr<CXMLAttribute>>& xmlAttributes)
     : CResourceFile(resource, szShortName, szResourceFileName, xmlAttributes)
 {
     m_pXMLFile = NULL;
@@ -167,5 +81,4 @@
     }
 
     return true;
-}
->>>>>>> d8c3ff5f
+}