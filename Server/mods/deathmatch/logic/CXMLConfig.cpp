<<<<<<< HEAD
/*****************************************************************************
*
*  PROJECT:     Multi Theft Auto v1.0
*  LICENSE:     See LICENSE in the top level directory
*  FILE:        mods/deathmatch/logic/CXMLConfig.cpp
*  PURPOSE:     XML-based configuration parsing routines class
*  DEVELOPERS:  Jax <>
*               Cecill Etheredge <>
*
*  Multi Theft Auto is available from http://www.multitheftauto.com/
*
*****************************************************************************/

#include "StdInc.h"

CXMLConfig::CXMLConfig ( const char* szFileName )
{
    m_pFile = NULL;
    m_strFileName = szFileName ? szFileName : "";
    SetFileName ( szFileName );
}


CXMLConfig::~CXMLConfig ( void )
{
    delete m_pFile;
}


void CXMLConfig::SetFileName ( const char* szFileName )
{
    m_strFileName = szFileName ? szFileName : "";
}


int CXMLConfig::GetBoolean ( CXMLNode* pParent, const char* szKey, bool& bResult )
{
    // Grab the XML node
    CXMLNode* pNode = pParent->GetChild ( szKey );
    if ( pNode )
    {
        if ( pNode->GetTagContent ( bResult ) )
        {
            return IS_SUCCESS;
        }

        return INVALID_VALUE;
    }

    return DOESNT_EXIST;
}


int CXMLConfig::GetInteger ( CXMLNode* pParent, const char* szKey, int& iResult, int iMin, int iMax )
{
    // Grab the XML node
    CXMLNode* pNode = pParent->GetChild ( szKey );
    if ( pNode )
    {
        if ( pNode->GetTagContent ( iResult ) )
        {
            if ( ( iMin == -1 || iResult >= iMin ) &&
                 ( iMax == -1 || iResult <= iMax ) )
            {
                return IS_SUCCESS;
            }
        }

        return INVALID_VALUE;
    }

    return DOESNT_EXIST;
}


int CXMLConfig::GetString ( CXMLNode* pParent, const char *szKey, std::string& strValue, int iMinLength, int iMaxLength )
{
    // Grab the XML node
    CXMLNode* pNode = pParent->GetChild ( szKey );
    if ( pNode )
    {
        // Grab the string
        strValue = pNode->GetTagContent ();

        // Check the lengths
        size_t sizeString = strValue.length ();
        if ( ( iMinLength == -1 || sizeString >= static_cast < unsigned int > ( iMinLength ) ) &&
             ( iMaxLength == -1 || sizeString <= static_cast < unsigned int > ( iMaxLength ) ) )
        {
            return IS_SUCCESS;
        }

        return INVALID_VALUE;
    }

    return DOESNT_EXIST;
}


int CXMLConfig::GetRGBA ( CXMLNode* pParent, const char* szKey, unsigned char& R, unsigned char& G, unsigned char& B, unsigned char& A )
{
    int Status = INVALID_VALUE;
    int iR, iG, iB, iA;

    // Grab the XML node
    CXMLNode* pNode = pParent->GetChild ( szKey );
    if ( pNode )
    {
        char cDelimiter;
        istringstream iss;

        std::string strValue;
        strValue = pNode->GetTagContent ();

        try {
            iss >> iR >> cDelimiter >> iG >> cDelimiter >> iB >>cDelimiter >> iA;
            R = iR; G = iG; B = iB; A = iA;
            Status = IS_SUCCESS;
        } catch (std::ios::failure e) {}
    } else
        Status = DOESNT_EXIST;

    return Status;
}


void CXMLConfig::SetBoolean ( CXMLNode* pParent, const char* szKey, bool bValue )
{
    // Create the XML node
    CXMLNode* pNode = pParent->GetChild ( szKey );
    if ( !pNode ) pNode = pParent->CreateChild ( szKey );
    if ( pNode )
    {
        pNode->SetTagContent ( bValue );
    }
}


void CXMLConfig::SetInteger ( CXMLNode* pParent, const char* szKey, int iValue )
{
    // Create the XML node
    CXMLNode* pNode = pParent->GetChild ( szKey );
    if ( !pNode ) pNode = pParent->CreateChild ( szKey );
    if ( pNode )
    {
        pNode->SetTagContent ( iValue );
    }
}


void CXMLConfig::SetString ( CXMLNode* pParent, const char* szKey, const std::string& strValue )
{
    // Create the XML node
    CXMLNode* pNode = pParent->GetChild ( szKey );
    if ( !pNode ) pNode = pParent->CreateChild ( szKey );
    if ( pNode )
    {
        pNode->SetTagContent ( strValue.c_str () );
    }
}


void CXMLConfig::SetRGBA ( CXMLNode* pParent, const char* szKey, unsigned char R, unsigned char G, unsigned char B, unsigned char A )
{
    // Create the XML node
    CXMLNode* pNode = pParent->GetChild ( szKey );
    if ( !pNode ) pNode = pParent->CreateChild ( szKey );
    if ( pNode )
    {
        char szBuffer [ 256 ];
        sprintf ( szBuffer, "%d %d %d %d", R, G, B, A );
        pNode->SetTagContent ( szBuffer );
    }
}


CXMLNode* CXMLConfig::GetNodeForSave ( CXMLNode* pParent, const char* szKey )
{
    CXMLNode* pNode = pParent->GetChild ( szKey );
    if ( !pNode ) pNode = pParent->CreateChild ( szKey );    

    return pNode;
}
=======
/*****************************************************************************
 *
 *  PROJECT:     Multi Theft Auto v1.0
 *  LICENSE:     See LICENSE in the top level directory
 *  FILE:        mods/deathmatch/logic/CXMLConfig.cpp
 *  PURPOSE:     XML-based configuration parsing routines class
 *
 *  Multi Theft Auto is available from http://www.multitheftauto.com/
 *
 *****************************************************************************/

#include "StdInc.h"

CXMLConfig::CXMLConfig(const char* szFileName)
{
    m_pFile = NULL;
    m_strFileName = szFileName ? szFileName : "";
    SetFileName(szFileName);
}

CXMLConfig::~CXMLConfig()
{
    delete m_pFile;
}

void CXMLConfig::SetFileName(const char* szFileName)
{
    m_strFileName = szFileName ? szFileName : "";
}

int CXMLConfig::GetBoolean(CXMLNode* pParent, const char* szKey, bool& bResult)
{
    // Grab the XML node
    CXMLNode* pNode = pParent->FindSubNode(szKey);
    if (pNode)
    {
        if (pNode->GetTagContent(bResult))
        {
            return IS_SUCCESS;
        }

        return INVALID_VALUE;
    }

    return DOESNT_EXIST;
}

int CXMLConfig::GetInteger(CXMLNode* pParent, const char* szKey, int& iResult, int iMin, int iMax)
{
    // Grab the XML node
    CXMLNode* pNode = pParent->FindSubNode(szKey);
    if (pNode)
    {
        if (pNode->GetTagContent(iResult))
        {
            if ((iMin == -1 || iResult >= iMin) && (iMax == -1 || iResult <= iMax))
            {
                return IS_SUCCESS;
            }
        }

        return INVALID_VALUE;
    }

    return DOESNT_EXIST;
}

int CXMLConfig::GetString(CXMLNode* pParent, const char* szKey, std::string& strValue, int iMinLength, int iMaxLength)
{
    // Grab the XML node
    CXMLNode* pNode = pParent->FindSubNode(szKey);
    if (pNode)
    {
        // Grab the string
        strValue = pNode->GetTagContent();

        // Check the lengths
        size_t sizeString = strValue.length();
        if ((iMinLength == -1 || sizeString >= static_cast<unsigned int>(iMinLength)) &&
            (iMaxLength == -1 || sizeString <= static_cast<unsigned int>(iMaxLength)))
        {
            return IS_SUCCESS;
        }

        return INVALID_VALUE;
    }

    return DOESNT_EXIST;
}

int CXMLConfig::GetRGBA(CXMLNode* pParent, const char* szKey, unsigned char& R, unsigned char& G, unsigned char& B, unsigned char& A)
{
    int Status = INVALID_VALUE;
    int iR, iG, iB, iA;

    // Grab the XML node
    CXMLNode* pNode = pParent->FindSubNode(szKey);
    if (pNode)
    {
        char          cDelimiter;
        istringstream iss;

        std::string strValue;
        strValue = pNode->GetTagContent();

        try
        {
            iss >> iR >> cDelimiter >> iG >> cDelimiter >> iB >> cDelimiter >> iA;
            R = iR;
            G = iG;
            B = iB;
            A = iA;
            Status = IS_SUCCESS;
        }
        catch (std::ios::failure e)
        {
        }
    }
    else
        Status = DOESNT_EXIST;

    return Status;
}

void CXMLConfig::SetBoolean(CXMLNode* pParent, const char* szKey, bool bValue)
{
    // Create the XML node
    CXMLNode* pNode = pParent->FindSubNode(szKey);
    if (!pNode)
        pNode = pParent->CreateSubNode(szKey);
    if (pNode)
    {
        pNode->SetTagContent(bValue);
    }
}

void CXMLConfig::SetInteger(CXMLNode* pParent, const char* szKey, int iValue)
{
    // Create the XML node
    CXMLNode* pNode = pParent->FindSubNode(szKey);
    if (!pNode)
        pNode = pParent->CreateSubNode(szKey);
    if (pNode)
    {
        pNode->SetTagContent(iValue);
    }
}

void CXMLConfig::SetString(CXMLNode* pParent, const char* szKey, const std::string& strValue)
{
    // Create the XML node
    CXMLNode* pNode = pParent->FindSubNode(szKey);
    if (!pNode)
        pNode = pParent->CreateSubNode(szKey);
    if (pNode)
    {
        pNode->SetTagContent(strValue.c_str());
    }
}

void CXMLConfig::SetRGBA(CXMLNode* pParent, const char* szKey, unsigned char R, unsigned char G, unsigned char B, unsigned char A)
{
    // Create the XML node
    CXMLNode* pNode = pParent->FindSubNode(szKey);
    if (!pNode)
        pNode = pParent->CreateSubNode(szKey);
    if (pNode)
    {
        char szBuffer[256];
        sprintf(szBuffer, "%d %d %d %d", R, G, B, A);
        pNode->SetTagContent(szBuffer);
    }
}

CXMLNode* CXMLConfig::GetNodeForSave(CXMLNode* pParent, const char* szKey)
{
    CXMLNode* pNode = pParent->FindSubNode(szKey);
    if (!pNode)
        pNode = pParent->CreateSubNode(szKey);

    return pNode;
}
>>>>>>> d8c3ff5f
<|MERGE_RESOLUTION|>--- conflicted
+++ resolved
@@ -1,188 +1,3 @@
-<<<<<<< HEAD
-/*****************************************************************************
-*
-*  PROJECT:     Multi Theft Auto v1.0
-*  LICENSE:     See LICENSE in the top level directory
-*  FILE:        mods/deathmatch/logic/CXMLConfig.cpp
-*  PURPOSE:     XML-based configuration parsing routines class
-*  DEVELOPERS:  Jax <>
-*               Cecill Etheredge <>
-*
-*  Multi Theft Auto is available from http://www.multitheftauto.com/
-*
-*****************************************************************************/
-
-#include "StdInc.h"
-
-CXMLConfig::CXMLConfig ( const char* szFileName )
-{
-    m_pFile = NULL;
-    m_strFileName = szFileName ? szFileName : "";
-    SetFileName ( szFileName );
-}
-
-
-CXMLConfig::~CXMLConfig ( void )
-{
-    delete m_pFile;
-}
-
-
-void CXMLConfig::SetFileName ( const char* szFileName )
-{
-    m_strFileName = szFileName ? szFileName : "";
-}
-
-
-int CXMLConfig::GetBoolean ( CXMLNode* pParent, const char* szKey, bool& bResult )
-{
-    // Grab the XML node
-    CXMLNode* pNode = pParent->GetChild ( szKey );
-    if ( pNode )
-    {
-        if ( pNode->GetTagContent ( bResult ) )
-        {
-            return IS_SUCCESS;
-        }
-
-        return INVALID_VALUE;
-    }
-
-    return DOESNT_EXIST;
-}
-
-
-int CXMLConfig::GetInteger ( CXMLNode* pParent, const char* szKey, int& iResult, int iMin, int iMax )
-{
-    // Grab the XML node
-    CXMLNode* pNode = pParent->GetChild ( szKey );
-    if ( pNode )
-    {
-        if ( pNode->GetTagContent ( iResult ) )
-        {
-            if ( ( iMin == -1 || iResult >= iMin ) &&
-                 ( iMax == -1 || iResult <= iMax ) )
-            {
-                return IS_SUCCESS;
-            }
-        }
-
-        return INVALID_VALUE;
-    }
-
-    return DOESNT_EXIST;
-}
-
-
-int CXMLConfig::GetString ( CXMLNode* pParent, const char *szKey, std::string& strValue, int iMinLength, int iMaxLength )
-{
-    // Grab the XML node
-    CXMLNode* pNode = pParent->GetChild ( szKey );
-    if ( pNode )
-    {
-        // Grab the string
-        strValue = pNode->GetTagContent ();
-
-        // Check the lengths
-        size_t sizeString = strValue.length ();
-        if ( ( iMinLength == -1 || sizeString >= static_cast < unsigned int > ( iMinLength ) ) &&
-             ( iMaxLength == -1 || sizeString <= static_cast < unsigned int > ( iMaxLength ) ) )
-        {
-            return IS_SUCCESS;
-        }
-
-        return INVALID_VALUE;
-    }
-
-    return DOESNT_EXIST;
-}
-
-
-int CXMLConfig::GetRGBA ( CXMLNode* pParent, const char* szKey, unsigned char& R, unsigned char& G, unsigned char& B, unsigned char& A )
-{
-    int Status = INVALID_VALUE;
-    int iR, iG, iB, iA;
-
-    // Grab the XML node
-    CXMLNode* pNode = pParent->GetChild ( szKey );
-    if ( pNode )
-    {
-        char cDelimiter;
-        istringstream iss;
-
-        std::string strValue;
-        strValue = pNode->GetTagContent ();
-
-        try {
-            iss >> iR >> cDelimiter >> iG >> cDelimiter >> iB >>cDelimiter >> iA;
-            R = iR; G = iG; B = iB; A = iA;
-            Status = IS_SUCCESS;
-        } catch (std::ios::failure e) {}
-    } else
-        Status = DOESNT_EXIST;
-
-    return Status;
-}
-
-
-void CXMLConfig::SetBoolean ( CXMLNode* pParent, const char* szKey, bool bValue )
-{
-    // Create the XML node
-    CXMLNode* pNode = pParent->GetChild ( szKey );
-    if ( !pNode ) pNode = pParent->CreateChild ( szKey );
-    if ( pNode )
-    {
-        pNode->SetTagContent ( bValue );
-    }
-}
-
-
-void CXMLConfig::SetInteger ( CXMLNode* pParent, const char* szKey, int iValue )
-{
-    // Create the XML node
-    CXMLNode* pNode = pParent->GetChild ( szKey );
-    if ( !pNode ) pNode = pParent->CreateChild ( szKey );
-    if ( pNode )
-    {
-        pNode->SetTagContent ( iValue );
-    }
-}
-
-
-void CXMLConfig::SetString ( CXMLNode* pParent, const char* szKey, const std::string& strValue )
-{
-    // Create the XML node
-    CXMLNode* pNode = pParent->GetChild ( szKey );
-    if ( !pNode ) pNode = pParent->CreateChild ( szKey );
-    if ( pNode )
-    {
-        pNode->SetTagContent ( strValue.c_str () );
-    }
-}
-
-
-void CXMLConfig::SetRGBA ( CXMLNode* pParent, const char* szKey, unsigned char R, unsigned char G, unsigned char B, unsigned char A )
-{
-    // Create the XML node
-    CXMLNode* pNode = pParent->GetChild ( szKey );
-    if ( !pNode ) pNode = pParent->CreateChild ( szKey );
-    if ( pNode )
-    {
-        char szBuffer [ 256 ];
-        sprintf ( szBuffer, "%d %d %d %d", R, G, B, A );
-        pNode->SetTagContent ( szBuffer );
-    }
-}
-
-
-CXMLNode* CXMLConfig::GetNodeForSave ( CXMLNode* pParent, const char* szKey )
-{
-    CXMLNode* pNode = pParent->GetChild ( szKey );
-    if ( !pNode ) pNode = pParent->CreateChild ( szKey );    
-
-    return pNode;
-}
-=======
 /*****************************************************************************
  *
  *  PROJECT:     Multi Theft Auto v1.0
@@ -216,7 +31,7 @@
 int CXMLConfig::GetBoolean(CXMLNode* pParent, const char* szKey, bool& bResult)
 {
     // Grab the XML node
-    CXMLNode* pNode = pParent->FindSubNode(szKey);
+    CXMLNode* pNode = pParent->GetChild(szKey);
     if (pNode)
     {
         if (pNode->GetTagContent(bResult))
@@ -233,7 +48,7 @@
 int CXMLConfig::GetInteger(CXMLNode* pParent, const char* szKey, int& iResult, int iMin, int iMax)
 {
     // Grab the XML node
-    CXMLNode* pNode = pParent->FindSubNode(szKey);
+    CXMLNode* pNode = pParent->GetChild(szKey);
     if (pNode)
     {
         if (pNode->GetTagContent(iResult))
@@ -253,7 +68,7 @@
 int CXMLConfig::GetString(CXMLNode* pParent, const char* szKey, std::string& strValue, int iMinLength, int iMaxLength)
 {
     // Grab the XML node
-    CXMLNode* pNode = pParent->FindSubNode(szKey);
+    CXMLNode* pNode = pParent->GetChild(szKey);
     if (pNode)
     {
         // Grab the string
@@ -279,7 +94,7 @@
     int iR, iG, iB, iA;
 
     // Grab the XML node
-    CXMLNode* pNode = pParent->FindSubNode(szKey);
+    CXMLNode* pNode = pParent->GetChild(szKey);
     if (pNode)
     {
         char          cDelimiter;
@@ -310,45 +125,39 @@
 void CXMLConfig::SetBoolean(CXMLNode* pParent, const char* szKey, bool bValue)
 {
     // Create the XML node
-    CXMLNode* pNode = pParent->FindSubNode(szKey);
+    CXMLNode* pNode = pParent->GetChild(szKey);
     if (!pNode)
-        pNode = pParent->CreateSubNode(szKey);
+        pNode = pParent->CreateChild(szKey);
     if (pNode)
-    {
         pNode->SetTagContent(bValue);
-    }
 }
 
 void CXMLConfig::SetInteger(CXMLNode* pParent, const char* szKey, int iValue)
 {
     // Create the XML node
-    CXMLNode* pNode = pParent->FindSubNode(szKey);
+    CXMLNode* pNode = pParent->GetChild(szKey);
     if (!pNode)
-        pNode = pParent->CreateSubNode(szKey);
+        pNode = pParent->CreateChild(szKey);
     if (pNode)
-    {
         pNode->SetTagContent(iValue);
-    }
 }
 
 void CXMLConfig::SetString(CXMLNode* pParent, const char* szKey, const std::string& strValue)
 {
     // Create the XML node
-    CXMLNode* pNode = pParent->FindSubNode(szKey);
+    CXMLNode* pNode = pParent->GetChild(szKey);
     if (!pNode)
-        pNode = pParent->CreateSubNode(szKey);
+        pNode = pParent->CreateChild(szKey);
     if (pNode)
-    {
         pNode->SetTagContent(strValue.c_str());
-    }
 }
 
 void CXMLConfig::SetRGBA(CXMLNode* pParent, const char* szKey, unsigned char R, unsigned char G, unsigned char B, unsigned char A)
 {
     // Create the XML node
-    CXMLNode* pNode = pParent->FindSubNode(szKey);
+    CXMLNode* pNode = pParent->GetChild(szKey);
     if (!pNode)
-        pNode = pParent->CreateSubNode(szKey);
+        pNode = pParent->CreateChild(szKey);
     if (pNode)
     {
         char szBuffer[256];
@@ -359,10 +168,8 @@
 
 CXMLNode* CXMLConfig::GetNodeForSave(CXMLNode* pParent, const char* szKey)
 {
-    CXMLNode* pNode = pParent->FindSubNode(szKey);
+    CXMLNode* pNode = pParent->GetChild(szKey);
     if (!pNode)
-        pNode = pParent->CreateSubNode(szKey);
-
+        pNode = pParent->CreateChild(szKey);
     return pNode;
-}
->>>>>>> d8c3ff5f
+}