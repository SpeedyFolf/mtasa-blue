--- conflicted
+++ resolved
@@ -64,32 +64,6 @@
             // If the remote vehicle is a train, we want to read special train-specific data
             if (remoteVehicleType == VEHICLE_TRAIN)
             {
-<<<<<<< HEAD
-                // Train specific data
-                float fPosition;
-                bool  bDirection;
-                float fSpeed;
-                BitStream.Read(fPosition);
-                BitStream.ReadBit(bDirection);
-                BitStream.Read(fSpeed);
-
-                CTrainTrack* pTrainTrack = nullptr;
-                if (BitStream.ReadBit())
-                {
-                    uint trackIndex;
-                    BitStream.Read(trackIndex);
-
-                    pTrainTrack = g_pGame->GetTrainTrackManager()->GetTrainTrackByIndex(trackIndex);
-                }
-                else
-                {
-                    ElementID trainTrackID;
-                    BitStream.Read(trainTrackID);
-
-                    pTrainTrack = GetElementFromId<CTrainTrack>(trainTrackID);
-                }
-
-=======
                 float        fPosition;
                 bool         bDirection;
                 CTrainTrack* pTrainTrack;
@@ -98,17 +72,25 @@
                 BitStream.Read(fPosition);
                 BitStream.ReadBit(bDirection);
 
-                // TODO(qaisjp, feature/custom-train-tracks): this needs to be changed to an ElementID when the time is right (in a backwards compatible manner)
-                // Note: here we use a uchar, in the CTT branch this is a uint. Just don't forget that, it might be important
-                uchar trackIndex;
-                BitStream.Read(trackIndex);
-                pTrainTrack = g_pGame->GetTrainTrackManager()->GetTrainTrackByIndex(trackIndex);
+                // TODO(qaisjp, feature/custom-train-tracks): this extra bit is not backwards compatible
+                if (BitStream.ReadBit())
+                {
+                    // TODO(qaisjp, feature/custom-train-tracks): here we use a uchar, in the CTT branch this was originally a uint. Just don't forget that, it might be important
+                    uchar trackIndex;
+                    BitStream.Read(trackIndex);
+                    pTrainTrack = g_pGame->GetTrainTrackManager()->GetTrainTrackByIndex(trackIndex);
+                }
+                else
+                {
+                    ElementID trainTrackID;
+                    BitStream.Read(trainTrackID);
+                    pTrainTrack = GetElementFromId<CTrainTrack>(trainTrackID);
+                }
 
                 // In 1.6 we can move this under bDirection for neatness. We can't do it right now because of backwards compat.
                 BitStream.Read(fSpeed);
 
                 // But we should only actually apply that train-specific data if that vehicle is train on our side
->>>>>>> c610ff3a
                 if (vehicleType == VEHICLE_TRAIN)
                 {
                     pVehicle->SetTrainPosition(fPosition);
@@ -524,17 +506,11 @@
                 {
                     // Train specific data
                     float fPosition = pVehicle->GetTrainPosition();
-<<<<<<< HEAD
-                    auto  pTrainTrack = pVehicle->GetTrainTrack();
-=======
->>>>>>> c610ff3a
                     bool  bDirection = pVehicle->GetTrainDirection();
                     float fSpeed = pVehicle->GetTrainSpeed();
 
                     BitStream.Write(fPosition);
                     BitStream.WriteBit(bDirection);
-<<<<<<< HEAD
-=======
 
                     // Push the train track information
                     const auto trainTrack = pVehicle->GetTrainTrack();
@@ -544,38 +520,22 @@
                         // I suppose it's possible for some weirdness here. We should make sure that whenever we set the train track,
                         // we set that the train is NOT derailed; and that whenever we derail the track, we set the train track to nil.
                         // Note: here we use a uchar, in the CTT branch this is a uint. Just don't forget that, it might be important
+                        BitStream.WriteBit(true);
                         BitStream.Write((uchar)0);
                     }
                     else if (trainTrack && trainTrack->IsDefault())
                     {
+                        BitStream.WriteBit(true);            // is default track
                         BitStream.Write(trainTrack->GetDefaultTrackId());
-                    }
-                    else
-                    {
-                        // TODO(qaisjp, feature/custom-train-tracks): implement behaviour for non-default tracks
-                        assert(0 && "It is impossible for custom train tracks to exist right now, so this should never be reached.");
-                    }
-
-                    // In 1.6 we can move this under bDirection for neatness. We can't do it right now because of backwards compat.
->>>>>>> c610ff3a
-                    BitStream.Write(fSpeed);
-
-                    if (pTrainTrack && pTrainTrack->IsDefault())
-                    {
-                        BitStream.WriteBit(true);            // is default track
-                        BitStream.Write(pTrainTrack->GetDefaultTrackId());
-                    }
-                    else if (!pTrainTrack || pVehicle->IsDerailed())
-                    {
-                        // place derailed tracks on track 0
-                        BitStream.WriteBit(true);
-                        BitStream.Write((uint)0);
                     }
                     else
                     {
                         BitStream.WriteBit(false);            // isn't default track
                         BitStream.Write(pTrainTrack->GetID());
                     }
+
+                    // In 1.6 we can move this under bDirection for neatness. We can't do it right now because of backwards compat.
+                    BitStream.Write(fSpeed);
                 }
 
                 // Vehicle rotation
