<<<<<<< HEAD
/*****************************************************************************
*
*  PROJECT:     Multi Theft Auto v1.0
*  LICENSE:     See LICENSE in the top level directory
*  FILE:        mods/deathmatch/logic/CCustomData.cpp
*  PURPOSE:     Custom entity data class
*  DEVELOPERS:  Christian Myhre Lundheim <>
*               Ed Lyons <>
*               Jax <>
*               Cecill Etheredge <>
*
*  Multi Theft Auto is available from http://www.multitheftauto.com/
*
*****************************************************************************/

#include "StdInc.h"

void CCustomData::Copy ( CCustomData* pCustomData )
{
    map < std::string, SCustomData > :: const_iterator iter = pCustomData->IterBegin ();
    for ( ; iter != pCustomData->IterEnd (); iter++ )
    {
        Set ( iter->first.c_str (), iter->second.Variable );
    }
}

SCustomData* CCustomData::Get ( const char* szName )
{
    assert ( szName );

    std::map < std::string, SCustomData > :: const_iterator it = m_Data.find ( szName );
    if ( it != m_Data.end () )
        return (SCustomData *)&it->second;

    return NULL;
}

SCustomData* CCustomData::GetSynced ( const char* szName )
{
    assert ( szName );

    std::map < std::string, SCustomData > :: const_iterator it = m_SyncedData.find ( szName );
    if ( it != m_SyncedData.end () )
        return (SCustomData *)&it->second;

    return NULL;
}


bool CCustomData::DeleteSynced ( const char* szName )
{
    // Find the item and delete it
    std::map < std::string, SCustomData > :: iterator iter = m_SyncedData.find ( szName );
    if ( iter != m_SyncedData.end () )
    {
        m_SyncedData.erase ( iter );
        return true;
    }

    // Didn't exist
    return false;
}

void CCustomData::UpdateSynced ( const char* szName, const CLuaArgument& Variable, bool bSynchronized )
{
    if ( bSynchronized )
    {
        SCustomData* pDataSynced = GetSynced ( szName );
        if ( pDataSynced )
        {
            pDataSynced->Variable = Variable;
            pDataSynced->bSynchronized = bSynchronized;
        }
        else
        {
            SCustomData newData;
            newData.Variable = Variable;
            newData.bSynchronized = bSynchronized;
            m_SyncedData [ szName ] = newData;
        }
    }
    else
    {
        DeleteSynced ( szName );
    }
}


void CCustomData::Set ( const char* szName, const CLuaArgument& Variable, bool bSynchronized )
{
    assert ( szName );

    // Grab the item with the given name
    SCustomData* pData = Get ( szName );
    if ( pData )
    {
        // Update existing
        pData->Variable = Variable;
        pData->bSynchronized = bSynchronized;
        UpdateSynced ( szName, Variable, bSynchronized );
    }
    else
    {
        // Add new
        SCustomData newData;
        newData.Variable = Variable;
        newData.bSynchronized = bSynchronized;
        m_Data [ szName ] = newData;
        UpdateSynced ( szName, Variable, bSynchronized );
    }
}


bool CCustomData::Delete ( const char* szName )
{
    // Find the item and delete it
    std::map < std::string, SCustomData > :: iterator it = m_Data.find ( szName );
    if ( it != m_Data.end () )
    {
        DeleteSynced ( szName );
        m_Data.erase ( it );
        return true;
    }

    // Didn't exist
    return false;
}

CXMLNode * CCustomData::OutputToXML ( CXMLNode * pNode )
{
    std::map < std::string, SCustomData > :: const_iterator iter = m_Data.begin ();
    for ( ; iter != m_Data.end (); iter++ )
    {
        CLuaArgument* arg = (CLuaArgument *)&iter->second.Variable;
        
        switch ( arg->GetType() )
        {
        case LUA_TSTRING:
            {
                CXMLAttribute* attr = pNode->AddAttribute( iter->first.c_str () );
                attr->SetValue ( arg->GetString ().c_str () );
                break;
            }
        case LUA_TNUMBER:
            {
                CXMLAttribute* attr = pNode->AddAttribute( iter->first.c_str () );
                attr->SetValue ( (float)arg->GetNumber () );
                break;
            }
        case LUA_TBOOLEAN:
            {
                CXMLAttribute* attr = pNode->AddAttribute( iter->first.c_str () );
                attr->SetValue ( arg->GetBoolean () );
                break;
            }
        }
    }
    return pNode;   
}

unsigned short CCustomData::CountOnlySynchronized ( void )
{
    return static_cast<unsigned short>(m_SyncedData.size ()); 
}
=======
/*****************************************************************************
 *
 *  PROJECT:     Multi Theft Auto v1.0
 *  LICENSE:     See LICENSE in the top level directory
 *  FILE:        mods/deathmatch/logic/CCustomData.cpp
 *  PURPOSE:     Custom entity data class
 *
 *  Multi Theft Auto is available from http://www.multitheftauto.com/
 *
 *****************************************************************************/

#include "StdInc.h"

void CCustomData::Copy(CCustomData* pCustomData)
{
    map<std::string, SCustomData>::const_iterator iter = pCustomData->IterBegin();
    for (; iter != pCustomData->IterEnd(); iter++)
    {
        Set(iter->first.c_str(), iter->second.Variable);
    }
}

SCustomData* CCustomData::Get(const char* szName)
{
    assert(szName);

    std::map<std::string, SCustomData>::const_iterator it = m_Data.find(szName);
    if (it != m_Data.end())
        return (SCustomData*)&it->second;

    return NULL;
}

SCustomData* CCustomData::GetSynced(const char* szName)
{
    assert(szName);

    std::map<std::string, SCustomData>::const_iterator it = m_SyncedData.find(szName);
    if (it != m_SyncedData.end())
        return (SCustomData*)&it->second;

    return NULL;
}

bool CCustomData::DeleteSynced(const char* szName)
{
    // Find the item and delete it
    std::map<std::string, SCustomData>::iterator iter = m_SyncedData.find(szName);
    if (iter != m_SyncedData.end())
    {
        m_SyncedData.erase(iter);
        return true;
    }

    // Didn't exist
    return false;
}

void CCustomData::UpdateSynced(const char* szName, const CLuaArgument& Variable, ESyncType syncType)
{
    if (syncType == ESyncType::BROADCAST)
    {
        SCustomData* pDataSynced = GetSynced(szName);
        if (pDataSynced)
        {
            pDataSynced->Variable = Variable;
            pDataSynced->syncType = syncType;
        }
        else
        {
            SCustomData newData;
            newData.Variable = Variable;
            newData.syncType = syncType;
            m_SyncedData[szName] = newData;
        }
    }
    else
    {
        DeleteSynced(szName);
    }
}

void CCustomData::Set(const char* szName, const CLuaArgument& Variable, ESyncType syncType)
{
    assert(szName);

    // Grab the item with the given name
    SCustomData* pData = Get(szName);
    if (pData)
    {
        // Update existing
        pData->Variable = Variable;
        pData->syncType = syncType;
        UpdateSynced(szName, Variable, syncType);
    }
    else
    {
        // Add new
        SCustomData newData;
        newData.Variable = Variable;
        newData.syncType = syncType;
        m_Data[szName] = newData;
        UpdateSynced(szName, Variable, syncType);
    }
}

bool CCustomData::Delete(const char* szName)
{
    // Find the item and delete it
    std::map<std::string, SCustomData>::iterator it = m_Data.find(szName);
    if (it != m_Data.end())
    {
        DeleteSynced(szName);
        m_Data.erase(it);
        return true;
    }

    // Didn't exist
    return false;
}

CXMLNode* CCustomData::OutputToXML(CXMLNode* pNode)
{
    std::map<std::string, SCustomData>::const_iterator iter = m_Data.begin();
    for (; iter != m_Data.end(); iter++)
    {
        CLuaArgument* arg = (CLuaArgument*)&iter->second.Variable;

        switch (arg->GetType())
        {
            case LUA_TSTRING:
            {
                CXMLAttribute* attr = pNode->GetAttributes().Create(iter->first.c_str());
                attr->SetValue(arg->GetString().c_str());
                break;
            }
            case LUA_TNUMBER:
            {
                CXMLAttribute* attr = pNode->GetAttributes().Create(iter->first.c_str());
                attr->SetValue((float)arg->GetNumber());
                break;
            }
            case LUA_TBOOLEAN:
            {
                CXMLAttribute* attr = pNode->GetAttributes().Create(iter->first.c_str());
                attr->SetValue(arg->GetBoolean());
                break;
            }
        }
    }
    return pNode;
}

unsigned short CCustomData::CountOnlySynchronized()
{
    return static_cast<unsigned short>(m_SyncedData.size());
}
>>>>>>> d8c3ff5f
<|MERGE_RESOLUTION|>--- conflicted
+++ resolved
@@ -1,169 +1,3 @@
-<<<<<<< HEAD
-/*****************************************************************************
-*
-*  PROJECT:     Multi Theft Auto v1.0
-*  LICENSE:     See LICENSE in the top level directory
-*  FILE:        mods/deathmatch/logic/CCustomData.cpp
-*  PURPOSE:     Custom entity data class
-*  DEVELOPERS:  Christian Myhre Lundheim <>
-*               Ed Lyons <>
-*               Jax <>
-*               Cecill Etheredge <>
-*
-*  Multi Theft Auto is available from http://www.multitheftauto.com/
-*
-*****************************************************************************/
-
-#include "StdInc.h"
-
-void CCustomData::Copy ( CCustomData* pCustomData )
-{
-    map < std::string, SCustomData > :: const_iterator iter = pCustomData->IterBegin ();
-    for ( ; iter != pCustomData->IterEnd (); iter++ )
-    {
-        Set ( iter->first.c_str (), iter->second.Variable );
-    }
-}
-
-SCustomData* CCustomData::Get ( const char* szName )
-{
-    assert ( szName );
-
-    std::map < std::string, SCustomData > :: const_iterator it = m_Data.find ( szName );
-    if ( it != m_Data.end () )
-        return (SCustomData *)&it->second;
-
-    return NULL;
-}
-
-SCustomData* CCustomData::GetSynced ( const char* szName )
-{
-    assert ( szName );
-
-    std::map < std::string, SCustomData > :: const_iterator it = m_SyncedData.find ( szName );
-    if ( it != m_SyncedData.end () )
-        return (SCustomData *)&it->second;
-
-    return NULL;
-}
-
-
-bool CCustomData::DeleteSynced ( const char* szName )
-{
-    // Find the item and delete it
-    std::map < std::string, SCustomData > :: iterator iter = m_SyncedData.find ( szName );
-    if ( iter != m_SyncedData.end () )
-    {
-        m_SyncedData.erase ( iter );
-        return true;
-    }
-
-    // Didn't exist
-    return false;
-}
-
-void CCustomData::UpdateSynced ( const char* szName, const CLuaArgument& Variable, bool bSynchronized )
-{
-    if ( bSynchronized )
-    {
-        SCustomData* pDataSynced = GetSynced ( szName );
-        if ( pDataSynced )
-        {
-            pDataSynced->Variable = Variable;
-            pDataSynced->bSynchronized = bSynchronized;
-        }
-        else
-        {
-            SCustomData newData;
-            newData.Variable = Variable;
-            newData.bSynchronized = bSynchronized;
-            m_SyncedData [ szName ] = newData;
-        }
-    }
-    else
-    {
-        DeleteSynced ( szName );
-    }
-}
-
-
-void CCustomData::Set ( const char* szName, const CLuaArgument& Variable, bool bSynchronized )
-{
-    assert ( szName );
-
-    // Grab the item with the given name
-    SCustomData* pData = Get ( szName );
-    if ( pData )
-    {
-        // Update existing
-        pData->Variable = Variable;
-        pData->bSynchronized = bSynchronized;
-        UpdateSynced ( szName, Variable, bSynchronized );
-    }
-    else
-    {
-        // Add new
-        SCustomData newData;
-        newData.Variable = Variable;
-        newData.bSynchronized = bSynchronized;
-        m_Data [ szName ] = newData;
-        UpdateSynced ( szName, Variable, bSynchronized );
-    }
-}
-
-
-bool CCustomData::Delete ( const char* szName )
-{
-    // Find the item and delete it
-    std::map < std::string, SCustomData > :: iterator it = m_Data.find ( szName );
-    if ( it != m_Data.end () )
-    {
-        DeleteSynced ( szName );
-        m_Data.erase ( it );
-        return true;
-    }
-
-    // Didn't exist
-    return false;
-}
-
-CXMLNode * CCustomData::OutputToXML ( CXMLNode * pNode )
-{
-    std::map < std::string, SCustomData > :: const_iterator iter = m_Data.begin ();
-    for ( ; iter != m_Data.end (); iter++ )
-    {
-        CLuaArgument* arg = (CLuaArgument *)&iter->second.Variable;
-        
-        switch ( arg->GetType() )
-        {
-        case LUA_TSTRING:
-            {
-                CXMLAttribute* attr = pNode->AddAttribute( iter->first.c_str () );
-                attr->SetValue ( arg->GetString ().c_str () );
-                break;
-            }
-        case LUA_TNUMBER:
-            {
-                CXMLAttribute* attr = pNode->AddAttribute( iter->first.c_str () );
-                attr->SetValue ( (float)arg->GetNumber () );
-                break;
-            }
-        case LUA_TBOOLEAN:
-            {
-                CXMLAttribute* attr = pNode->AddAttribute( iter->first.c_str () );
-                attr->SetValue ( arg->GetBoolean () );
-                break;
-            }
-        }
-    }
-    return pNode;   
-}
-
-unsigned short CCustomData::CountOnlySynchronized ( void )
-{
-    return static_cast<unsigned short>(m_SyncedData.size ()); 
-}
-=======
 /*****************************************************************************
  *
  *  PROJECT:     Multi Theft Auto v1.0
@@ -296,19 +130,19 @@
         {
             case LUA_TSTRING:
             {
-                CXMLAttribute* attr = pNode->GetAttributes().Create(iter->first.c_str());
+                CXMLAttribute* attr = pNode->AddAttribute(iter->first.c_str());
                 attr->SetValue(arg->GetString().c_str());
                 break;
             }
             case LUA_TNUMBER:
             {
-                CXMLAttribute* attr = pNode->GetAttributes().Create(iter->first.c_str());
+                CXMLAttribute* attr = pNode->AddAttribute(iter->first.c_str());
                 attr->SetValue((float)arg->GetNumber());
                 break;
             }
             case LUA_TBOOLEAN:
             {
-                CXMLAttribute* attr = pNode->GetAttributes().Create(iter->first.c_str());
+                CXMLAttribute* attr = pNode->AddAttribute(iter->first.c_str());
                 attr->SetValue(arg->GetBoolean());
                 break;
             }
@@ -320,5 +154,4 @@
 unsigned short CCustomData::CountOnlySynchronized()
 {
     return static_cast<unsigned short>(m_SyncedData.size());
-}
->>>>>>> d8c3ff5f
+}