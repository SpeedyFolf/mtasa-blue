--- conflicted
+++ resolved
@@ -1,367 +1,350 @@
-/*****************************************************************************
- *
- *  PROJECT:     Multi Theft Auto v1.0
- *  LICENSE:     See LICENSE in the top level directory
- *  FILE:        mods/deathmatch/logic/lua/CLuaClasses.cpp
- *  PURPOSE:     Lua general class functions
- *
- *  Multi Theft Auto is available from http://www.multitheftauto.com/
- *
- *****************************************************************************/
-
-#include "StdInc.h"
-int CLuaClassDefs::Index(lua_State* luaVM)
-{
-    lua_pushvalue(luaVM, lua_upvalueindex(1));            // ud, k, mt
-
-    // First we look for a function
-    lua_pushstring(luaVM, "__class");            // ud, k, mt, "__class"
-    lua_rawget(luaVM, -2);                       // ud, k, mt, __class table
-
-    if (!lua_istable(luaVM, -1))
-    {
-        lua_pop(luaVM, 1);            // ud, k, mt
-        goto searchparent;
-    }
-
-    lua_pushvalue(luaVM, 2);            // ud, k, mt, __class table, k
-    lua_rawget(luaVM, -2);              // ud, k, mt, __class table, function
-    lua_remove(luaVM, -2);              // ud, k, mt, function
-
-    if (lua_isfunction(luaVM, -1))
-    {                                     // Found the function, clean up and return
-        lua_remove(luaVM, -2);            // ud, k, function
-        return 1;
-    }
-    lua_pop(luaVM, 1);            // ud, k, mt
-
-    // Function not found, look for property
-    lua_pushstring(luaVM, "__get");            // ud, k, mt, "__get"
-    lua_rawget(luaVM, -2);                     // ud, k, mt, __get table
-
-    if (!lua_istable(luaVM, -1))
-    {
-        lua_pop(luaVM, 1);            // ud, k, mt
-        goto searchparent;
-    }
-
-    lua_pushvalue(luaVM, 2);            // ud, k, mt, __get table, k
-    lua_rawget(luaVM, -2);              // ud, k, mt, __get table, function
-    lua_remove(luaVM, -2);              // ud, k, mt, function
-
-    if (lua_isfunction(luaVM, -1))
-    {                                     // Found the property,
-        lua_remove(luaVM, -2);            // ud, k, function
-
-        lua_pushvalue(luaVM, 1);            // ud, k, function, ud
-        lua_call(luaVM, 1, 1);              // ud, k, result
-
-        return 1;
-    }
-    lua_pop(luaVM, 1);            // ud, k, mt
-
-searchparent:
-    lua_pushstring(luaVM, "__parent");            // ud, k, mt, "__parent"
-    lua_rawget(luaVM, -2);                        // ud, k, mt, __parent table
-    if (lua_istable(luaVM, -1))
-    {
-        lua_pushstring(luaVM, "__index");            // ud, k, mt, __parent table, "__index"
-        lua_rawget(luaVM, -2);                       // ud, k, mt, __parent table, function
-        if (lua_isfunction(luaVM, -1))
-        {
-            lua_pushvalue(luaVM, 1);            // ud, k, mt, __parent table, function, ud
-            lua_pushvalue(luaVM, 2);            // ud, k, mt, __parent table, function, ud, k
-
-            lua_call(luaVM, 2, 1);            // ud, k, mt, __parent table, result
-
-            lua_replace(luaVM, -3);            // ud, k, result, __parent table
-            lua_pop(luaVM, 1);                 // ud, k, result
-            return 1;
-        }
-        lua_pop(luaVM, 1);            // ud, k, mt, __parent table
-    }
-    lua_pop(luaVM, 2);            // ud, k
-
-    lua_pushnil(luaVM);
-    return 1;
-}
-
-int CLuaClassDefs::NewIndex(lua_State* luaVM)
-{
-    lua_pushvalue(luaVM, lua_upvalueindex(1));            // ud, k, v, mt
-
-    lua_pushstring(luaVM, "__set");            // ud, k, v, mt, "__set"
-    lua_rawget(luaVM, -2);                     // ud, k, v, mt, __set table
-
-    if (!lua_istable(luaVM, -1))
-    {
-        lua_pop(luaVM, 1);            // ud, k, v, mt
-        goto searchparent;
-    }
-
-    lua_pushvalue(luaVM, 2);            // ud, k, v, mt, __set table, k
-    lua_rawget(luaVM, -2);              // ud, k, v, mt, __set table, function
-    lua_remove(luaVM, -2);              // ud, k, v, mt, function
-
-    if (lua_isfunction(luaVM, -1))
-    {                                       // Found the property
-        lua_pushvalue(luaVM, 1);            // ud, k, v, mt, function, ud
-        lua_pushvalue(luaVM, 3);            // ud, k, v, mt, function, ud, v
-
-        lua_call(luaVM, 2, 0);            // ud, k, v, mt
-
-        lua_pop(luaVM, 1);            // ud, k, v
-
-        return 0;
-    }
-
-    lua_pop(luaVM, 1);            // ud, k, v, mt
-
-searchparent:
-    lua_pushstring(luaVM, "__parent");            // ud, k, v, mt, "__parent"
-    lua_rawget(luaVM, -2);                        // ud, k, v, mt, __parent table
-    if (lua_istable(luaVM, -1))
-    {
-        lua_pushstring(luaVM, "__newindex");            // ud, k, v, mt, __parent table, "__newindex"
-        lua_rawget(luaVM, -2);                          // ud, k, v, mt, __parent table, function
-        if (lua_isfunction(luaVM, -1))
-        {
-            lua_pushvalue(luaVM, 1);            // ud, k, v, mt, __parent table, function, ud
-            lua_pushvalue(luaVM, 2);            // ud, k, v, mt, __parent table, function, ud, k
-            lua_pushvalue(luaVM, 3);            // ud, k, v, mt, __parent table, function, ud, k, v
-
-            lua_call(luaVM, 3, 0);            // ud, k, v, mt, __parent table
-
-            lua_pop(luaVM, 2);            // ud, k, v
-
-            return 0;
-        }
-        lua_pop(luaVM, 1);            // ud, k, v, mt, __parent table
-    }
-    lua_pop(luaVM, 2);            // ud, k, v
-
-    return 0;
-}
-
-int CLuaClassDefs::StaticNewIndex(lua_State* luaVM)
-{
-    lua_pushvalue(luaVM, lua_upvalueindex(1));            // ud, k, v, mt
-
-    lua_pushstring(luaVM, "__set");            // ud, k, v, mt, "__set"
-    lua_rawget(luaVM, -2);                     // ud, k, v, mt, __set table
-
-    if (!lua_istable(luaVM, -1))
-    {
-        lua_pop(luaVM, 1);            // ud, k, v, mt
-        goto searchparent;
-    }
-
-    lua_pushvalue(luaVM, 2);            // ud, k, v, mt, __set table, k
-    lua_rawget(luaVM, -2);              // ud, k, v, mt, __set table, function
-    lua_remove(luaVM, -2);              // ud, k, v, mt, function
-
-    if (lua_isfunction(luaVM, -1))
-    {                                       // Found the property
-        lua_pushvalue(luaVM, 3);            // ud, k, v, mt, function, v
-
-        lua_call(luaVM, 1, 0);            // ud, k, v, mt
-
-        lua_pop(luaVM, 1);            // ud, k, v
-
-        return 0;
-    }
-
-    lua_pop(luaVM, 1);            // ud, k, v, mt
-
-searchparent:
-    lua_pushstring(luaVM, "__parent");            // ud, k, v, mt, "__parent"
-    lua_rawget(luaVM, -2);                        // ud, k, v, mt, __parent table
-    if (lua_istable(luaVM, -1))
-    {
-        lua_pushstring(luaVM, "__newindex");            // ud, k, v, mt, __parent table, "__newindex"
-        lua_rawget(luaVM, -2);                          // ud, k, v, mt, __parent table, function
-        if (lua_isfunction(luaVM, -1))
-        {
-            lua_pushvalue(luaVM, 1);            // ud, k, v, mt, __parent table, function, ud
-            lua_pushvalue(luaVM, 2);            // ud, k, v, mt, __parent table, function, ud, k
-            lua_pushvalue(luaVM, 3);            // ud, k, v, mt, __parent table, function, ud, k, v
-
-            lua_call(luaVM, 3, 0);            // ud, k, v, mt, __parent table
-
-            lua_pop(luaVM, 2);            // ud, k, v
-
-            return 0;
-        }
-        lua_pop(luaVM, 1);            // ud, k, v, mt, __parent table
-    }
-    lua_pop(luaVM, 2);            // ud, k, v
-
-    return 0;
-}
-
-int CLuaClassDefs::Call(lua_State* luaVM)
-{
-    if (!lua_istable(luaVM, 1))
-        return 0;
-
-    int stack = lua_gettop(luaVM);
-
-    lua_pushstring(luaVM, "create");
-    lua_rawget(luaVM, 1);
-
-    if (lua_isfunction(luaVM, -1))
-    {
-        for (int i = 2; i <= stack; i++)
-            lua_pushvalue(luaVM, i);
-
-        int args = stack - 1;
-
-        lua_call(luaVM, args, LUA_MULTRET);
-
-        return lua_gettop(luaVM) - stack;
-    }
-    lua_pop(luaVM, 1);
-    return 0;
-}
-
-int CLuaClassDefs::ReadOnly(lua_State* luaVM)
-{
-    m_pScriptDebugging->LogWarning(luaVM, "Property %s is read-only", lua_tostring(luaVM, lua_upvalueindex(1)));
-
-    lua_pushnil(luaVM);
-    return 1;
-}
-
-int CLuaClassDefs::WriteOnly(lua_State* luaVM)
-{
-    m_pScriptDebugging->LogWarning(luaVM, "Property %s is write-only", lua_tostring(luaVM, lua_upvalueindex(1)));
-
-    return 0;
-}
-
-int CLuaClassDefs::ToString(lua_State* luaVM)
-{
-    return 0;
-}
-
-const char* CLuaClassDefs::GetObjectClass(void* pObject)
-{
-    if (CElement* pElement = UserDataCast<CElement>((CElement*)NULL, pObject, NULL))
-        return GetElementClass(pElement);
-    else if (CResource* pResource = UserDataCast<CResource>((CResource*)NULL, pObject, NULL))
-        return GetResourceClass(pResource);
-    else if (CXMLNode* pNode = UserDataCast<CXMLNode>((CXMLNode*)NULL, pObject, NULL))
-        return GetXmlNodeClass(pNode);
-    else if (CLuaTimer* pTimer = UserDataCast<CLuaTimer>((CLuaTimer*)NULL, pObject, NULL))
-        return GetTimerClass(pTimer);
-    return NULL;
-}
-
-const char* CLuaClassDefs::GetResourceClass(CResource* pResource)
-{
-    return "Resource";
-}
-
-const char* CLuaClassDefs::GetTimerClass(CLuaTimer* pTimer)
-{
-    return "Timer";
-}
-
-const char* CLuaClassDefs::GetXmlNodeClass(CXMLNode* pXmlNode)
-{
-    return "XML";
-}
-
-const char* CLuaClassDefs::GetACLClass(CAccessControlList* pACL)
-{
-    return "ACL";
-}
-
-const char* CLuaClassDefs::GetACLGroupClass(CAccessControlListGroup* pACLGroup)
-{
-    return "ACLGroup";
-}
-
-const char* CLuaClassDefs::GetAccountClass(CAccount* pAccount)
-{
-    return "Account";
-}
-
-const char* CLuaClassDefs::GetTextDisplayClass(CTextDisplay* pDisplay)
-{
-    return "TextDisplay";
-}
-
-const char* CLuaClassDefs::GetTextItemClass(CTextItem* pItem)
-{
-    return "TextItem";
-}
-
-const char* CLuaClassDefs::GetBanClass(CBan* pBan)
-{
-    return "Ban";
-}
-
-const char* CLuaClassDefs::GetQueryClass(CDbJobData* pJobData)
-{
-    return "QueryHandle";
-}
-
-// absolutely ugly, need a better way
-const char* CLuaClassDefs::GetElementClass(CElement* pElement)
-{
-    assert(pElement);
-    switch (pElement->GetType())
-    {
-<<<<<<< HEAD
-        case CElement::PLAYER: return "Player";
-        case CElement::VEHICLE: return "Vehicle";
-        case CElement::BLIP: return "Blip";
-        case CElement::OBJECT: return "Object";
-        case CElement::PICKUP: return "Pickup";
-        case CElement::RADAR_AREA: return "RadarArea";
-        case CElement::MARKER: return "Marker";
-        case CElement::TEAM: return "Team";
-        case CElement::PED: return "Ped";
-        case CElement::COLSHAPE: return "ColShape";
-        case CElement::SCRIPTFILE: return "File";
-        case CElement::WATER: return "Water";
-        case CElement::WEAPON: return "Weapon";
-        case CElement::DATABASE_CONNECTION: return "Connection";
-        case CElement::TRAINTRACK: return "TrainTrack";
-        default: break;
-=======
-        case CElement::PLAYER:
-            return "Player";
-        case CElement::VEHICLE:
-            return "Vehicle";
-        case CElement::BLIP:
-            return "Blip";
-        case CElement::OBJECT:
-            return "Object";
-        case CElement::PICKUP:
-            return "Pickup";
-        case CElement::RADAR_AREA:
-            return "RadarArea";
-        case CElement::MARKER:
-            return "Marker";
-        case CElement::TEAM:
-            return "Team";
-        case CElement::PED:
-            return "Ped";
-        case CElement::COLSHAPE:
-            return "ColShape";
-        case CElement::SCRIPTFILE:
-            return "File";
-        case CElement::WATER:
-            return "Water";
-        case CElement::WEAPON:
-            return "Weapon";
-        case CElement::DATABASE_CONNECTION:
-            return "Connection";
-        default:
-            break;
->>>>>>> 3b68f4c6
-    }
-    return "Element";
-}
+/*****************************************************************************
+ *
+ *  PROJECT:     Multi Theft Auto v1.0
+ *  LICENSE:     See LICENSE in the top level directory
+ *  FILE:        mods/deathmatch/logic/lua/CLuaClasses.cpp
+ *  PURPOSE:     Lua general class functions
+ *
+ *  Multi Theft Auto is available from http://www.multitheftauto.com/
+ *
+ *****************************************************************************/
+
+#include "StdInc.h"
+int CLuaClassDefs::Index(lua_State* luaVM)
+{
+    lua_pushvalue(luaVM, lua_upvalueindex(1));            // ud, k, mt
+
+    // First we look for a function
+    lua_pushstring(luaVM, "__class");            // ud, k, mt, "__class"
+    lua_rawget(luaVM, -2);                       // ud, k, mt, __class table
+
+    if (!lua_istable(luaVM, -1))
+    {
+        lua_pop(luaVM, 1);            // ud, k, mt
+        goto searchparent;
+    }
+
+    lua_pushvalue(luaVM, 2);            // ud, k, mt, __class table, k
+    lua_rawget(luaVM, -2);              // ud, k, mt, __class table, function
+    lua_remove(luaVM, -2);              // ud, k, mt, function
+
+    if (lua_isfunction(luaVM, -1))
+    {                                     // Found the function, clean up and return
+        lua_remove(luaVM, -2);            // ud, k, function
+        return 1;
+    }
+    lua_pop(luaVM, 1);            // ud, k, mt
+
+    // Function not found, look for property
+    lua_pushstring(luaVM, "__get");            // ud, k, mt, "__get"
+    lua_rawget(luaVM, -2);                     // ud, k, mt, __get table
+
+    if (!lua_istable(luaVM, -1))
+    {
+        lua_pop(luaVM, 1);            // ud, k, mt
+        goto searchparent;
+    }
+
+    lua_pushvalue(luaVM, 2);            // ud, k, mt, __get table, k
+    lua_rawget(luaVM, -2);              // ud, k, mt, __get table, function
+    lua_remove(luaVM, -2);              // ud, k, mt, function
+
+    if (lua_isfunction(luaVM, -1))
+    {                                     // Found the property,
+        lua_remove(luaVM, -2);            // ud, k, function
+
+        lua_pushvalue(luaVM, 1);            // ud, k, function, ud
+        lua_call(luaVM, 1, 1);              // ud, k, result
+
+        return 1;
+    }
+    lua_pop(luaVM, 1);            // ud, k, mt
+
+searchparent:
+    lua_pushstring(luaVM, "__parent");            // ud, k, mt, "__parent"
+    lua_rawget(luaVM, -2);                        // ud, k, mt, __parent table
+    if (lua_istable(luaVM, -1))
+    {
+        lua_pushstring(luaVM, "__index");            // ud, k, mt, __parent table, "__index"
+        lua_rawget(luaVM, -2);                       // ud, k, mt, __parent table, function
+        if (lua_isfunction(luaVM, -1))
+        {
+            lua_pushvalue(luaVM, 1);            // ud, k, mt, __parent table, function, ud
+            lua_pushvalue(luaVM, 2);            // ud, k, mt, __parent table, function, ud, k
+
+            lua_call(luaVM, 2, 1);            // ud, k, mt, __parent table, result
+
+            lua_replace(luaVM, -3);            // ud, k, result, __parent table
+            lua_pop(luaVM, 1);                 // ud, k, result
+            return 1;
+        }
+        lua_pop(luaVM, 1);            // ud, k, mt, __parent table
+    }
+    lua_pop(luaVM, 2);            // ud, k
+
+    lua_pushnil(luaVM);
+    return 1;
+}
+
+int CLuaClassDefs::NewIndex(lua_State* luaVM)
+{
+    lua_pushvalue(luaVM, lua_upvalueindex(1));            // ud, k, v, mt
+
+    lua_pushstring(luaVM, "__set");            // ud, k, v, mt, "__set"
+    lua_rawget(luaVM, -2);                     // ud, k, v, mt, __set table
+
+    if (!lua_istable(luaVM, -1))
+    {
+        lua_pop(luaVM, 1);            // ud, k, v, mt
+        goto searchparent;
+    }
+
+    lua_pushvalue(luaVM, 2);            // ud, k, v, mt, __set table, k
+    lua_rawget(luaVM, -2);              // ud, k, v, mt, __set table, function
+    lua_remove(luaVM, -2);              // ud, k, v, mt, function
+
+    if (lua_isfunction(luaVM, -1))
+    {                                       // Found the property
+        lua_pushvalue(luaVM, 1);            // ud, k, v, mt, function, ud
+        lua_pushvalue(luaVM, 3);            // ud, k, v, mt, function, ud, v
+
+        lua_call(luaVM, 2, 0);            // ud, k, v, mt
+
+        lua_pop(luaVM, 1);            // ud, k, v
+
+        return 0;
+    }
+
+    lua_pop(luaVM, 1);            // ud, k, v, mt
+
+searchparent:
+    lua_pushstring(luaVM, "__parent");            // ud, k, v, mt, "__parent"
+    lua_rawget(luaVM, -2);                        // ud, k, v, mt, __parent table
+    if (lua_istable(luaVM, -1))
+    {
+        lua_pushstring(luaVM, "__newindex");            // ud, k, v, mt, __parent table, "__newindex"
+        lua_rawget(luaVM, -2);                          // ud, k, v, mt, __parent table, function
+        if (lua_isfunction(luaVM, -1))
+        {
+            lua_pushvalue(luaVM, 1);            // ud, k, v, mt, __parent table, function, ud
+            lua_pushvalue(luaVM, 2);            // ud, k, v, mt, __parent table, function, ud, k
+            lua_pushvalue(luaVM, 3);            // ud, k, v, mt, __parent table, function, ud, k, v
+
+            lua_call(luaVM, 3, 0);            // ud, k, v, mt, __parent table
+
+            lua_pop(luaVM, 2);            // ud, k, v
+
+            return 0;
+        }
+        lua_pop(luaVM, 1);            // ud, k, v, mt, __parent table
+    }
+    lua_pop(luaVM, 2);            // ud, k, v
+
+    return 0;
+}
+
+int CLuaClassDefs::StaticNewIndex(lua_State* luaVM)
+{
+    lua_pushvalue(luaVM, lua_upvalueindex(1));            // ud, k, v, mt
+
+    lua_pushstring(luaVM, "__set");            // ud, k, v, mt, "__set"
+    lua_rawget(luaVM, -2);                     // ud, k, v, mt, __set table
+
+    if (!lua_istable(luaVM, -1))
+    {
+        lua_pop(luaVM, 1);            // ud, k, v, mt
+        goto searchparent;
+    }
+
+    lua_pushvalue(luaVM, 2);            // ud, k, v, mt, __set table, k
+    lua_rawget(luaVM, -2);              // ud, k, v, mt, __set table, function
+    lua_remove(luaVM, -2);              // ud, k, v, mt, function
+
+    if (lua_isfunction(luaVM, -1))
+    {                                       // Found the property
+        lua_pushvalue(luaVM, 3);            // ud, k, v, mt, function, v
+
+        lua_call(luaVM, 1, 0);            // ud, k, v, mt
+
+        lua_pop(luaVM, 1);            // ud, k, v
+
+        return 0;
+    }
+
+    lua_pop(luaVM, 1);            // ud, k, v, mt
+
+searchparent:
+    lua_pushstring(luaVM, "__parent");            // ud, k, v, mt, "__parent"
+    lua_rawget(luaVM, -2);                        // ud, k, v, mt, __parent table
+    if (lua_istable(luaVM, -1))
+    {
+        lua_pushstring(luaVM, "__newindex");            // ud, k, v, mt, __parent table, "__newindex"
+        lua_rawget(luaVM, -2);                          // ud, k, v, mt, __parent table, function
+        if (lua_isfunction(luaVM, -1))
+        {
+            lua_pushvalue(luaVM, 1);            // ud, k, v, mt, __parent table, function, ud
+            lua_pushvalue(luaVM, 2);            // ud, k, v, mt, __parent table, function, ud, k
+            lua_pushvalue(luaVM, 3);            // ud, k, v, mt, __parent table, function, ud, k, v
+
+            lua_call(luaVM, 3, 0);            // ud, k, v, mt, __parent table
+
+            lua_pop(luaVM, 2);            // ud, k, v
+
+            return 0;
+        }
+        lua_pop(luaVM, 1);            // ud, k, v, mt, __parent table
+    }
+    lua_pop(luaVM, 2);            // ud, k, v
+
+    return 0;
+}
+
+int CLuaClassDefs::Call(lua_State* luaVM)
+{
+    if (!lua_istable(luaVM, 1))
+        return 0;
+
+    int stack = lua_gettop(luaVM);
+
+    lua_pushstring(luaVM, "create");
+    lua_rawget(luaVM, 1);
+
+    if (lua_isfunction(luaVM, -1))
+    {
+        for (int i = 2; i <= stack; i++)
+            lua_pushvalue(luaVM, i);
+
+        int args = stack - 1;
+
+        lua_call(luaVM, args, LUA_MULTRET);
+
+        return lua_gettop(luaVM) - stack;
+    }
+    lua_pop(luaVM, 1);
+    return 0;
+}
+
+int CLuaClassDefs::ReadOnly(lua_State* luaVM)
+{
+    m_pScriptDebugging->LogWarning(luaVM, "Property %s is read-only", lua_tostring(luaVM, lua_upvalueindex(1)));
+
+    lua_pushnil(luaVM);
+    return 1;
+}
+
+int CLuaClassDefs::WriteOnly(lua_State* luaVM)
+{
+    m_pScriptDebugging->LogWarning(luaVM, "Property %s is write-only", lua_tostring(luaVM, lua_upvalueindex(1)));
+
+    return 0;
+}
+
+int CLuaClassDefs::ToString(lua_State* luaVM)
+{
+    return 0;
+}
+
+const char* CLuaClassDefs::GetObjectClass(void* pObject)
+{
+    if (CElement* pElement = UserDataCast<CElement>((CElement*)NULL, pObject, NULL))
+        return GetElementClass(pElement);
+    else if (CResource* pResource = UserDataCast<CResource>((CResource*)NULL, pObject, NULL))
+        return GetResourceClass(pResource);
+    else if (CXMLNode* pNode = UserDataCast<CXMLNode>((CXMLNode*)NULL, pObject, NULL))
+        return GetXmlNodeClass(pNode);
+    else if (CLuaTimer* pTimer = UserDataCast<CLuaTimer>((CLuaTimer*)NULL, pObject, NULL))
+        return GetTimerClass(pTimer);
+    return NULL;
+}
+
+const char* CLuaClassDefs::GetResourceClass(CResource* pResource)
+{
+    return "Resource";
+}
+
+const char* CLuaClassDefs::GetTimerClass(CLuaTimer* pTimer)
+{
+    return "Timer";
+}
+
+const char* CLuaClassDefs::GetXmlNodeClass(CXMLNode* pXmlNode)
+{
+    return "XML";
+}
+
+const char* CLuaClassDefs::GetACLClass(CAccessControlList* pACL)
+{
+    return "ACL";
+}
+
+const char* CLuaClassDefs::GetACLGroupClass(CAccessControlListGroup* pACLGroup)
+{
+    return "ACLGroup";
+}
+
+const char* CLuaClassDefs::GetAccountClass(CAccount* pAccount)
+{
+    return "Account";
+}
+
+const char* CLuaClassDefs::GetTextDisplayClass(CTextDisplay* pDisplay)
+{
+    return "TextDisplay";
+}
+
+const char* CLuaClassDefs::GetTextItemClass(CTextItem* pItem)
+{
+    return "TextItem";
+}
+
+const char* CLuaClassDefs::GetBanClass(CBan* pBan)
+{
+    return "Ban";
+}
+
+const char* CLuaClassDefs::GetQueryClass(CDbJobData* pJobData)
+{
+    return "QueryHandle";
+}
+
+// absolutely ugly, need a better way
+const char* CLuaClassDefs::GetElementClass(CElement* pElement)
+{
+    assert(pElement);
+    switch (pElement->GetType())
+    {
+        case CElement::PLAYER:
+            return "Player";
+        case CElement::VEHICLE:
+            return "Vehicle";
+        case CElement::BLIP:
+            return "Blip";
+        case CElement::OBJECT:
+            return "Object";
+        case CElement::PICKUP:
+            return "Pickup";
+        case CElement::RADAR_AREA:
+            return "RadarArea";
+        case CElement::MARKER:
+            return "Marker";
+        case CElement::TEAM:
+            return "Team";
+        case CElement::TRAINTRACK:
+            return "TrainTrack";
+        case CElement::PED:
+            return "Ped";
+        case CElement::COLSHAPE:
+            return "ColShape";
+        case CElement::SCRIPTFILE:
+            return "File";
+        case CElement::WATER:
+            return "Water";
+        case CElement::WEAPON:
+            return "Weapon";
+        case CElement::DATABASE_CONNECTION:
+            return "Connection";
+        default:
+            break;
+    }
+    return "Element";
+}