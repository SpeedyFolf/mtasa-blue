--- conflicted
+++ resolved
@@ -14,22 +14,14 @@
 void CLuaColShapeDefs::LoadFunctions()
 {
     // Shape create funcs
-<<<<<<< HEAD
-    CLuaCFunctions::AddFunction ( "createColCircle", CreateColCircle );
-    CLuaCFunctions::AddFunction ( "createColCuboid", CreateColCuboid );
-    CLuaCFunctions::AddFunction ( "createColSphere", CreateColSphere );
-    CLuaCFunctions::AddFunction ( "createColRectangle", CreateColRectangle );
-    CLuaCFunctions::AddFunction ( "createColPolygon", CreateColPolygon );
-    CLuaCFunctions::AddFunction ( "createColTube", CreateColTube );
-    CLuaCFunctions::AddFunction ( "getColShapeType", GetColShapeType );
-=======
+
     CLuaCFunctions::AddFunction("createColCircle", CreateColCircle);
     CLuaCFunctions::AddFunction("createColCuboid", CreateColCuboid);
     CLuaCFunctions::AddFunction("createColSphere", CreateColSphere);
     CLuaCFunctions::AddFunction("createColRectangle", CreateColRectangle);
     CLuaCFunctions::AddFunction("createColPolygon", CreateColPolygon);
     CLuaCFunctions::AddFunction("createColTube", CreateColTube);
->>>>>>> f205f347
+    CLuaCFunctions::AddFunction("getColShapeType", GetColShapeType);
 }
 
 void CLuaColShapeDefs::AddClass(lua_State* luaVM)
@@ -42,16 +34,12 @@
     lua_classfunction(luaVM, "Sphere", "createColSphere");
     lua_classfunction(luaVM, "Tube", "createColTube");
     lua_classfunction(luaVM, "Polygon", "createColPolygon");
-
-<<<<<<< HEAD
-    lua_classfunction ( luaVM, "getElementsWithin", "getElementsWithinColShape" );
-    lua_classfunction ( luaVM, "getShapeType", "getColShapeType" );
-
-    lua_classvariable ( luaVM, "shape", nullptr, "getColShapeType" );
-
-    lua_registerclass ( luaVM, "ColShape", "Element" );
-}
-
+    lua_classfunction(luaVM, "getElementsWithin", "getElementsWithinColShape");
+    lua_classfunction(luaVM, "getShapeType", "getColShapeType");
+
+    lua_classvariable(luaVM, "shapeType", nullptr, "getColShapeType");
+    lua_registerclass(luaVM, "ColShape", "Element");
+}
 
 int CLuaColShapeDefs::GetColShapeType ( lua_State* luaVM )
 {
@@ -78,14 +66,7 @@
     return 1;
 }
 
-int CLuaColShapeDefs::CreateColCircle ( lua_State* luaVM )
-=======
-    lua_classfunction(luaVM, "getElementsWithin", "getElementsWithinColShape");
-    lua_registerclass(luaVM, "ColShape", "Element");
-}
-
 int CLuaColShapeDefs::CreateColCircle(lua_State* luaVM)
->>>>>>> f205f347
 {
     CVector2D vecPosition;
     float     fRadius;
