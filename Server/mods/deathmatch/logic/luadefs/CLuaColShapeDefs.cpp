/*****************************************************************************
 *
 *  PROJECT:     Multi Theft Auto v1.x
 *  LICENSE:     See LICENSE in the top level directory
 *  FILE:        mods/deathmatch/logic/luadefs/CLuaColShapeDefs.cpp
 *  PURPOSE:     Lua function definitions class
 *
 *  Multi Theft Auto is available from http://www.multitheftauto.com/
 *
 *****************************************************************************/

#include "StdInc.h"

void CLuaColShapeDefs::LoadFunctions()
{
    CLuaCFunctions::AddFunction("createColCircle", CreateColCircle);
    CLuaCFunctions::AddFunction("createColCuboid", CreateColCuboid);
    CLuaCFunctions::AddFunction("createColSphere", CreateColSphere);
    CLuaCFunctions::AddFunction("createColRectangle", CreateColRectangle);
    CLuaCFunctions::AddFunction("createColPolygon", CreateColPolygon);
    CLuaCFunctions::AddFunction("createColTube", CreateColTube);
<<<<<<< HEAD
    CLuaCFunctions::AddFunction("isInsideColShape", IsInsideColShape);
=======
    CLuaCFunctions::AddFunction("getColShapeType", GetColShapeType);
>>>>>>> d28eb11f
}

void CLuaColShapeDefs::AddClass(lua_State* luaVM)
{
    lua_newclass(luaVM);

    lua_classfunction(luaVM, "Circle", "createColCircle");
    lua_classfunction(luaVM, "Cuboid", "createColCuboid");
    lua_classfunction(luaVM, "Rectangle", "createColRectangle");
    lua_classfunction(luaVM, "Sphere", "createColSphere");
    lua_classfunction(luaVM, "Tube", "createColTube");
    lua_classfunction(luaVM, "Polygon", "createColPolygon");

    lua_classfunction(luaVM, "getElementsWithin", "getElementsWithinColShape");
<<<<<<< HEAD
    lua_classfunction(luaVM, "isInside", "isInsideColShape");
=======
    lua_classfunction(luaVM, "getShapeType", "getColShapeType");

    lua_classvariable(luaVM, "shapeType", nullptr, "getColShapeType");

>>>>>>> d28eb11f
    lua_registerclass(luaVM, "ColShape", "Element");
}

int CLuaColShapeDefs::GetColShapeType(lua_State* luaVM)
{
    // Verify the arguments
    CColShape*       pColShape = nullptr;
    CScriptArgReader argStream(luaVM);
    argStream.ReadUserData(pColShape);

    if (!argStream.HasErrors())
    {
        // Grab our VM
        CLuaMain* pLuaMain = m_pLuaManager->GetVirtualMachine(luaVM);
        if (pLuaMain)
        {
            lua_pushnumber(luaVM, pColShape->GetShapeType());
            return 1;
        }
    }
    else
        m_pScriptDebugging->LogCustom(luaVM, argStream.GetFullErrorMessage());

    // Failed
    lua_pushboolean(luaVM, false);
    return 1;
}

int CLuaColShapeDefs::CreateColCircle(lua_State* luaVM)
{
    CVector2D vecPosition;
    float     fRadius;

    CScriptArgReader argStream(luaVM);
    argStream.ReadVector2D(vecPosition);
    argStream.ReadNumber(fRadius);

    if (!argStream.HasErrors())
    {
        if (fRadius < 0.0f)
            fRadius = 0.1f;

        CLuaMain* pLuaMain = g_pGame->GetLuaManager()->GetVirtualMachine(luaVM);
        if (pLuaMain)
        {
            CResource* pResource = pLuaMain->GetResource();
            if (pResource)
            {
                // Create it and return it
                CColCircle* pShape = CStaticFunctionDefinitions::CreateColCircle(pResource, vecPosition, fRadius);
                if (pShape)
                {
                    CElementGroup* pGroup = pResource->GetElementGroup();
                    if (pGroup)
                    {
                        pGroup->Add(pShape);
                    }
                    lua_pushelement(luaVM, pShape);
                    return 1;
                }
            }
        }
    }
    else
        m_pScriptDebugging->LogCustom(luaVM, argStream.GetFullErrorMessage());

    lua_pushboolean(luaVM, false);
    return 1;
}

int CLuaColShapeDefs::CreateColCuboid(lua_State* luaVM)
{
    CVector vecPosition;
    CVector vecSize;

    CScriptArgReader argStream(luaVM);
    argStream.ReadVector3D(vecPosition);
    argStream.ReadVector3D(vecSize);

    if (!argStream.HasErrors())
    {
        if (vecSize.fX < 0.0f)
            vecSize.fX = 0.1f;
        if (vecSize.fY < 0.0f)
            vecSize.fY = 0.1f;
        if (vecSize.fZ < 0.0f)
            vecSize.fZ = 0.1f;

        CLuaMain* pLuaMain = g_pGame->GetLuaManager()->GetVirtualMachine(luaVM);
        if (pLuaMain)
        {
            CResource* pResource = pLuaMain->GetResource();
            if (pResource)
            {
                // Create it and return it
                CColCuboid* pShape = CStaticFunctionDefinitions::CreateColCuboid(pResource, vecPosition, vecSize);
                if (pShape)
                {
                    CElementGroup* pGroup = pResource->GetElementGroup();
                    if (pGroup)
                    {
                        pGroup->Add(pShape);
                    }
                    lua_pushelement(luaVM, pShape);
                    return 1;
                }
            }
        }
    }
    else
        m_pScriptDebugging->LogCustom(luaVM, argStream.GetFullErrorMessage());

    lua_pushboolean(luaVM, false);
    return 1;
}

int CLuaColShapeDefs::CreateColSphere(lua_State* luaVM)
{
    CVector vecPosition;
    float   fRadius;

    CScriptArgReader argStream(luaVM);
    argStream.ReadVector3D(vecPosition);
    argStream.ReadNumber(fRadius);

    if (!argStream.HasErrors())
    {
        if (fRadius < 0.0f)
            fRadius = 0.1f;

        CLuaMain* pLuaMain = g_pGame->GetLuaManager()->GetVirtualMachine(luaVM);
        if (pLuaMain)
        {
            CResource* pResource = pLuaMain->GetResource();
            if (pResource)
            {
                // Create it and return it
                CColSphere* pShape = CStaticFunctionDefinitions::CreateColSphere(pResource, vecPosition, fRadius);
                if (pShape)
                {
                    CElementGroup* pGroup = pResource->GetElementGroup();
                    if (pGroup)
                    {
                        pGroup->Add(pShape);
                    }
                    lua_pushelement(luaVM, pShape);
                    return 1;
                }
            }
        }
    }
    else
        m_pScriptDebugging->LogCustom(luaVM, argStream.GetFullErrorMessage());

    lua_pushboolean(luaVM, false);
    return 1;
}

int CLuaColShapeDefs::CreateColRectangle(lua_State* luaVM)
{
    CVector2D vecPosition;
    CVector2D vecSize;

    CScriptArgReader argStream(luaVM);
    argStream.ReadVector2D(vecPosition);
    argStream.ReadVector2D(vecSize);

    if (!argStream.HasErrors())
    {
        if (vecSize.fX < 0.0f)
            vecSize.fX = 0.1f;
        if (vecSize.fY < 0.0f)
            vecSize.fY = 0.1f;

        CLuaMain* pLuaMain = g_pGame->GetLuaManager()->GetVirtualMachine(luaVM);
        if (pLuaMain)
        {
            CResource* pResource = pLuaMain->GetResource();
            if (pResource)
            {
                // Create it and return it
                CColRectangle* pShape = CStaticFunctionDefinitions::CreateColRectangle(pResource, vecPosition, vecSize);
                if (pShape)
                {
                    CElementGroup* pGroup = pResource->GetElementGroup();
                    if (pGroup)
                    {
                        pGroup->Add(pShape);
                    }
                    lua_pushelement(luaVM, pShape);
                    return 1;
                }
            }
        }
    }
    else
        m_pScriptDebugging->LogCustom(luaVM, argStream.GetFullErrorMessage());

    lua_pushboolean(luaVM, false);
    return 1;
}

int CLuaColShapeDefs::CreateColPolygon(lua_State* luaVM)
{
    //  colshape createColPolygon ( float fX, float fY, float fX1, float fY1, float fX2, float fY2, float fX3, float fY3, ... )
    std::vector<CVector2D> vecPointList;

    CScriptArgReader argStream(luaVM);
    for (uint i = 0; i < 4 || argStream.NextCouldBeNumber(); i++)
    {
        CVector2D vecPoint;
        argStream.ReadVector2D(vecPoint);
        vecPointList.push_back(vecPoint);
    }

    if (!argStream.HasErrors())
    {
        CLuaMain* pLuaMain = g_pGame->GetLuaManager()->GetVirtualMachine(luaVM);
        if (pLuaMain)
        {
            CResource* pResource = pLuaMain->GetResource();
            if (pResource)
            {
                CColPolygon* pShape = CStaticFunctionDefinitions::CreateColPolygon(pResource, vecPointList);
                if (pShape)
                {
                    CElementGroup* pGroup = pResource->GetElementGroup();
                    if (pGroup)
                    {
                        pGroup->Add(pShape);
                    }
                    lua_pushelement(luaVM, pShape);
                    return 1;
                }
            }
        }
    }
    else
        m_pScriptDebugging->LogCustom(luaVM, argStream.GetFullErrorMessage());

    lua_pushboolean(luaVM, false);
    return 1;
}

int CLuaColShapeDefs::CreateColTube(lua_State* luaVM)
{
    CVector vecPosition;
    float   fHeight, fRadius;

    CScriptArgReader argStream(luaVM);
    argStream.ReadVector3D(vecPosition);
    argStream.ReadNumber(fRadius);
    argStream.ReadNumber(fHeight);

    if (!argStream.HasErrors())
    {
        if (fRadius < 0.0f)
            fRadius = 0.1f;
        if (fHeight < 0.0f)
            fHeight = 0.1f;

        CLuaMain* pLuaMain = g_pGame->GetLuaManager()->GetVirtualMachine(luaVM);
        if (pLuaMain)
        {
            CResource* pResource = pLuaMain->GetResource();
            if (pResource)
            {
                // Create it and return it
                CColTube* pShape = CStaticFunctionDefinitions::CreateColTube(pResource, vecPosition, fRadius, fHeight);
                if (pShape)
                {
                    CElementGroup* pGroup = pResource->GetElementGroup();
                    if (pGroup)
                    {
                        pGroup->Add(pShape);
                    }
                    lua_pushelement(luaVM, pShape);
                    return 1;
                }
            }
        }
    }
    else
        m_pScriptDebugging->LogCustom(luaVM, argStream.GetFullErrorMessage());

    lua_pushboolean(luaVM, false);
    return 1;
}

int CLuaColShapeDefs::IsInsideColShape(lua_State* luaVM)
{
    //  bool isInsideColShape ( colshape theColShape, float posX, float posY, float posZ )
    CColShape* pColShape;
    CVector         vecPosition;

    CScriptArgReader argStream(luaVM);
    argStream.ReadUserData(pColShape);
    argStream.ReadVector3D(vecPosition);

    if (!argStream.HasErrors())
    {
        bool bInside = false;
        if (CStaticFunctionDefinitions::IsInsideColShape(pColShape, vecPosition, bInside))
        {
            lua_pushboolean(luaVM, bInside);
            return 1;
        }
    }
    else
        m_pScriptDebugging->LogCustom(luaVM, argStream.GetFullErrorMessage());

    lua_pushboolean(luaVM, false);
    return 1;
}<|MERGE_RESOLUTION|>--- conflicted
+++ resolved
@@ -19,11 +19,9 @@
     CLuaCFunctions::AddFunction("createColRectangle", CreateColRectangle);
     CLuaCFunctions::AddFunction("createColPolygon", CreateColPolygon);
     CLuaCFunctions::AddFunction("createColTube", CreateColTube);
-<<<<<<< HEAD
+
     CLuaCFunctions::AddFunction("isInsideColShape", IsInsideColShape);
-=======
     CLuaCFunctions::AddFunction("getColShapeType", GetColShapeType);
->>>>>>> d28eb11f
 }
 
 void CLuaColShapeDefs::AddClass(lua_State* luaVM)
@@ -38,14 +36,11 @@
     lua_classfunction(luaVM, "Polygon", "createColPolygon");
 
     lua_classfunction(luaVM, "getElementsWithin", "getElementsWithinColShape");
-<<<<<<< HEAD
     lua_classfunction(luaVM, "isInside", "isInsideColShape");
-=======
+
     lua_classfunction(luaVM, "getShapeType", "getColShapeType");
-
     lua_classvariable(luaVM, "shapeType", nullptr, "getColShapeType");
 
->>>>>>> d28eb11f
     lua_registerclass(luaVM, "ColShape", "Element");
 }
 
