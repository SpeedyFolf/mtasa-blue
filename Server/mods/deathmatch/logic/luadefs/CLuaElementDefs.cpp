--- conflicted
+++ resolved
@@ -68,12 +68,8 @@
         {"getElementAttachedOffsets", getElementAttachedOffsets},
 
         // Element data
-<<<<<<< HEAD
-        {"getElementData", getElementData},
+        {"getElementData", GetElementData},
         {"isElementData", isElementData},
-=======
-        {"getElementData", GetElementData},
->>>>>>> 7827703a
         {"setElementData", setElementData},
         {"removeElementData", removeElementData},
 
@@ -503,47 +499,6 @@
     return 1;
 }
 
-<<<<<<< HEAD
-int CLuaElementDefs::getElementData(lua_State* luaVM)
-{
-    //  var getElementData ( element theElement, string key [, inherit = true] )
-    CElement* pElement;
-    SString   strKey;
-    bool      bInherit;
-
-    CScriptArgReader argStream(luaVM);
-    argStream.ReadUserData(pElement);
-    argStream.ReadString(strKey);
-    argStream.ReadBool(bInherit, true);
-
-    if (!argStream.HasErrors())
-    {
-        CLuaMain* pLuaMain = m_pLuaManager->GetVirtualMachine(luaVM);
-        if (pLuaMain)
-        {
-            if (strKey.length() > MAX_CUSTOMDATA_NAME_LENGTH)
-            {
-                // Warn and truncate if key is too long
-                m_pScriptDebugging->LogCustom(luaVM, SString("Truncated argument @ '%s' [%s]", lua_tostring(luaVM, lua_upvalueindex(1)),
-                                                             *SString("string length reduced to %d characters at argument 2", MAX_CUSTOMDATA_NAME_LENGTH)));
-                strKey = strKey.Left(MAX_CUSTOMDATA_NAME_LENGTH);
-            }
-
-            CLuaArgument* pVariable = CStaticFunctionDefinitions::GetElementData(pElement, strKey, bInherit);
-            if (pVariable)
-            {
-                pVariable->Push(luaVM);
-                return 1;
-            }
-        }
-    }
-    else
-        m_pScriptDebugging->LogCustom(luaVM, argStream.GetFullErrorMessage());
-
-    lua_pushboolean(luaVM, false);
-    return 1;
-}
-
 int CLuaElementDefs::isElementData(lua_State* luaVM)
 {
     //  bool isElementData ( element theElement, string key [, bool inherit = true ] )
@@ -590,8 +545,6 @@
     return 1;
 }
 
-=======
->>>>>>> 7827703a
 int CLuaElementDefs::getAllElementData(lua_State* luaVM)
 {
     //  table getAllElementData ( element theElement )
@@ -2466,4 +2419,4 @@
 
     lua_pushboolean(luaVM, false);
     return 1;
-}
+}