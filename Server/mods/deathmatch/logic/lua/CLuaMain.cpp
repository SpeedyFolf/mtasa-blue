--- conflicted
+++ resolved
@@ -51,15 +51,8 @@
 
     m_bEnableOOP = bEnableOOP;
 
-<<<<<<< HEAD
-    m_iPackageLoadedRef = -1;
-
-    CPerfStatLuaMemory::GetSingleton ()->OnLuaMainCreate ( this );
-    CPerfStatLuaTiming::GetSingleton ()->OnLuaMainCreate ( this );
-=======
     CPerfStatLuaMemory::GetSingleton()->OnLuaMainCreate(this);
     CPerfStatLuaTiming::GetSingleton()->OnLuaMainCreate(this);
->>>>>>> 3ab471cc
 }
 
 CLuaMain::~CLuaMain(void)
@@ -115,13 +108,6 @@
 
 void CLuaMain::InitSecurity(void)
 {
-<<<<<<< HEAD
-    lua_register ( m_luaVM, "dofile", CLuaUtilDefs::DisabledFunction );
-    lua_register ( m_luaVM, "loadfile", CLuaUtilDefs::DisabledFunction );
-    lua_register ( m_luaVM, "loadlib", CLuaUtilDefs::DisabledFunction );
-    lua_register ( m_luaVM, "getfenv", CLuaUtilDefs::DisabledFunction );
-    lua_register ( m_luaVM, "newproxy", CLuaUtilDefs::DisabledFunction );
-=======
     // Disable dangerous Lua Os library functions
     static const luaL_reg osfuncs[] =
     {
@@ -138,11 +124,9 @@
 
     lua_register(m_luaVM, "dofile", CLuaUtilDefs::DisabledFunction);
     lua_register(m_luaVM, "loadfile", CLuaUtilDefs::DisabledFunction);
-    lua_register(m_luaVM, "require", CLuaUtilDefs::DisabledFunction);
     lua_register(m_luaVM, "loadlib", CLuaUtilDefs::DisabledFunction);
     lua_register(m_luaVM, "getfenv", CLuaUtilDefs::DisabledFunction);
     lua_register(m_luaVM, "newproxy", CLuaUtilDefs::DisabledFunction);
->>>>>>> 3ab471cc
 }
 
 void CLuaMain::InitClasses(lua_State* luaVM)
@@ -261,12 +245,7 @@
     }
 }
 
-<<<<<<< HEAD
-
-bool CLuaMain::LoadScriptFromBuffer(const char* cpInBuffer, unsigned int uiInSize, const char* szFileName, bool bClearReturnValues )
-=======
-bool CLuaMain::LoadScriptFromBuffer(const char* cpInBuffer, unsigned int uiInSize, const char* szFileName)
->>>>>>> 3ab471cc
+bool CLuaMain::LoadScriptFromBuffer(const char* cpInBuffer, unsigned int uiInSize, const char* szFileName, bool bClearReturnValues)
 {
     SString strNiceFilename = ConformResourcePath(szFileName);
 
@@ -336,13 +315,8 @@
                 g_pGame->GetScriptDebugging()->LogPCallError(m_luaVM, strRes, true);
             }
             // Cleanup any return values
-<<<<<<< HEAD
-            if ( bClearReturnValues && lua_gettop ( m_luaVM ) > luaSavedTop )
-                lua_settop( m_luaVM, luaSavedTop );
-=======
-            if (lua_gettop(m_luaVM) > luaSavedTop)
+            if (bClearReturnValues && lua_gettop(m_luaVM) > luaSavedTop)
                 lua_settop(m_luaVM, luaSavedTop);
->>>>>>> 3ab471cc
             return true;
         }
     }
@@ -687,7 +661,6 @@
     return 1;
 }
 
-
 ///////////////////////////////////////////////////////////////
 //
 // CLuaMain::InitPackageStorage
@@ -697,26 +670,26 @@
 ///////////////////////////////////////////////////////////////
 void CLuaMain::InitPackageStorage(lua_State* L)
 {
-    lua_newtable(L);                                            // stack: [tbl_new]
-    lua_pushstring(L, "loaded");                                // stack: [tbl_new,"loaded"]
-    lua_newtable(L);                                            // stack: [tbl_new,"loaded",tbl_new2]
+    lua_newtable(L);                        // stack: [tbl_new]
+    lua_pushstring(L, "loaded");            // stack: [tbl_new,"loaded"]
+    lua_newtable(L);                        // stack: [tbl_new,"loaded",tbl_new2]
 
     // We push our default Lua libs are loaded packages
-    std::vector<const char*> szDefaultLibs = { "math", "string", "table", "debug", "utf8" };
+    std::vector<const char*> szDefaultLibs = {"math", "string", "table", "debug", "utf8"};
     for (auto it : szDefaultLibs)
     {
-        lua_pushstring(L, it);                                  // stack: [tbl_new,"loaded",tbl_new2,"math"]
-        lua_getglobal(L, it);                                   // stack: [tbl_new,"loaded",tbl_new2,"math",_G.math]
-        lua_settable(L, -3);                                    // stack: [tbl_new,"loaded",tbl_new2]
+        lua_pushstring(L, it);            // stack: [tbl_new,"loaded",tbl_new2,"math"]
+        lua_getglobal(L, it);             // stack: [tbl_new,"loaded",tbl_new2,"math",_G.math]
+        lua_settable(L, -3);              // stack: [tbl_new,"loaded",tbl_new2]
     }
 
     // Keep our package.loaded table safely in registry
-    m_iPackageLoadedRef = luaL_ref(L, LUA_REGISTRYINDEX);       // stack: [tbl_new,"loaded"]
-    lua_rawgeti(L, LUA_REGISTRYINDEX, m_iPackageLoadedRef);     // stack: [tbl_new,"loaded",tbl_new2]
+    m_iPackageLoadedRef = luaL_ref(L, LUA_REGISTRYINDEX);              // stack: [tbl_new,"loaded"]
+    lua_rawgeti(L, LUA_REGISTRYINDEX, m_iPackageLoadedRef);            // stack: [tbl_new,"loaded",tbl_new2]
 
     // Finally, store our original table as global package.loaded
-    lua_settable(L, -3);                                        // stack: [tbl_new]
-    lua_setglobal(L, "package");                                // stack: []
+    lua_settable(L, -3);                    // stack: [tbl_new]
+    lua_setglobal(L, "package");            // stack: []
 }
 
 ///////////////////////////////////////////////////////////////
@@ -726,25 +699,24 @@
 // Set the top most value as a package (No pop)
 //
 ///////////////////////////////////////////////////////////////
-void CLuaMain::SetPackage(lua_State* L, SString &strName )
+void CLuaMain::SetPackage(lua_State* L, SString& strName)
 {
     if (m_iPackageLoadedRef < 0)
         return;
     // We set varPkg, which is already on the stack, into package.loaded.moduleName = varPkg.
-                                                            // stack: [varPkg]
-    int iPkg = luaL_ref(L, LUA_REGISTRYINDEX);              // stack: []
-    lua_rawgeti(L, LUA_REGISTRYINDEX, m_iPackageLoadedRef); // [tbl_loaded]
-
-
-    lua_pushstring(L, strName.c_str());                     // stack: [tbl_loaded,"moduleName"]
-    lua_rawgeti(L, LUA_REGISTRYINDEX, iPkg);                // stack: [tbl_loaded,"moduleName",varPkg]
-    lua_rawset(L, -3);                                      // stack: [tbl_loaded]
-    lua_pop(L, 2);                                          // stack: []
-    lua_rawgeti(L, LUA_REGISTRYINDEX, iPkg);                // stack: [varPkg]
+    // stack: [varPkg]
+    int iPkg = luaL_ref(L, LUA_REGISTRYINDEX);                         // stack: []
+    lua_rawgeti(L, LUA_REGISTRYINDEX, m_iPackageLoadedRef);            // [tbl_loaded]
+
+    lua_pushstring(L, strName.c_str());                 // stack: [tbl_loaded,"moduleName"]
+    lua_rawgeti(L, LUA_REGISTRYINDEX, iPkg);            // stack: [tbl_loaded,"moduleName",varPkg]
+    lua_rawset(L, -3);                                  // stack: [tbl_loaded]
+    lua_pop(L, 2);                                      // stack: []
+    lua_rawgeti(L, LUA_REGISTRYINDEX, iPkg);            // stack: [varPkg]
 
     // Cleanup our used registry entry, i.e. REGISTRY[i] = nil.
-    lua_pushnil(L);                                         // stack: [varPkg,nil]
-    lua_rawseti(L, LUA_REGISTRYINDEX, iPkg);                // stack: [varPkg]
+    lua_pushnil(L);                                     // stack: [varPkg,nil]
+    lua_rawseti(L, LUA_REGISTRYINDEX, iPkg);            // stack: [varPkg]
 }
 
 ///////////////////////////////////////////////////////////////
@@ -754,15 +726,15 @@
 // Push the value of a package of name to the stack
 //
 ///////////////////////////////////////////////////////////////
-void CLuaMain::GetPackage(lua_State* L, SString &strName )
+void CLuaMain::GetPackage(lua_State* L, SString& strName)
 {
     if (m_iPackageLoadedRef < 0)
         return;
 
-    lua_rawgeti(L, LUA_REGISTRYINDEX, m_iPackageLoadedRef); // stack: [tbl_loaded]
-    lua_pushstring(L, strName.c_str());                     // stack: [tbl_loaded,"moduleName"]
-    lua_rawget(L, -2);                                      // stack: [tbl_loaded,varPkg]
-    lua_remove(L, -2);                                      // stack: [varPkg]
+    lua_rawgeti(L, LUA_REGISTRYINDEX, m_iPackageLoadedRef);            // stack: [tbl_loaded]
+    lua_pushstring(L, strName.c_str());                                // stack: [tbl_loaded,"moduleName"]
+    lua_rawget(L, -2);                                                 // stack: [tbl_loaded,varPkg]
+    lua_remove(L, -2);                                                 // stack: [varPkg]
 }
 
 ///////////////////////////////////////////////////////////////
@@ -772,7 +744,7 @@
 // Load a Lua lib of a given name
 //
 ///////////////////////////////////////////////////////////////
-bool CLuaMain::LoadLuaLib(lua_State *L, SString strName, SString &strError)
+bool CLuaMain::LoadLuaLib(lua_State* L, SString strName, SString& strError)
 {
     SString strPath = strName;
     // Name format shouldn't include slashes.  Subdirs are dots.
@@ -782,7 +754,7 @@
 
     SString strResPath = m_pResource->IsResourceZip() ? m_pResource->GetResourceCacheDirectoryPath() : m_pResource->GetResourceDirectoryPath();
 
-    std::vector < char > buffer;
+    std::vector<char> buffer;
     // Try <resource>/?.lua
     SString strFilePath = PathJoin(strResPath, strPath + ".lua");
     if (FileExists(strFilePath))
@@ -790,8 +762,7 @@
     else
     {
         // Don't use a format string for safety, so we construct the error by hand
-        strError += "error loading module " + strName + " from file " + strFilePath + 
-            ":\n\t The specified module could not be found";
+        strError += "error loading module " + strName + " from file " + strFilePath + ":\n\t The specified module could not be found";
 
         // Try <resource>/?/init.lua
         strFilePath = PathJoin(strResPath, strPath, "init.lua");
@@ -800,8 +771,7 @@
         else
         {
             strError += "\n";
-            strError += "error loading module " + strName + " from file " + strFilePath +
-                ":\n\t The specified module could not be found";
+            strError += "error loading module " + strName + " from file " + strFilePath + ":\n\t The specified module could not be found";
             return false;
         }
     }
@@ -812,21 +782,19 @@
         LoadScriptFromBuffer(&buffer.at(0), buffer.size(), strFilePath.c_str(), false);
         // Only keep the first return value
         if (lua_gettop(L) > luaSavedTop)
-            lua_settop(L, luaSavedTop+1);
+            lua_settop(L, luaSavedTop + 1);
 
         if (lua_type(L, -1) == LUA_TNIL)
         {
-            strError += "error loading module " + strName + " from file " + strFilePath +
-                ":\n\t Module didn't return a value";
+            strError += "error loading module " + strName + " from file " + strFilePath + ":\n\t Module didn't return a value";
             return false;
         }
 
-        SetPackage(L, strName);  // Store our package into package.loaded
+        SetPackage(L, strName);            // Store our package into package.loaded
         return true;
     }
     else
-        strError += "error loading module " + strName + " from file " + strFilePath +
-            ":\n\t Error loading script file";
+        strError += "error loading module " + strName + " from file " + strFilePath + ":\n\t Error loading script file";
 
     return false;
 }
@@ -838,7 +806,7 @@
 // Load a C lib of a given name
 //
 ///////////////////////////////////////////////////////////////
-bool CLuaMain::LoadClib(lua_State* L, SString strName, SString &strError )
+bool CLuaMain::LoadClib(lua_State* L, SString strName, SString& strError)
 {
     SString strPath = strName;
     // Name format shouldn't include slashes.  Subdirs are dots.
@@ -856,33 +824,24 @@
 
     if (!FileExists(strPath))
     {
-        strError += "error loading module " + strName + " from file " + strPath +
-            ":\n\t The specified module could not be found";
+        strError += "error loading module " + strName + " from file " + strPath + ":\n\t The specified module could not be found";
         return false;
     }
 
     // Check ACL permissions
-    if ( !g_pGame->GetACLManager()->CanObjectUseRight(m_pResource->GetName().c_str(),
-            CAccessControlListGroupObject::OBJECT_TYPE_RESOURCE,
-            "*",
-            CAccessControlListRight::RIGHT_TYPE_MODULE,
-            false) &&
-         !g_pGame->GetACLManager()->CanObjectUseRight(m_pResource->GetName().c_str(),
-            CAccessControlListGroupObject::OBJECT_TYPE_RESOURCE,
-            strName.c_str(),
-            CAccessControlListRight::RIGHT_TYPE_MODULE,
-            false)
-        )
-    {
-        strError += "error loading module " + strName + " from file " + strPath +
-            ":\n\t ACL access denied.  Grant \"module." + strName + "\" right to resource " + m_pResource->GetName();
+    if (!g_pGame->GetACLManager()->CanObjectUseRight(m_pResource->GetName().c_str(), CAccessControlListGroupObject::OBJECT_TYPE_RESOURCE, "*",
+                                                     CAccessControlListRight::RIGHT_TYPE_MODULE, false) &&
+        !g_pGame->GetACLManager()->CanObjectUseRight(m_pResource->GetName().c_str(), CAccessControlListGroupObject::OBJECT_TYPE_RESOURCE, strName.c_str(),
+                                                     CAccessControlListRight::RIGHT_TYPE_MODULE, false))
+    {
+        strError += "error loading module " + strName + " from file " + strPath + ":\n\t ACL access denied.  Grant \"module." + strName +
+                    "\" right to resource " + m_pResource->GetName();
         return false;
     }
 
     if (!luaL_loader_C(L, strName.c_str(), strPath.c_str()) || lua_type(L, -1) == LUA_TNIL)
     {
-        strError += "error loading module " + strName + " from file " + strPath +
-            ":\n\t Failed to load module";
+        strError += "error loading module " + strName + " from file " + strPath + ":\n\t Failed to load module";
         return false;
     }
 
