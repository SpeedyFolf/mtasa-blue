<<<<<<< HEAD
/*****************************************************************************
*
*  PROJECT:     Multi Theft Auto v1.0
*  LICENSE:     See LICENSE in the top level directory
*  FILE:        mods/deathmatch/logic/CResourceClientFileItem.cpp
*  PURPOSE:     Resource client-side file item class
*  DEVELOPERS:  Kevin Whiteside <>
*
*  Multi Theft Auto is available from http://www.multitheftauto.com/
*
*****************************************************************************/

// This class represents a single resource script item, being a .lua file
// It's task is to load and unload the script client side

#include "StdInc.h"

extern CGame* g_pGame;

CResourceClientFileItem::CResourceClientFileItem ( CResource * resource, const char * szShortName, const char * szResourceFileName, const std::list<std::unique_ptr<CXMLAttribute>>& xmlAttributes, bool bClientAutoDownload ) : CResourceFile ( resource, szShortName, szResourceFileName, xmlAttributes )
{
    m_type = RESOURCE_FILE_TYPE_CLIENT_FILE;
    m_bClientAutoDownload = bClientAutoDownload;
}

CResourceClientFileItem::~CResourceClientFileItem ( void )
{

}

bool CResourceClientFileItem::Start ( void )
{
    // start somehow
    return true;
}

bool CResourceClientFileItem::Stop ( void )
{
    return true;
}
=======
/*****************************************************************************
 *
 *  PROJECT:     Multi Theft Auto v1.0
 *  LICENSE:     See LICENSE in the top level directory
 *  FILE:        mods/deathmatch/logic/CResourceClientFileItem.cpp
 *  PURPOSE:     Resource client-side file item class
 *
 *  Multi Theft Auto is available from http://www.multitheftauto.com/
 *
 *****************************************************************************/

// This class represents a single resource script item, being a .lua file
// It's task is to load and unload the script client side

#include "StdInc.h"

extern CGame* g_pGame;

CResourceClientFileItem::CResourceClientFileItem(CResource* resource, const char* szShortName, const char* szResourceFileName, CXMLAttributes* xmlAttributes,
                                                 bool bClientAutoDownload)
    : CResourceFile(resource, szShortName, szResourceFileName, xmlAttributes)
{
    m_type = RESOURCE_FILE_TYPE_CLIENT_FILE;
    m_bClientAutoDownload = bClientAutoDownload;
}

CResourceClientFileItem::~CResourceClientFileItem()
{
}

bool CResourceClientFileItem::Start()
{
    // start somehow
    return true;
}

bool CResourceClientFileItem::Stop()
{
    return true;
}
>>>>>>> d8c3ff5f
<|MERGE_RESOLUTION|>--- conflicted
+++ resolved
@@ -1,45 +1,3 @@
-<<<<<<< HEAD
-/*****************************************************************************
-*
-*  PROJECT:     Multi Theft Auto v1.0
-*  LICENSE:     See LICENSE in the top level directory
-*  FILE:        mods/deathmatch/logic/CResourceClientFileItem.cpp
-*  PURPOSE:     Resource client-side file item class
-*  DEVELOPERS:  Kevin Whiteside <>
-*
-*  Multi Theft Auto is available from http://www.multitheftauto.com/
-*
-*****************************************************************************/
-
-// This class represents a single resource script item, being a .lua file
-// It's task is to load and unload the script client side
-
-#include "StdInc.h"
-
-extern CGame* g_pGame;
-
-CResourceClientFileItem::CResourceClientFileItem ( CResource * resource, const char * szShortName, const char * szResourceFileName, const std::list<std::unique_ptr<CXMLAttribute>>& xmlAttributes, bool bClientAutoDownload ) : CResourceFile ( resource, szShortName, szResourceFileName, xmlAttributes )
-{
-    m_type = RESOURCE_FILE_TYPE_CLIENT_FILE;
-    m_bClientAutoDownload = bClientAutoDownload;
-}
-
-CResourceClientFileItem::~CResourceClientFileItem ( void )
-{
-
-}
-
-bool CResourceClientFileItem::Start ( void )
-{
-    // start somehow
-    return true;
-}
-
-bool CResourceClientFileItem::Stop ( void )
-{
-    return true;
-}
-=======
 /*****************************************************************************
  *
  *  PROJECT:     Multi Theft Auto v1.0
@@ -58,8 +16,8 @@
 
 extern CGame* g_pGame;
 
-CResourceClientFileItem::CResourceClientFileItem(CResource* resource, const char* szShortName, const char* szResourceFileName, CXMLAttributes* xmlAttributes,
-                                                 bool bClientAutoDownload)
+CResourceClientFileItem::CResourceClientFileItem(CResource* resource, const char* szShortName, const char* szResourceFileName,
+                                                 const std::list<std::unique_ptr<CXMLAttribute>>& xmlAttributes, bool bClientAutoDownload)
     : CResourceFile(resource, szShortName, szResourceFileName, xmlAttributes)
 {
     m_type = RESOURCE_FILE_TYPE_CLIENT_FILE;
@@ -79,5 +37,4 @@
 bool CResourceClientFileItem::Stop()
 {
     return true;
-}
->>>>>>> d8c3ff5f
+}