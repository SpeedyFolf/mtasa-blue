<<<<<<< HEAD
/*****************************************************************************
*
*  PROJECT:     Multi Theft Auto v1.0
*  LICENSE:     See LICENSE in the top level directory
*  FILE:        mods/deathmatch/logic/CSettings.cpp
*  PURPOSE:     XML-based variable settings class
*  DEVELOPERS:  Cecill Etheredge <>
*               Jax <>
*
*  Multi Theft Auto is available from http://www.multitheftauto.com/
*
*****************************************************************************/

#include "StdInc.h"

#define ERROR_BUFFER            32

CSettings::CSettings ( CResourceManager* pResourceManager )
{
    m_pResourceManager = pResourceManager;
    m_pNodeGlobalSettings = NULL;

    // Get the absolute path to the global settings xml file
    m_strPath = g_pServerInterface->GetModManager ()->GetAbsolutePath ( FILENAME_SETTINGS );

    // Open the XML file and check for validity
    if ( !( m_pFile = g_pServerInterface->GetXML ()->CreateXML ( m_strPath ) ) ) {
        CLogger::ErrorPrintf ( "Could not create XML instance for settings registry! Registry disabled." );
        return;
    }

    // Parse the file
    if ( !m_pFile->Parse () || (m_pNodeGlobalSettings = m_pFile->GetRootNode ()) == NULL ) {
        // Read the error into the error buffer
        std::string strError;
        m_pFile->GetLastError ( strError );

        // Print the error buffer
        CLogger::LogPrintf ( "File '%s' not present, creating new node.\n", FILENAME_SETTINGS );

        // Create a new root node
        m_pNodeGlobalSettings = m_pFile->CreateRootNode ( ROOTNODE_SETTINGS );

        if ( !m_pFile->Write () )
            CLogger::ErrorPrintf ( "Error saving '%s'\n", FILENAME_SETTINGS );
    }
}

CSettings::~CSettings ( void )
{
    if ( m_pNodeGlobalSettings )
        delete m_pNodeGlobalSettings;

    if ( m_pFile )
        delete m_pFile;
}


// Get ( [xml node], [xml storage dummy node], [xml node owner resource name], [querying resource name], [setting identifier] )
//
// The XML storage dummy node is used to output all nodes to which we have access (instead of returning the entire root node with
// all nodes in it), and is only needed when you want to return tables with multiple entries.
// Be sure to ALWAYS remove the storage node after calling Get!
//
// Returns the XML node in pNode
//
// Status values: NotFound (none found), NoAccess (no access/error) or Found (found)
CXMLNode* CSettings::Get ( CXMLNode *pSource, CXMLNode *pStorage, const char *szSourceResource, const char *szLocalResource, const char *szSetting, bool &bDeleteNode, SettingStatus &eStatus, CXMLNode* pMultiresultParentNode )
{
    CXMLNode *pNode = NULL;
    unsigned int uiCurrentIndex = 0, uiResourceNameLength = 0;
    char szQueryResource[MAX_RESOURCE_LENGTH] = {0}, szResource[MAX_RESOURCE_LENGTH] = {0};
    const char *szName, *szQueryName = NULL;
    eStatus = NoAccess;
    bDeleteNode = false;

    // Return if there was no source
    if ( pSource == NULL )
        return NULL;

    // Get the resource name from the specified setting
    if ( !GetResourceName ( szSetting, szQueryResource, MAX_RESOURCE_LENGTH - 1 ) ) {   // (something): No resource specified, so use the local resource name
        strncpy ( szQueryResource, szLocalResource, MAX_RESOURCE_LENGTH - 1 );
    } else {
        // Save GetName the hassle of calling GetResourceName again by calculating the resource name length ourselves
        uiResourceNameLength = strlen ( szQueryResource ) + 1;
    }

    // Extract attribute name if setting to be gotten has three parts i.e. resname.settingname.attributename
    SString strSetting = szSetting;
    SString strAttribute = "value";
    vector < SString > Result;
    strSetting.Split ( ".", Result );
    if ( Result.size () == 3 && Result[2].length () )
    {
        strSetting = Result[0] + "." + Result[1];
        strAttribute = Result[2];
    }

    // Get the actual name from the specified setting
    if ( !(szQueryName = GetName ( strSetting, uiResourceNameLength ) ) ) {
        // No name specified, so make sure we eventually return the entire node
        bDeleteNode = true;
    }

    // Iterate through all the setting subnodes
    while ( ( pNode = pSource->GetChild ( "setting", uiCurrentIndex++ ) ) ) {
        std::string strContent;
        unsigned int uiResourceNameLength = 0;

        CXMLAttribute* pName    = pNode->GetAttribute ( "name" );
        CXMLAttribute* pValue   = pNode->GetAttribute ( strAttribute );

        // Check if both attibutes exist (otherwise ignore the entry)
        if ( pName && pValue ) {
            // Read the settings name and see if its valid
            strContent = pName->GetValue ();
            if ( strContent.empty () ) continue;

            // Parse the settings name and store the resource name in szResource
            if ( !GetResourceName ( strContent.c_str (), szResource, MAX_RESOURCE_LENGTH - 1 ) ) {
                // If there was no resource name, copy the owner's name
                strncpy ( szResource, szSourceResource, MAX_RESOURCE_LENGTH - 1 );
            } else {
                // Save GetName the hassle of calling GetResourceName again by calculating the resource name length ourselves
                uiResourceNameLength = strlen ( szResource ) + 1;
            }

            // Get the access type
            AccessType eAccess = GetAccessType ( strContent.at(0) );

            // Parse the settings name and store the split off name in szName (skip the prefix, if any)
            szName = GetName ( strContent.c_str (), uiResourceNameLength );

            // Compare the results
            if ( bDeleteNode ) {
                // If we're walking through all resources (no resource nor setting name was specified) - ...
                // Or if we're walking through a specific resource - ...
                if ( ( uiResourceNameLength == 0 && ( stricmp ( szResource, szLocalResource ) == 0 || eAccess != CSettings::Private ) )
                    || ( uiResourceNameLength > 0 && ( ( stricmp ( szResource, szQueryResource ) == 0 && ( eAccess != CSettings::Private || stricmp ( szResource, szLocalResource ) == 0 ) )
                    ) ) ) {
                    if ( pMultiresultParentNode == NULL ) {
                        // Create a new temporary node (in which we can put all nodes we have access to), and add it as temporary subnode of pSource
                        // The node itself will be deleted
                        pMultiresultParentNode = pStorage->CreateChild ( "setting" );
                    }

                    // We are meant to return an entire node. Since we are allowed to read this node, copy it and add it to our storage node
                    eStatus = Found;
                    CreateSetting ( pMultiresultParentNode, strContent.c_str (), pValue->GetValue ().c_str () );
                }
            } else if ( stricmp ( szName, szQueryName ) == 0 &&
                        stricmp ( szResource, szQueryResource ) == 0 ) {            // If the query name/resource and found node name/resource combinations are equal
                eStatus = (stricmp ( szResource, szLocalResource ) == 0 || eAccess != CSettings::Private) ? Found : NoAccess;
                return pNode;
            }
        }
    }
    // If we have multiple entries, return the storage node
    if ( bDeleteNode )
        return pMultiresultParentNode;

    // Otherwise, return NULL
    eStatus = NotFound;
    return NULL;
}

// Get ( [resource requesting the query], [setting name], [return buffer], [return buffer length], [delete node] )
//
// bDeleteNode contains a boolean to indicate whether the table contains one entry or multiple entries. If multiple
// entries are used, the resource's storage node (which only gets deleted on resource stop) is used to store any
// matching nodes that you have access to. The boolean is meant to let the caller know that the XML node that is
// returned should be deleted after usage, for the sake of memory usage.
//
// Returns the XML node.
//
// If ( bDeleteNode == TRUE ), always remove the XML node after you're done with it!
CXMLNode* CSettings::Get ( const char *szLocalResource, const char *szSetting, bool& bDeleteNode )
{
    CResource *pResource;
    CXMLNode *pNode = NULL;
    char szQueryResource[MAX_RESOURCE_LENGTH] = {0};
    SettingStatus eStatus = NotFound;
    bDeleteNode = false;

    // Get the temporary storage node associated with this resource
    CResource* pLocalResource = m_pResourceManager->GetResource ( szLocalResource );
    CXMLNode* pStorage = pLocalResource ? pLocalResource->GetStorageNode () : nullptr;

    // Get the actual resource name from the specified setting, and get the resource class
    if ( !GetResourceName ( szSetting, szQueryResource, MAX_RESOURCE_LENGTH - 1 ) ) {
        // No name was specified, so use the local resource
        pResource = m_pResourceManager->GetResource ( szLocalResource );
    } else
        pResource = m_pResourceManager->GetResource ( szQueryResource );

    // If we have a valid resource
    if ( pResource ) {
        CXMLNode *pSource = pResource->GetSettingsNode ();

        // Try to get the value for the appropriate setting from the settings registry
        if ( pStorage )
        {
            pNode = Get ( m_pNodeGlobalSettings, pStorage, "", szLocalResource, szSetting, bDeleteNode, eStatus );
            // If we're getting all of the resource's settings, throw in those from the meta as well
            if ( bDeleteNode )
            {
                SettingStatus eMetaStatus = NotFound;
                CXMLNode* pMetaNode = Get ( pSource, pStorage, pResource->GetName ().c_str (), szLocalResource, szSetting, bDeleteNode, eMetaStatus, pNode );
                if ( eMetaStatus == Found )
                {
                    eStatus = eMetaStatus;
                    pNode = pMetaNode;
                }
            }
        }

        // See if we found a matching setting
        if ( eStatus == Found )
            return pNode;   // Found
        else if ( eStatus == NotFound ) {       // Not found, continue searching
            // Try to get the value for the appropriate setting from the resource's meta XML file
            if ( pSource )
                pNode = Get ( pSource, pStorage, pResource->GetName ().c_str (), szLocalResource, szSetting, bDeleteNode, eStatus );
            if ( eStatus == Found )
                return pNode;
        }
    } else {
        // Try to get the value for the appropriate setting from the settings registry
        pNode = Get ( m_pNodeGlobalSettings, pStorage, "", szLocalResource, szSetting, bDeleteNode, eStatus );
        if ( eStatus == Found )
            return pNode;
    }

    return NULL;                            // No access or no settings found
}

// Creates a new setting and adds it to the destination node
CXMLNode* CSettings::CreateSetting ( CXMLNode *pDst, const char *szName, const char *szContent )
{
    // Create the node
    CXMLNode *pNode = pDst->CreateChild ( "setting" );
    
    // Add the attributes with the corresponding values
    pNode->AddAttribute( "name" )->SetValue ( szName );
    pNode->AddAttribute( "value" )->SetValue ( szContent );

    return pNode;
}

// Set ( resource requesting the query, setting name, content )
bool CSettings::Set ( const char *szLocalResource, const char *szSetting, const char *szContent )
{
    CXMLNode *pNode;
    CResource *pResource;
    char szBuffer[MAX_SETTINGS_LENGTH] = {0};
    char szQueryResource[MAX_RESOURCE_LENGTH] = {0};
    SettingStatus eStatus;
    bool bDeleteNode, bExists;
    SString strOldValue;

    // Check for empty strings
    if ( strlen ( szSetting ) < 1 ) return false;

    // Get the actual resource name from the specified setting, and get the resource class
    if ( !GetResourceName ( szSetting, szQueryResource, MAX_RESOURCE_LENGTH - 1 ) ) {
        // No name was specified, so use the local resource
        pResource = m_pResourceManager->GetResource ( szLocalResource );
    } else
        pResource = m_pResourceManager->GetResource ( szQueryResource );

    // If we have a valid resource
    if ( pResource ) {
        CXMLNode *pSource = pResource->GetSettingsNode ();

        // Check whether the setting exists in the settings registry
        pNode = Get ( m_pNodeGlobalSettings, NULL, "", szLocalResource, szSetting, bDeleteNode, eStatus );
        bExists = true;         // Default value

        // Try to get the value for the appropriate setting from the resource's meta XML file
        if ( eStatus == NotFound && pSource ) {
            pNode = Get ( pSource, NULL, pResource->GetName ().c_str (), szLocalResource, szSetting, bDeleteNode, eStatus );
            bExists = false;    // There's no node in the settings registry, so we create one
        }

        // See if we have access
        if ( eStatus != NoAccess ) {
            // See if we have a prefix
            bool bPrefix = HasPrefix ( szSetting[0] );

            // If no resource name was specified, use the local resource name
            if ( !HasResourceName ( szSetting ) ) {
                // If we have a prefix, move it from szSetting and put it at the beginning
                if ( bPrefix )
                    snprintf ( szBuffer, MAX_SETTINGS_LENGTH - 1, "%c%s.%s", szSetting[0], szLocalResource, szSetting + 1 );
                else
                    snprintf ( szBuffer, MAX_SETTINGS_LENGTH - 1, "%s.%s", szLocalResource, szSetting );

            } else {
                // If we have a prefix, move it from szSetting and put it at the beginning
                if ( bPrefix )
                    snprintf ( szBuffer, MAX_SETTINGS_LENGTH - 1, "%c%s", szSetting[0], szSetting + 1 );
                else
                    strncpy ( szBuffer, szSetting, MAX_SETTINGS_LENGTH - 1 );
            }

            if ( !bExists || !pNode ) {             // No existing settings registry entry, so create a new setting
                CreateSetting ( m_pNodeGlobalSettings, szBuffer, szContent );
            } else {                        // Existing settings registry entry
                // Abort if this value isnt public (but protected or private), and if the local resource
                // (doing the query) doesn't equal the setting's resource name
                if ( GetAccessType ( pNode->GetAttribute( "name" )->GetValue()[0] ) != CSettings::Public &&
                     stricmp ( pResource->GetName ().c_str (), szLocalResource ) != 0 )
                    return false;

                // Get the node's current value
                strOldValue = pNode->GetAttribute("value" )->GetValue ();

                // Set the node's value
                pNode->GetAttribute( "value" )->SetValue ( szContent );

                // If a prefix was given, set the node's name (to override any access operators)
                if ( bPrefix )
                    pNode->GetAttribute ( "name" )->SetValue ( szBuffer );
            }

            // Trigger onSettingChange
            CLuaArguments Arguments;
            Arguments.PushString ( szSetting );

            if ( strOldValue.length () > 0 )
                Arguments.PushString ( strOldValue.c_str () );
            else
                Arguments.PushNil ();

            Arguments.PushString ( szContent );

            g_pGame->GetMapManager ()->GetRootElement ()->CallEvent ( "onSettingChange", Arguments );

            // Save the XML file
            if ( m_pFile->Write () )
                return true;
            CLogger::ErrorPrintf ( "Error saving '%s'\n", FILENAME_SETTINGS );
        }
    }

    return false;
}

// Checks if there is a valid prefix
bool CSettings::HasPrefix ( char cCharacter ) {
    switch ( cCharacter ) {
        case SETTINGS_PREFIX_PRIVATE:       // Private variable
            return true;
        case SETTINGS_PREFIX_PUBLIC:        // Public variable
            return true;
        case SETTINGS_PREFIX_PROTECTED:     // Protected variable
            return true;
        default:                            // No variable
            return false;
    }
}

// Parses the prefix and returns the appropriate access type
CSettings::AccessType CSettings::GetAccessType ( char cCharacter ) {
    switch ( cCharacter ) {
        case SETTINGS_PREFIX_PRIVATE:       // Private variable
            return CSettings::Private;
        case SETTINGS_PREFIX_PUBLIC:        // Public variable
            return CSettings::Public;
        case SETTINGS_PREFIX_PROTECTED:     // Protected variable
            return CSettings::Protected;
        default:                            // Default variable (as declared in SETTINGS_NO_PREFIX)
            return SETTINGS_NO_PREFIX;
    }
}

// Parses the name and returns the resource name associated with the setting
inline const char* CSettings::GetResourceName ( const char *szSetting, char *szBuffer, unsigned int uiLength ) {
    const char *szChr = strchr ( szSetting, SETTINGS_DELIMITER );
    if ( szChr == NULL ) return NULL;           // Not found? Return NULL, because there's no resource name.

    // Strip off the prefix, if any
    if ( HasPrefix ( szSetting[0] ) ) szSetting++;

    // Get the position of the delimiter
    unsigned int uiPos = (unsigned int)(szChr - szSetting);

    // Locate the first occurence of the delimiter in the name and use it to substring the name
    strncpy ( szBuffer, szSetting, ( uiPos > uiLength ) ? uiLength : uiPos );
    szBuffer [ ( uiPos > uiLength ) ? uiLength : uiPos ] = 0;

    return szBuffer;
}

// Parses the name and returns whether a resource name was specified
inline bool CSettings::HasResourceName ( const char *szSetting ) {
    return ( strchr ( szSetting, SETTINGS_DELIMITER ) != NULL );
}

// Parses the name and returns the actual name of the variable
inline const char* CSettings::GetName ( const char *szSetting, unsigned int uiResourceLength ) {
    // Only calculate the resource length if it's not already specified
    if ( HasPrefix ( szSetting[0] ) ) szSetting++;

    // Since we know the resource length, we just return the pointer to whereever the resource part ends (and the name begins)
    const char * szName = ( szSetting + uiResourceLength );

    // If we don't have a name, return
    if ( szName[0] == 0 ) return NULL;

    // Strip any prefixes off the name
    if ( HasPrefix ( szName[0] ) ) szName++;

    return szName;
}
=======
/*****************************************************************************
 *
 *  PROJECT:     Multi Theft Auto v1.0
 *  LICENSE:     See LICENSE in the top level directory
 *  FILE:        mods/deathmatch/logic/CSettings.cpp
 *  PURPOSE:     XML-based variable settings class
 *
 *  Multi Theft Auto is available from http://www.multitheftauto.com/
 *
 *****************************************************************************/

#include "StdInc.h"

#define ERROR_BUFFER            32

CSettings::CSettings(CResourceManager* pResourceManager)
{
    m_pResourceManager = pResourceManager;
    m_pNodeGlobalSettings = NULL;

    // Get the absolute path to the global settings xml file
    m_strPath = g_pServerInterface->GetModManager()->GetAbsolutePath(FILENAME_SETTINGS);

    // Open the XML file and check for validity
    if (!(m_pFile = g_pServerInterface->GetXML()->CreateXML(m_strPath)))
    {
        CLogger::ErrorPrintf("Could not create XML instance for settings registry! Registry disabled.");
        return;
    }

    // Parse the file
    if (!m_pFile->Parse() || (m_pNodeGlobalSettings = m_pFile->GetRootNode()) == NULL)
    {
        // Read the error into the error buffer
        std::string strError;
        m_pFile->GetLastError(strError);

        // Print the error buffer
        CLogger::LogPrintf("File '%s' not present, creating new node.\n", FILENAME_SETTINGS);

        // Create a new root node
        m_pNodeGlobalSettings = m_pFile->CreateRootNode(ROOTNODE_SETTINGS);

        if (!m_pFile->Write())
            CLogger::ErrorPrintf("Error saving '%s'\n", FILENAME_SETTINGS);
    }
}

CSettings::~CSettings()
{
    if (m_pNodeGlobalSettings)
        delete m_pNodeGlobalSettings;

    if (m_pFile)
        delete m_pFile;
}

// Get ( [xml node], [xml storage dummy node], [xml node owner resource name], [querying resource name], [setting identifier] )
//
// The XML storage dummy node is used to output all nodes to which we have access (instead of returning the entire root node with
// all nodes in it), and is only needed when you want to return tables with multiple entries.
// Be sure to ALWAYS remove the storage node after calling Get!
//
// Returns the XML node in pNode
//
// Status values: NotFound (none found), NoAccess (no access/error) or Found (found)
CXMLNode* CSettings::Get(CXMLNode* pSource, CXMLNode* pStorage, const char* szSourceResource, const char* szLocalResource, const char* szSetting,
                         bool& bDeleteNode, SettingStatus& eStatus, CXMLNode* pMultiresultParentNode)
{
    CXMLNode*    pNode = NULL;
    unsigned int uiCurrentIndex = 0, uiResourceNameLength = 0;
    char         szQueryResource[MAX_RESOURCE_LENGTH] = {0}, szResource[MAX_RESOURCE_LENGTH] = {0};
    const char * szName, *szQueryName = NULL;
    eStatus = NoAccess;
    bDeleteNode = false;

    // Return if there was no source
    if (pSource == NULL)
        return NULL;

    // Get the resource name from the specified setting
    if (!GetResourceName(szSetting, szQueryResource, MAX_RESOURCE_LENGTH - 1))
    {            // (something): No resource specified, so use the local resource name
        strncpy(szQueryResource, szLocalResource, MAX_RESOURCE_LENGTH - 1);
    }
    else
    {
        // Save GetName the hassle of calling GetResourceName again by calculating the resource name length ourselves
        uiResourceNameLength = strlen(szQueryResource) + 1;
    }

    // Extract attribute name if setting to be gotten has three parts i.e. resname.settingname.attributename
    SString         strSetting = szSetting;
    SString         strAttribute = "value";
    vector<SString> Result;
    strSetting.Split(".", Result);
    if (Result.size() == 3 && Result[2].length())
    {
        strSetting = Result[0] + "." + Result[1];
        strAttribute = Result[2];
    }

    // Get the actual name from the specified setting
    if (!(szQueryName = GetName(strSetting, uiResourceNameLength)))
    {
        // No name specified, so make sure we eventually return the entire node
        bDeleteNode = true;
    }

    // Iterate through all the setting subnodes
    while ((pNode = pSource->FindSubNode("setting", uiCurrentIndex++)))
    {
        std::string  strContent;
        unsigned int uiResourceNameLength = 0;

        CXMLAttribute* pName = pNode->GetAttributes().Find("name");
        CXMLAttribute* pValue = pNode->GetAttributes().Find(strAttribute);

        // Check if both attibutes exist (otherwise ignore the entry)
        if (pName && pValue)
        {
            // Read the settings name and see if its valid
            strContent = pName->GetValue();
            if (strContent.empty())
                continue;

            // Parse the settings name and store the resource name in szResource
            if (!GetResourceName(strContent.c_str(), szResource, MAX_RESOURCE_LENGTH - 1))
            {
                // If there was no resource name, copy the owner's name
                strncpy(szResource, szSourceResource, MAX_RESOURCE_LENGTH - 1);
            }
            else
            {
                // Save GetName the hassle of calling GetResourceName again by calculating the resource name length ourselves
                uiResourceNameLength = strlen(szResource) + 1;
            }

            // Get the access type
            AccessType eAccess = GetAccessType(strContent.at(0));

            // Parse the settings name and store the split off name in szName (skip the prefix, if any)
            szName = GetName(strContent.c_str(), uiResourceNameLength);

            // Compare the results
            if (bDeleteNode)
            {
                // If we're walking through all resources (no resource nor setting name was specified) - ...
                // Or if we're walking through a specific resource - ...
                if ((uiResourceNameLength == 0 && (stricmp(szResource, szLocalResource) == 0 || eAccess != CSettings::Private)) ||
                    (uiResourceNameLength > 0 &&
                     ((stricmp(szResource, szQueryResource) == 0 && (eAccess != CSettings::Private || stricmp(szResource, szLocalResource) == 0)))))
                {
                    if (pMultiresultParentNode == NULL)
                    {
                        // Create a new temporary node (in which we can put all nodes we have access to), and add it as temporary subnode of pSource
                        // The node itself will be deleted
                        pMultiresultParentNode = pStorage->CreateSubNode("setting");
                    }

                    // We are meant to return an entire node. Since we are allowed to read this node, copy it and add it to our storage node
                    eStatus = Found;
                    CreateSetting(pMultiresultParentNode, strContent.c_str(), pValue->GetValue().c_str());
                }
            }
            else if (stricmp(szName, szQueryName) == 0 && stricmp(szResource, szQueryResource) == 0)
            {            // If the query name/resource and found node name/resource combinations are equal
                eStatus = (stricmp(szResource, szLocalResource) == 0 || eAccess != CSettings::Private) ? Found : NoAccess;
                return pNode;
            }
        }
    }
    // If we have multiple entries, return the storage node
    if (bDeleteNode)
        return pMultiresultParentNode;

    // Otherwise, return NULL
    eStatus = NotFound;
    return NULL;
}

// Get ( [resource requesting the query], [setting name], [return buffer], [return buffer length], [delete node] )
//
// bDeleteNode contains a boolean to indicate whether the table contains one entry or multiple entries. If multiple
// entries are used, the resource's storage node (which only gets deleted on resource stop) is used to store any
// matching nodes that you have access to. The boolean is meant to let the caller know that the XML node that is
// returned should be deleted after usage, for the sake of memory usage.
//
// Returns the XML node.
//
// If ( bDeleteNode == TRUE ), always remove the XML node after you're done with it!
CXMLNode* CSettings::Get(const char* szLocalResource, const char* szSetting, bool& bDeleteNode)
{
    CResource*    pResource;
    CXMLNode*     pNode = NULL;
    char          szQueryResource[MAX_RESOURCE_LENGTH] = {0};
    SettingStatus eStatus = NotFound;
    bDeleteNode = false;

    // Get the temporary storage node associated with this resource
    CResource* pLocalResource = m_pResourceManager->GetResource(szLocalResource);
    CXMLNode*  pStorage = pLocalResource ? pLocalResource->GetStorageNode() : nullptr;

    // Get the actual resource name from the specified setting, and get the resource class
    if (!GetResourceName(szSetting, szQueryResource, MAX_RESOURCE_LENGTH - 1))
    {
        // No name was specified, so use the local resource
        pResource = m_pResourceManager->GetResource(szLocalResource);
    }
    else
        pResource = m_pResourceManager->GetResource(szQueryResource);

    // If we have a valid resource
    if (pResource)
    {
        CXMLNode* pSource = pResource->GetSettingsNode();

        // Try to get the value for the appropriate setting from the settings registry
        if (pStorage)
        {
            pNode = Get(m_pNodeGlobalSettings, pStorage, "", szLocalResource, szSetting, bDeleteNode, eStatus);
            // If we're getting all of the resource's settings, throw in those from the meta as well
            if (bDeleteNode)
            {
                SettingStatus eMetaStatus = NotFound;
                CXMLNode*     pMetaNode = Get(pSource, pStorage, pResource->GetName().c_str(), szLocalResource, szSetting, bDeleteNode, eMetaStatus, pNode);
                if (eMetaStatus == Found)
                {
                    eStatus = eMetaStatus;
                    pNode = pMetaNode;
                }
            }
        }

        // See if we found a matching setting
        if (eStatus == Found)
            return pNode;            // Found
        else if (eStatus == NotFound)
        {            // Not found, continue searching
            // Try to get the value for the appropriate setting from the resource's meta XML file
            if (pSource)
                pNode = Get(pSource, pStorage, pResource->GetName().c_str(), szLocalResource, szSetting, bDeleteNode, eStatus);
            if (eStatus == Found)
                return pNode;
        }
    }
    else
    {
        // Try to get the value for the appropriate setting from the settings registry
        pNode = Get(m_pNodeGlobalSettings, pStorage, "", szLocalResource, szSetting, bDeleteNode, eStatus);
        if (eStatus == Found)
            return pNode;
    }

    return NULL;            // No access or no settings found
}

// Creates a new setting and adds it to the destination node
CXMLNode* CSettings::CreateSetting(CXMLNode* pDst, const char* szName, const char* szContent)
{
    // Create the node
    CXMLNode*       pNode = pDst->CreateSubNode("setting");
    CXMLAttributes* pAttributes = &(pNode->GetAttributes());

    // Add the attributes with the corresponding values
    pAttributes->Create("name")->SetValue(szName);
    pAttributes->Create("value")->SetValue(szContent);

    return pNode;
}

// Set ( resource requesting the query, setting name, content )
bool CSettings::Set(const char* szLocalResource, const char* szSetting, const char* szContent)
{
    CXMLNode*       pNode;
    CResource*      pResource;
    CXMLAttributes* pAttributes;
    char            szBuffer[MAX_SETTINGS_LENGTH] = {0};
    char            szQueryResource[MAX_RESOURCE_LENGTH] = {0};
    SettingStatus   eStatus;
    bool            bDeleteNode, bExists;
    SString         strOldValue;

    // Check for empty strings
    if (strlen(szSetting) < 1)
        return false;

    // Get the actual resource name from the specified setting, and get the resource class
    if (!GetResourceName(szSetting, szQueryResource, MAX_RESOURCE_LENGTH - 1))
    {
        // No name was specified, so use the local resource
        pResource = m_pResourceManager->GetResource(szLocalResource);
    }
    else
        pResource = m_pResourceManager->GetResource(szQueryResource);

    // If we have a valid resource
    if (pResource)
    {
        CXMLNode* pSource = pResource->GetSettingsNode();

        // Check whether the setting exists in the settings registry
        pNode = Get(m_pNodeGlobalSettings, NULL, "", szLocalResource, szSetting, bDeleteNode, eStatus);
        bExists = true;            // Default value

        // Try to get the value for the appropriate setting from the resource's meta XML file
        if (eStatus == NotFound && pSource)
        {
            pNode = Get(pSource, NULL, pResource->GetName().c_str(), szLocalResource, szSetting, bDeleteNode, eStatus);
            bExists = false;            // There's no node in the settings registry, so we create one
        }

        // See if we have access
        if (eStatus != NoAccess)
        {
            // See if we have a prefix
            bool bPrefix = HasPrefix(szSetting[0]);

            // If no resource name was specified, use the local resource name
            if (!HasResourceName(szSetting))
            {
                // If we have a prefix, move it from szSetting and put it at the beginning
                if (bPrefix)
                    snprintf(szBuffer, MAX_SETTINGS_LENGTH - 1, "%c%s.%s", szSetting[0], szLocalResource, szSetting + 1);
                else
                    snprintf(szBuffer, MAX_SETTINGS_LENGTH - 1, "%s.%s", szLocalResource, szSetting);
            }
            else
            {
                // If we have a prefix, move it from szSetting and put it at the beginning
                if (bPrefix)
                    snprintf(szBuffer, MAX_SETTINGS_LENGTH - 1, "%c%s", szSetting[0], szSetting + 1);
                else
                    strncpy(szBuffer, szSetting, MAX_SETTINGS_LENGTH - 1);
            }

            if (!bExists || !pNode)
            {            // No existing settings registry entry, so create a new setting
                CreateSetting(m_pNodeGlobalSettings, szBuffer, szContent);
            }
            else
            {            // Existing settings registry entry
                // Get the attributes
                pAttributes = &(pNode->GetAttributes());

                // Abort if this value isnt public (but protected or private), and if the local resource
                // (doing the query) doesn't equal the setting's resource name
                if (GetAccessType(pAttributes->Find("name")->GetValue()[0]) != CSettings::Public && stricmp(pResource->GetName().c_str(), szLocalResource) != 0)
                    return false;

                // Get the node's current value
                strOldValue = pAttributes->Find("value")->GetValue();

                // Set the node's value
                pAttributes->Find("value")->SetValue(szContent);

                // If a prefix was given, set the node's name (to override any access operators)
                if (bPrefix)
                    pAttributes->Find("name")->SetValue(szBuffer);
            }

            // Trigger onSettingChange
            CLuaArguments Arguments;
            Arguments.PushString(szSetting);

            if (strOldValue.length() > 0)
                Arguments.PushString(strOldValue.c_str());
            else
                Arguments.PushNil();

            Arguments.PushString(szContent);

            g_pGame->GetMapManager()->GetRootElement()->CallEvent("onSettingChange", Arguments);

            // Save the XML file
            if (m_pFile->Write())
                return true;
            CLogger::ErrorPrintf("Error saving '%s'\n", FILENAME_SETTINGS);
        }
    }

    return false;
}

// Checks if there is a valid prefix
bool CSettings::HasPrefix(char cCharacter)
{
    switch (cCharacter)
    {
        case SETTINGS_PREFIX_PRIVATE:            // Private variable
            return true;
        case SETTINGS_PREFIX_PUBLIC:            // Public variable
            return true;
        case SETTINGS_PREFIX_PROTECTED:            // Protected variable
            return true;
        default:            // No variable
            return false;
    }
}

// Parses the prefix and returns the appropriate access type
CSettings::AccessType CSettings::GetAccessType(char cCharacter)
{
    switch (cCharacter)
    {
        case SETTINGS_PREFIX_PRIVATE:            // Private variable
            return CSettings::Private;
        case SETTINGS_PREFIX_PUBLIC:            // Public variable
            return CSettings::Public;
        case SETTINGS_PREFIX_PROTECTED:            // Protected variable
            return CSettings::Protected;
        default:            // Default variable (as declared in SETTINGS_NO_PREFIX)
            return SETTINGS_NO_PREFIX;
    }
}

// Parses the name and returns the resource name associated with the setting
inline const char* CSettings::GetResourceName(const char* szSetting, char* szBuffer, unsigned int uiLength)
{
    const char* szChr = strchr(szSetting, SETTINGS_DELIMITER);
    if (szChr == NULL)
        return NULL;            // Not found? Return NULL, because there's no resource name.

    // Strip off the prefix, if any
    if (HasPrefix(szSetting[0]))
        szSetting++;

    // Get the position of the delimiter
    unsigned int uiPos = (unsigned int)(szChr - szSetting);

    // Locate the first occurence of the delimiter in the name and use it to substring the name
    strncpy(szBuffer, szSetting, (uiPos > uiLength) ? uiLength : uiPos);
    szBuffer[(uiPos > uiLength) ? uiLength : uiPos] = 0;

    return szBuffer;
}

// Parses the name and returns whether a resource name was specified
inline bool CSettings::HasResourceName(const char* szSetting)
{
    return (strchr(szSetting, SETTINGS_DELIMITER) != NULL);
}

// Parses the name and returns the actual name of the variable
inline const char* CSettings::GetName(const char* szSetting, unsigned int uiResourceLength)
{
    // Only calculate the resource length if it's not already specified
    if (HasPrefix(szSetting[0]))
        szSetting++;

    // Since we know the resource length, we just return the pointer to whereever the resource part ends (and the name begins)
    const char* szName = (szSetting + uiResourceLength);

    // If we don't have a name, return
    if (szName[0] == 0)
        return NULL;

    // Strip any prefixes off the name
    if (HasPrefix(szName[0]))
        szName++;

    return szName;
}
>>>>>>> d8c3ff5f
<|MERGE_RESOLUTION|>--- conflicted
+++ resolved
@@ -1,421 +1,3 @@
-<<<<<<< HEAD
-/*****************************************************************************
-*
-*  PROJECT:     Multi Theft Auto v1.0
-*  LICENSE:     See LICENSE in the top level directory
-*  FILE:        mods/deathmatch/logic/CSettings.cpp
-*  PURPOSE:     XML-based variable settings class
-*  DEVELOPERS:  Cecill Etheredge <>
-*               Jax <>
-*
-*  Multi Theft Auto is available from http://www.multitheftauto.com/
-*
-*****************************************************************************/
-
-#include "StdInc.h"
-
-#define ERROR_BUFFER            32
-
-CSettings::CSettings ( CResourceManager* pResourceManager )
-{
-    m_pResourceManager = pResourceManager;
-    m_pNodeGlobalSettings = NULL;
-
-    // Get the absolute path to the global settings xml file
-    m_strPath = g_pServerInterface->GetModManager ()->GetAbsolutePath ( FILENAME_SETTINGS );
-
-    // Open the XML file and check for validity
-    if ( !( m_pFile = g_pServerInterface->GetXML ()->CreateXML ( m_strPath ) ) ) {
-        CLogger::ErrorPrintf ( "Could not create XML instance for settings registry! Registry disabled." );
-        return;
-    }
-
-    // Parse the file
-    if ( !m_pFile->Parse () || (m_pNodeGlobalSettings = m_pFile->GetRootNode ()) == NULL ) {
-        // Read the error into the error buffer
-        std::string strError;
-        m_pFile->GetLastError ( strError );
-
-        // Print the error buffer
-        CLogger::LogPrintf ( "File '%s' not present, creating new node.\n", FILENAME_SETTINGS );
-
-        // Create a new root node
-        m_pNodeGlobalSettings = m_pFile->CreateRootNode ( ROOTNODE_SETTINGS );
-
-        if ( !m_pFile->Write () )
-            CLogger::ErrorPrintf ( "Error saving '%s'\n", FILENAME_SETTINGS );
-    }
-}
-
-CSettings::~CSettings ( void )
-{
-    if ( m_pNodeGlobalSettings )
-        delete m_pNodeGlobalSettings;
-
-    if ( m_pFile )
-        delete m_pFile;
-}
-
-
-// Get ( [xml node], [xml storage dummy node], [xml node owner resource name], [querying resource name], [setting identifier] )
-//
-// The XML storage dummy node is used to output all nodes to which we have access (instead of returning the entire root node with
-// all nodes in it), and is only needed when you want to return tables with multiple entries.
-// Be sure to ALWAYS remove the storage node after calling Get!
-//
-// Returns the XML node in pNode
-//
-// Status values: NotFound (none found), NoAccess (no access/error) or Found (found)
-CXMLNode* CSettings::Get ( CXMLNode *pSource, CXMLNode *pStorage, const char *szSourceResource, const char *szLocalResource, const char *szSetting, bool &bDeleteNode, SettingStatus &eStatus, CXMLNode* pMultiresultParentNode )
-{
-    CXMLNode *pNode = NULL;
-    unsigned int uiCurrentIndex = 0, uiResourceNameLength = 0;
-    char szQueryResource[MAX_RESOURCE_LENGTH] = {0}, szResource[MAX_RESOURCE_LENGTH] = {0};
-    const char *szName, *szQueryName = NULL;
-    eStatus = NoAccess;
-    bDeleteNode = false;
-
-    // Return if there was no source
-    if ( pSource == NULL )
-        return NULL;
-
-    // Get the resource name from the specified setting
-    if ( !GetResourceName ( szSetting, szQueryResource, MAX_RESOURCE_LENGTH - 1 ) ) {   // (something): No resource specified, so use the local resource name
-        strncpy ( szQueryResource, szLocalResource, MAX_RESOURCE_LENGTH - 1 );
-    } else {
-        // Save GetName the hassle of calling GetResourceName again by calculating the resource name length ourselves
-        uiResourceNameLength = strlen ( szQueryResource ) + 1;
-    }
-
-    // Extract attribute name if setting to be gotten has three parts i.e. resname.settingname.attributename
-    SString strSetting = szSetting;
-    SString strAttribute = "value";
-    vector < SString > Result;
-    strSetting.Split ( ".", Result );
-    if ( Result.size () == 3 && Result[2].length () )
-    {
-        strSetting = Result[0] + "." + Result[1];
-        strAttribute = Result[2];
-    }
-
-    // Get the actual name from the specified setting
-    if ( !(szQueryName = GetName ( strSetting, uiResourceNameLength ) ) ) {
-        // No name specified, so make sure we eventually return the entire node
-        bDeleteNode = true;
-    }
-
-    // Iterate through all the setting subnodes
-    while ( ( pNode = pSource->GetChild ( "setting", uiCurrentIndex++ ) ) ) {
-        std::string strContent;
-        unsigned int uiResourceNameLength = 0;
-
-        CXMLAttribute* pName    = pNode->GetAttribute ( "name" );
-        CXMLAttribute* pValue   = pNode->GetAttribute ( strAttribute );
-
-        // Check if both attibutes exist (otherwise ignore the entry)
-        if ( pName && pValue ) {
-            // Read the settings name and see if its valid
-            strContent = pName->GetValue ();
-            if ( strContent.empty () ) continue;
-
-            // Parse the settings name and store the resource name in szResource
-            if ( !GetResourceName ( strContent.c_str (), szResource, MAX_RESOURCE_LENGTH - 1 ) ) {
-                // If there was no resource name, copy the owner's name
-                strncpy ( szResource, szSourceResource, MAX_RESOURCE_LENGTH - 1 );
-            } else {
-                // Save GetName the hassle of calling GetResourceName again by calculating the resource name length ourselves
-                uiResourceNameLength = strlen ( szResource ) + 1;
-            }
-
-            // Get the access type
-            AccessType eAccess = GetAccessType ( strContent.at(0) );
-
-            // Parse the settings name and store the split off name in szName (skip the prefix, if any)
-            szName = GetName ( strContent.c_str (), uiResourceNameLength );
-
-            // Compare the results
-            if ( bDeleteNode ) {
-                // If we're walking through all resources (no resource nor setting name was specified) - ...
-                // Or if we're walking through a specific resource - ...
-                if ( ( uiResourceNameLength == 0 && ( stricmp ( szResource, szLocalResource ) == 0 || eAccess != CSettings::Private ) )
-                    || ( uiResourceNameLength > 0 && ( ( stricmp ( szResource, szQueryResource ) == 0 && ( eAccess != CSettings::Private || stricmp ( szResource, szLocalResource ) == 0 ) )
-                    ) ) ) {
-                    if ( pMultiresultParentNode == NULL ) {
-                        // Create a new temporary node (in which we can put all nodes we have access to), and add it as temporary subnode of pSource
-                        // The node itself will be deleted
-                        pMultiresultParentNode = pStorage->CreateChild ( "setting" );
-                    }
-
-                    // We are meant to return an entire node. Since we are allowed to read this node, copy it and add it to our storage node
-                    eStatus = Found;
-                    CreateSetting ( pMultiresultParentNode, strContent.c_str (), pValue->GetValue ().c_str () );
-                }
-            } else if ( stricmp ( szName, szQueryName ) == 0 &&
-                        stricmp ( szResource, szQueryResource ) == 0 ) {            // If the query name/resource and found node name/resource combinations are equal
-                eStatus = (stricmp ( szResource, szLocalResource ) == 0 || eAccess != CSettings::Private) ? Found : NoAccess;
-                return pNode;
-            }
-        }
-    }
-    // If we have multiple entries, return the storage node
-    if ( bDeleteNode )
-        return pMultiresultParentNode;
-
-    // Otherwise, return NULL
-    eStatus = NotFound;
-    return NULL;
-}
-
-// Get ( [resource requesting the query], [setting name], [return buffer], [return buffer length], [delete node] )
-//
-// bDeleteNode contains a boolean to indicate whether the table contains one entry or multiple entries. If multiple
-// entries are used, the resource's storage node (which only gets deleted on resource stop) is used to store any
-// matching nodes that you have access to. The boolean is meant to let the caller know that the XML node that is
-// returned should be deleted after usage, for the sake of memory usage.
-//
-// Returns the XML node.
-//
-// If ( bDeleteNode == TRUE ), always remove the XML node after you're done with it!
-CXMLNode* CSettings::Get ( const char *szLocalResource, const char *szSetting, bool& bDeleteNode )
-{
-    CResource *pResource;
-    CXMLNode *pNode = NULL;
-    char szQueryResource[MAX_RESOURCE_LENGTH] = {0};
-    SettingStatus eStatus = NotFound;
-    bDeleteNode = false;
-
-    // Get the temporary storage node associated with this resource
-    CResource* pLocalResource = m_pResourceManager->GetResource ( szLocalResource );
-    CXMLNode* pStorage = pLocalResource ? pLocalResource->GetStorageNode () : nullptr;
-
-    // Get the actual resource name from the specified setting, and get the resource class
-    if ( !GetResourceName ( szSetting, szQueryResource, MAX_RESOURCE_LENGTH - 1 ) ) {
-        // No name was specified, so use the local resource
-        pResource = m_pResourceManager->GetResource ( szLocalResource );
-    } else
-        pResource = m_pResourceManager->GetResource ( szQueryResource );
-
-    // If we have a valid resource
-    if ( pResource ) {
-        CXMLNode *pSource = pResource->GetSettingsNode ();
-
-        // Try to get the value for the appropriate setting from the settings registry
-        if ( pStorage )
-        {
-            pNode = Get ( m_pNodeGlobalSettings, pStorage, "", szLocalResource, szSetting, bDeleteNode, eStatus );
-            // If we're getting all of the resource's settings, throw in those from the meta as well
-            if ( bDeleteNode )
-            {
-                SettingStatus eMetaStatus = NotFound;
-                CXMLNode* pMetaNode = Get ( pSource, pStorage, pResource->GetName ().c_str (), szLocalResource, szSetting, bDeleteNode, eMetaStatus, pNode );
-                if ( eMetaStatus == Found )
-                {
-                    eStatus = eMetaStatus;
-                    pNode = pMetaNode;
-                }
-            }
-        }
-
-        // See if we found a matching setting
-        if ( eStatus == Found )
-            return pNode;   // Found
-        else if ( eStatus == NotFound ) {       // Not found, continue searching
-            // Try to get the value for the appropriate setting from the resource's meta XML file
-            if ( pSource )
-                pNode = Get ( pSource, pStorage, pResource->GetName ().c_str (), szLocalResource, szSetting, bDeleteNode, eStatus );
-            if ( eStatus == Found )
-                return pNode;
-        }
-    } else {
-        // Try to get the value for the appropriate setting from the settings registry
-        pNode = Get ( m_pNodeGlobalSettings, pStorage, "", szLocalResource, szSetting, bDeleteNode, eStatus );
-        if ( eStatus == Found )
-            return pNode;
-    }
-
-    return NULL;                            // No access or no settings found
-}
-
-// Creates a new setting and adds it to the destination node
-CXMLNode* CSettings::CreateSetting ( CXMLNode *pDst, const char *szName, const char *szContent )
-{
-    // Create the node
-    CXMLNode *pNode = pDst->CreateChild ( "setting" );
-    
-    // Add the attributes with the corresponding values
-    pNode->AddAttribute( "name" )->SetValue ( szName );
-    pNode->AddAttribute( "value" )->SetValue ( szContent );
-
-    return pNode;
-}
-
-// Set ( resource requesting the query, setting name, content )
-bool CSettings::Set ( const char *szLocalResource, const char *szSetting, const char *szContent )
-{
-    CXMLNode *pNode;
-    CResource *pResource;
-    char szBuffer[MAX_SETTINGS_LENGTH] = {0};
-    char szQueryResource[MAX_RESOURCE_LENGTH] = {0};
-    SettingStatus eStatus;
-    bool bDeleteNode, bExists;
-    SString strOldValue;
-
-    // Check for empty strings
-    if ( strlen ( szSetting ) < 1 ) return false;
-
-    // Get the actual resource name from the specified setting, and get the resource class
-    if ( !GetResourceName ( szSetting, szQueryResource, MAX_RESOURCE_LENGTH - 1 ) ) {
-        // No name was specified, so use the local resource
-        pResource = m_pResourceManager->GetResource ( szLocalResource );
-    } else
-        pResource = m_pResourceManager->GetResource ( szQueryResource );
-
-    // If we have a valid resource
-    if ( pResource ) {
-        CXMLNode *pSource = pResource->GetSettingsNode ();
-
-        // Check whether the setting exists in the settings registry
-        pNode = Get ( m_pNodeGlobalSettings, NULL, "", szLocalResource, szSetting, bDeleteNode, eStatus );
-        bExists = true;         // Default value
-
-        // Try to get the value for the appropriate setting from the resource's meta XML file
-        if ( eStatus == NotFound && pSource ) {
-            pNode = Get ( pSource, NULL, pResource->GetName ().c_str (), szLocalResource, szSetting, bDeleteNode, eStatus );
-            bExists = false;    // There's no node in the settings registry, so we create one
-        }
-
-        // See if we have access
-        if ( eStatus != NoAccess ) {
-            // See if we have a prefix
-            bool bPrefix = HasPrefix ( szSetting[0] );
-
-            // If no resource name was specified, use the local resource name
-            if ( !HasResourceName ( szSetting ) ) {
-                // If we have a prefix, move it from szSetting and put it at the beginning
-                if ( bPrefix )
-                    snprintf ( szBuffer, MAX_SETTINGS_LENGTH - 1, "%c%s.%s", szSetting[0], szLocalResource, szSetting + 1 );
-                else
-                    snprintf ( szBuffer, MAX_SETTINGS_LENGTH - 1, "%s.%s", szLocalResource, szSetting );
-
-            } else {
-                // If we have a prefix, move it from szSetting and put it at the beginning
-                if ( bPrefix )
-                    snprintf ( szBuffer, MAX_SETTINGS_LENGTH - 1, "%c%s", szSetting[0], szSetting + 1 );
-                else
-                    strncpy ( szBuffer, szSetting, MAX_SETTINGS_LENGTH - 1 );
-            }
-
-            if ( !bExists || !pNode ) {             // No existing settings registry entry, so create a new setting
-                CreateSetting ( m_pNodeGlobalSettings, szBuffer, szContent );
-            } else {                        // Existing settings registry entry
-                // Abort if this value isnt public (but protected or private), and if the local resource
-                // (doing the query) doesn't equal the setting's resource name
-                if ( GetAccessType ( pNode->GetAttribute( "name" )->GetValue()[0] ) != CSettings::Public &&
-                     stricmp ( pResource->GetName ().c_str (), szLocalResource ) != 0 )
-                    return false;
-
-                // Get the node's current value
-                strOldValue = pNode->GetAttribute("value" )->GetValue ();
-
-                // Set the node's value
-                pNode->GetAttribute( "value" )->SetValue ( szContent );
-
-                // If a prefix was given, set the node's name (to override any access operators)
-                if ( bPrefix )
-                    pNode->GetAttribute ( "name" )->SetValue ( szBuffer );
-            }
-
-            // Trigger onSettingChange
-            CLuaArguments Arguments;
-            Arguments.PushString ( szSetting );
-
-            if ( strOldValue.length () > 0 )
-                Arguments.PushString ( strOldValue.c_str () );
-            else
-                Arguments.PushNil ();
-
-            Arguments.PushString ( szContent );
-
-            g_pGame->GetMapManager ()->GetRootElement ()->CallEvent ( "onSettingChange", Arguments );
-
-            // Save the XML file
-            if ( m_pFile->Write () )
-                return true;
-            CLogger::ErrorPrintf ( "Error saving '%s'\n", FILENAME_SETTINGS );
-        }
-    }
-
-    return false;
-}
-
-// Checks if there is a valid prefix
-bool CSettings::HasPrefix ( char cCharacter ) {
-    switch ( cCharacter ) {
-        case SETTINGS_PREFIX_PRIVATE:       // Private variable
-            return true;
-        case SETTINGS_PREFIX_PUBLIC:        // Public variable
-            return true;
-        case SETTINGS_PREFIX_PROTECTED:     // Protected variable
-            return true;
-        default:                            // No variable
-            return false;
-    }
-}
-
-// Parses the prefix and returns the appropriate access type
-CSettings::AccessType CSettings::GetAccessType ( char cCharacter ) {
-    switch ( cCharacter ) {
-        case SETTINGS_PREFIX_PRIVATE:       // Private variable
-            return CSettings::Private;
-        case SETTINGS_PREFIX_PUBLIC:        // Public variable
-            return CSettings::Public;
-        case SETTINGS_PREFIX_PROTECTED:     // Protected variable
-            return CSettings::Protected;
-        default:                            // Default variable (as declared in SETTINGS_NO_PREFIX)
-            return SETTINGS_NO_PREFIX;
-    }
-}
-
-// Parses the name and returns the resource name associated with the setting
-inline const char* CSettings::GetResourceName ( const char *szSetting, char *szBuffer, unsigned int uiLength ) {
-    const char *szChr = strchr ( szSetting, SETTINGS_DELIMITER );
-    if ( szChr == NULL ) return NULL;           // Not found? Return NULL, because there's no resource name.
-
-    // Strip off the prefix, if any
-    if ( HasPrefix ( szSetting[0] ) ) szSetting++;
-
-    // Get the position of the delimiter
-    unsigned int uiPos = (unsigned int)(szChr - szSetting);
-
-    // Locate the first occurence of the delimiter in the name and use it to substring the name
-    strncpy ( szBuffer, szSetting, ( uiPos > uiLength ) ? uiLength : uiPos );
-    szBuffer [ ( uiPos > uiLength ) ? uiLength : uiPos ] = 0;
-
-    return szBuffer;
-}
-
-// Parses the name and returns whether a resource name was specified
-inline bool CSettings::HasResourceName ( const char *szSetting ) {
-    return ( strchr ( szSetting, SETTINGS_DELIMITER ) != NULL );
-}
-
-// Parses the name and returns the actual name of the variable
-inline const char* CSettings::GetName ( const char *szSetting, unsigned int uiResourceLength ) {
-    // Only calculate the resource length if it's not already specified
-    if ( HasPrefix ( szSetting[0] ) ) szSetting++;
-
-    // Since we know the resource length, we just return the pointer to whereever the resource part ends (and the name begins)
-    const char * szName = ( szSetting + uiResourceLength );
-
-    // If we don't have a name, return
-    if ( szName[0] == 0 ) return NULL;
-
-    // Strip any prefixes off the name
-    if ( HasPrefix ( szName[0] ) ) szName++;
-
-    return szName;
-}
-=======
 /*****************************************************************************
  *
  *  PROJECT:     Multi Theft Auto v1.0
@@ -526,13 +108,13 @@
     }
 
     // Iterate through all the setting subnodes
-    while ((pNode = pSource->FindSubNode("setting", uiCurrentIndex++)))
+    while ((pNode = pSource->GetChild("setting", uiCurrentIndex++)))
     {
         std::string  strContent;
         unsigned int uiResourceNameLength = 0;
 
-        CXMLAttribute* pName = pNode->GetAttributes().Find("name");
-        CXMLAttribute* pValue = pNode->GetAttributes().Find(strAttribute);
+        CXMLAttribute* pName = pNode->GetAttribute("name");
+        CXMLAttribute* pValue = pNode->GetAttribute(strAttribute);
 
         // Check if both attibutes exist (otherwise ignore the entry)
         if (pName && pValue)
@@ -573,7 +155,7 @@
                     {
                         // Create a new temporary node (in which we can put all nodes we have access to), and add it as temporary subnode of pSource
                         // The node itself will be deleted
-                        pMultiresultParentNode = pStorage->CreateSubNode("setting");
+                        pMultiresultParentNode = pStorage->CreateChild("setting");
                     }
 
                     // We are meant to return an entire node. Since we are allowed to read this node, copy it and add it to our storage node
@@ -677,12 +259,11 @@
 CXMLNode* CSettings::CreateSetting(CXMLNode* pDst, const char* szName, const char* szContent)
 {
     // Create the node
-    CXMLNode*       pNode = pDst->CreateSubNode("setting");
-    CXMLAttributes* pAttributes = &(pNode->GetAttributes());
+    CXMLNode* pNode = pDst->CreateChild("setting");
 
     // Add the attributes with the corresponding values
-    pAttributes->Create("name")->SetValue(szName);
-    pAttributes->Create("value")->SetValue(szContent);
+    pNode->AddAttribute("name")->SetValue(szName);
+    pNode->AddAttribute("value")->SetValue(szContent);
 
     return pNode;
 }
@@ -690,14 +271,13 @@
 // Set ( resource requesting the query, setting name, content )
 bool CSettings::Set(const char* szLocalResource, const char* szSetting, const char* szContent)
 {
-    CXMLNode*       pNode;
-    CResource*      pResource;
-    CXMLAttributes* pAttributes;
-    char            szBuffer[MAX_SETTINGS_LENGTH] = {0};
-    char            szQueryResource[MAX_RESOURCE_LENGTH] = {0};
-    SettingStatus   eStatus;
-    bool            bDeleteNode, bExists;
-    SString         strOldValue;
+    CXMLNode*     pNode;
+    CResource*    pResource;
+    char          szBuffer[MAX_SETTINGS_LENGTH] = {0};
+    char          szQueryResource[MAX_RESOURCE_LENGTH] = {0};
+    SettingStatus eStatus;
+    bool          bDeleteNode, bExists;
+    SString       strOldValue;
 
     // Check for empty strings
     if (strlen(szSetting) < 1)
@@ -753,28 +333,28 @@
             }
 
             if (!bExists || !pNode)
-            {            // No existing settings registry entry, so create a new setting
+            {
+                // No existing settings registry entry, so create a new setting
                 CreateSetting(m_pNodeGlobalSettings, szBuffer, szContent);
             }
             else
-            {            // Existing settings registry entry
-                // Get the attributes
-                pAttributes = &(pNode->GetAttributes());
-
+            {
+                // Existing settings registry entry
                 // Abort if this value isnt public (but protected or private), and if the local resource
                 // (doing the query) doesn't equal the setting's resource name
-                if (GetAccessType(pAttributes->Find("name")->GetValue()[0]) != CSettings::Public && stricmp(pResource->GetName().c_str(), szLocalResource) != 0)
+                if (GetAccessType(pNode->GetAttribute("name")->GetValue()[0]) != CSettings::Public &&
+                    stricmp(pResource->GetName().c_str(), szLocalResource) != 0)
                     return false;
 
                 // Get the node's current value
-                strOldValue = pAttributes->Find("value")->GetValue();
+                strOldValue = pNode->GetAttribute("value")->GetValue();
 
                 // Set the node's value
-                pAttributes->Find("value")->SetValue(szContent);
+                pNode->GetAttribute("value")->SetValue(szContent);
 
                 // If a prefix was given, set the node's name (to override any access operators)
                 if (bPrefix)
-                    pAttributes->Find("name")->SetValue(szBuffer);
+                    pNode->GetAttribute("name")->SetValue(szBuffer);
             }
 
             // Trigger onSettingChange
@@ -878,5 +458,4 @@
         szName++;
 
     return szName;
-}
->>>>>>> d8c3ff5f
+}