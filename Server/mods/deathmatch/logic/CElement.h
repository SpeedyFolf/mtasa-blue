--- conflicted
+++ resolved
@@ -1,4 +1,3 @@
-<<<<<<< HEAD
 /*****************************************************************************
  *
  *  PROJECT:     Multi Theft Auto v1.0
@@ -137,306 +136,6 @@
 
     void           ReadCustomData(CEvents* pEvents, CXMLNode& Node);
     CCustomData*   GetCustomDataPointer() { return m_pCustomData; }
-    CLuaArgument*  GetCustomData(const char* szName, bool bInheritData, bool* pbIsSynced = NULL);
-    CLuaArguments* GetAllCustomData(CLuaArguments* table);
-    bool           GetCustomDataString(const char* szName, char* pOut, size_t sizeBuffer, bool bInheritData);
-    bool           GetCustomDataInt(const char* szName, int& iOut, bool bInheritData);
-    bool           GetCustomDataFloat(const char* szName, float& fOut, bool bInheritData);
-    bool           GetCustomDataBool(const char* szName, bool& bOut, bool bInheritData);
-    void SetCustomData(const char* szName, const CLuaArgument& Variable, bool bSynchronized = true, CPlayer* pClient = NULL, bool bTriggerEvent = true);
-    void DeleteCustomData(const char* szName);
-    void SendAllCustomData(CPlayer* pPlayer);
-
-    CXMLNode* OutputToXML(CXMLNode* pNode);
-
-    void CleanUpForVM(CLuaMain* pLuaMain, bool bRecursive);
-
-    unsigned int                            CountChildren() { return static_cast<unsigned int>(m_Children.size()); };
-    CChildListType ::const_iterator         IterBegin() { return m_Children.begin(); };
-    CChildListType ::const_iterator         IterEnd() { return m_Children.end(); };
-    CChildListType ::const_reverse_iterator IterReverseBegin() { return m_Children.rbegin(); };
-    CChildListType ::const_reverse_iterator IterReverseEnd() { return m_Children.rend(); };
-    CElementListSnapshot*                   GetChildrenListSnapshot();
-
-    static uint        GetTypeHashFromString(const SString& strTypeName);
-    EElementType       GetType() { return m_iType; };
-    virtual bool       IsEntity() { return false; };
-    unsigned int       GetTypeHash() { return m_uiTypeHash; };
-    const std::string& GetTypeName() { return m_strTypeName; };
-    void               SetTypeName(const std::string& strTypeName);
-
-    const std::string& GetName() { return m_strName; };
-    void               SetName(const std::string& strName) { m_strName = strName; };
-
-    bool LoadFromCustomData(CEvents* pEvents, CXMLNode& Node);
-
-    void OnSubtreeAdd(CElement* pElement);
-    void OnSubtreeRemove(CElement* pElement);
-
-    virtual void UpdatePerPlayer(){};
-    void         UpdatePerPlayerEntities();
-
-    void                                  AddCollision(class CColShape* pShape) { m_Collisions.push_back(pShape); }
-    void                                  RemoveCollision(class CColShape* pShape) { m_Collisions.remove(pShape); }
-    bool                                  CollisionExists(class CColShape* pShape);
-    void                                  RemoveAllCollisions();
-    std::list<class CColShape*>::iterator CollisionsBegin() { return m_Collisions.begin(); }
-    std::list<class CColShape*>::iterator CollisionsEnd() { return m_Collisions.end(); }
-
-    unsigned short GetDimension() { return m_usDimension; }
-    void           SetDimension(unsigned short usDimension) { m_usDimension = usDimension; }
-
-    class CClient* GetClient();
-
-    CElement*                            GetAttachedToElement() { return m_pAttachedTo; }
-    virtual void                         AttachTo(CElement* pElement);
-    virtual void                         GetAttachedOffsets(CVector& vecPosition, CVector& vecRotation);
-    virtual void                         SetAttachedOffsets(CVector& vecPosition, CVector& vecRotation);
-    void                                 AddAttachedElement(CElement* pElement);
-    void                                 RemoveAttachedElement(CElement* pElement);
-    std::list<CElement*>::const_iterator AttachedElementsBegin() { return m_AttachedElements.begin(); }
-    std::list<CElement*>::const_iterator AttachedElementsEnd() { return m_AttachedElements.end(); }
-    const char*                          GetAttachToID() { return m_strAttachToID; }
-    bool                                 IsElementAttached(CElement* pElement);
-    virtual bool                         IsAttachable();
-    virtual bool                         IsAttachToable();
-    void                                 GetAttachedPosition(CVector& vecPosition);
-    void                                 GetAttachedRotation(CVector& vecRotation);
-
-    CElementGroup* GetElementGroup() { return m_pElementGroup; }
-    void           SetElementGroup(CElementGroup* elementGroup) { m_pElementGroup = elementGroup; }
-
-    // This is used for realtime synced elements. Whenever a position/rotation change is
-    // forced from the server either in form of spawn or setElementPosition/rotation a new
-    // value is assigned to this from the server. This value also comes with the sync packets.
-    // If this value doesn't match the value from the sync packet, the packet should be
-    // ignored. Note that if this value is 0, all sync packets should be accepted. This is
-    // so we don't need this byte when the element is created first.
-    unsigned char GetSyncTimeContext() { return m_ucSyncTimeContext; };
-    unsigned char GenerateSyncTimeContext();
-    bool          CanUpdateSync(unsigned char ucRemote);
-
-    void AddOriginSourceUser(class CPed* pPed) { m_OriginSourceUsers.push_back(pPed); }
-    void RemoveOriginSourceUser(class CPed* pPed) { m_OriginSourceUsers.remove(pPed); }
-
-    unsigned char GetInterior() { return m_ucInterior; }
-    void          SetInterior(unsigned char ucInterior) { m_ucInterior = ucInterior; }
-
-    bool IsDoubleSided() { return m_bDoubleSided; }
-    void SetDoubleSided(bool bDoubleSided) { m_bDoubleSided = bDoubleSided; }
-
-    // Spatial database
-    virtual CSphere GetWorldBoundingSphere();
-    virtual void    UpdateSpatialData();
-
-    bool IsCallPropagationEnabled() { return m_bCallPropagationEnabled; }
-    void SetCallPropagationEnabled(bool bEnabled) { m_bCallPropagationEnabled = bEnabled; }
-
-protected:
-    CElement*    GetRootElement();
-    virtual bool ReadSpecialData(const int iLine) = 0;
-
-    CElement* FindChildIndex(const char* szName, unsigned int uiIndex, unsigned int& uiCurrentIndex, bool bRecursive);
-    CElement* FindChildByTypeIndex(unsigned int uiTypeHash, unsigned int uiIndex, unsigned int& uiCurrentIndex, bool bRecursive);
-    void      FindAllChildrenByTypeIndex(unsigned int uiTypeHash, lua_State* pLua, unsigned int& uiIndex);
-
-    void CallEventNoParent(const char* szName, const CLuaArguments& Arguments, CElement* pSource, CPlayer* pCaller = NULL);
-    void CallParentEvent(const char* szName, const CLuaArguments& Arguments, CElement* pSource, CPlayer* pCaller = NULL);
-
-    CMapEventManager* m_pEventManager;
-    CCustomData*      m_pCustomData;
-
-    EElementType m_iType;
-    ElementID    m_ID;
-    CElement*    m_pParent;
-    bool         m_bIsBeingDeleted;
-
-    CVector m_vecPosition;
-
-    unsigned int          m_uiTypeHash;
-    std::string           m_strTypeName;
-    std::string           m_strName;
-    CChildListType        m_Children;
-    CElementListSnapshot* m_pChildrenListSnapshot;
-    uint                  m_uiChildrenListSnapshotRevision;
-
-    std::list<class CPerPlayerEntity*> m_ElementReferenced;
-    std::list<class CColShape*>        m_Collisions;
-    std::list<class CPlayerCamera*>    m_FollowingCameras;
-
-    CElement*            m_pAttachedTo;
-    CVector              m_vecAttachedPosition;
-    CVector              m_vecAttachedRotation;
-    std::list<CElement*> m_AttachedElements;
-    SString              m_strAttachToID;
-
-    CElementGroup* m_pElementGroup;
-
-    unsigned short m_usDimension;
-    unsigned char  m_ucSyncTimeContext;
-
-    std::list<class CPed*> m_OriginSourceUsers;
-    unsigned char          m_ucInterior;
-    bool                   m_bDoubleSided;
-    bool                   m_bUpdatingSpatialData;
-    bool                   m_bCallPropagationEnabled;
-
-    // Optimization for getElementsByType starting at root
-public:
-    static void StartupEntitiesFromRoot();
-
-private:
-    static bool IsFromRoot(CElement* pEntity);
-    static void AddEntityFromRoot(unsigned int uiTypeHash, CElement* pEntity, bool bDebugCheck = true);
-    static void RemoveEntityFromRoot(unsigned int uiTypeHash, CElement* pEntity);
-    static void GetEntitiesFromRoot(unsigned int uiTypeHash, lua_State* pLua);
-    static void GetEntitiesFromRoot(unsigned int uiTypeHash, std::vector<CElement*>& outResult);
-
-#if CHECK_ENTITIES_FROM_ROOT
-    static void _CheckEntitiesFromRoot(unsigned int uiTypeHash);
-    void        _FindAllChildrenByTypeIndex(unsigned int uiTypeHash, std::map<CElement*, int>& mapResults);
-    static void _GetEntitiesFromRoot(unsigned int uiTypeHash, std::map<CElement*, int>& mapResults);
-#endif
-};
-
-typedef CElement::EElementType EElementType;
-=======
-/*****************************************************************************
- *
- *  PROJECT:     Multi Theft Auto v1.0
- *  LICENSE:     See LICENSE in the top level directory
- *  FILE:        mods/deathmatch/logic/CElement.h
- *  PURPOSE:     Base entity (element) class
- *
- *  Multi Theft Auto is available from http://www.multitheftauto.com/
- *
- *****************************************************************************/
-
-#pragma once
-
-#include <core/CServerInterface.h>
-#include <CVector.h>
-#include "CMapEventManager.h"
-#include "CCustomData.h"
-#include "CEvents.h"
-#include <list>
-#include <cstring>
-#include "CElementGroup.h"
-
-// Used to check fast version of getElementsByType
-//#define CHECK_ENTITIES_FROM_ROOT  MTA_DEBUG
-
-#define IS_BLIP(element)     ((element)->GetType()==CElement::BLIP)
-#define IS_COLSHAPE(element) ((element)->GetType()==CElement::COLSHAPE)
-#define IS_DUMMY(element)    ((element)->GetType()==CElement::DUMMY)
-#define IS_FILE(element)     ((element)->GetType()==CElement::SCRIPTFILE)
-#define IS_MARKER(element)   ((element)->GetType()==CElement::MARKER)
-#define IS_OBJECT(element)   ((element)->GetType()==CElement::OBJECT)
-#define IS_PERPLAYER_ENTITY(element) ((element)->IsPerPlayerEntity())
-#define IS_PICKUP(element)   ((element)->GetType()==CElement::PICKUP)
-#define IS_PED(element)      ((element)->GetType()==CElement::PLAYER||(element)->GetType()==CElement::PED)
-#define IS_PLAYER(element)   ((element)->GetType()==CElement::PLAYER)
-#define IS_RADAR_AREA(element) ((element)->GetType()==CElement::RADAR_AREA)
-#define IS_VEHICLE(element)  ((element)->GetType()==CElement::VEHICLE)
-#define IS_CONSOLE(element)  ((element)->GetType()==CElement::CONSOLE)
-#define IS_TEAM(element)     ((element)->GetType()==CElement::TEAM)
-#define IS_WATER(element)    ((element)->GetType()==CElement::WATER)
-#define IS_WEAPON(element)    ((element)->GetType()==CElement::WEAPON)
-
-typedef CFastList<CElement*> CChildListType;
-typedef CFastList<CElement*> CElementListType;
-
-// List of elements which is auto deleted when the last user calls Release()
-class CElementListSnapshot : public std::vector<CElement*>, public CRefCountableST
-{
-};
-
-class CElement
-{
-    friend class CPerPlayerEntity;
-    friend class CBlip;
-    friend class CPlayer;
-    friend class CPlayerCamera;
-
-public:
-    enum EElementType
-    {
-        DUMMY,
-        PLAYER,
-        VEHICLE,
-        OBJECT,
-        MARKER,
-        BLIP,
-        PICKUP,
-        RADAR_AREA,
-        SPAWNPOINT_DEPRECATED,
-        REMOTECLIENT_DEPRECATED,
-        CONSOLE,
-        PATH_NODE_UNUSED,
-        WORLD_MESH_UNUSED,
-        TEAM,
-        PED,
-        COLSHAPE,
-        SCRIPTFILE,
-        WATER,
-        WEAPON,
-        DATABASE_CONNECTION,
-        ROOT,
-        UNKNOWN,
-    };
-
-public:
-    CElement(CElement* pParent);
-    virtual ~CElement();
-
-    virtual CElement* Clone(bool* bAddEntity, CResource* pResource) { return nullptr; }
-    bool              IsCloneable();
-
-    bool         IsBeingDeleted() { return m_bIsBeingDeleted; };
-    void         SetIsBeingDeleted(bool bBeingDeleted) { m_bIsBeingDeleted = bBeingDeleted; };
-    virtual void Unlink() = 0;
-
-    ElementID GetID() { return m_ID; };
-
-    virtual const CVector& GetPosition();
-    virtual void           SetPosition(const CVector& vecPosition);
-
-    virtual void GetRotation(CVector& vecRotation) { vecRotation = CVector(); }
-    virtual void GetMatrix(CMatrix& matrix);
-    virtual void SetMatrix(const CMatrix& matrix);
-
-    virtual bool IsPerPlayerEntity() { return false; };
-
-    CElement* FindChild(const char* szName, unsigned int uiIndex, bool bRecursive);
-    CElement* FindChildByType(const char* szType, unsigned int uiIndex, bool bRecursive);
-    void      FindAllChildrenByType(const char* szType, lua_State* pLua);
-    void      GetChildren(lua_State* pLua);
-    void      GetChildrenByType(const char* szType, lua_State* pLua);
-    bool      IsMyChild(CElement* pElement, bool bRecursive);
-    bool      IsMyParent(CElement* pElement, bool bRecursive);
-    void      ClearChildren();
-    void      GetDescendantsByType(std::vector<CElement*>& outResult, EElementType elementType);
-    void      GetDescendantsByTypeSlow(std::vector<CElement*>& outResult, uint uiTypeHash);
-    template <class T>
-    void GetDescendantsByType(std::vector<T>& outResult, EElementType elementType)
-    {
-        GetDescendantsByType((std::vector<CElement*>&)outResult, elementType);
-    }
-
-    CMapEventManager* GetEventManager() { return m_pEventManager; };
-    CElement*         GetParentEntity() { return m_pParent; };
-
-    CElement* SetParentObject(CElement* pParent, bool bUpdatePerPlayerEntities = true);
-
-    bool AddEvent(CLuaMain* pLuaMain, const char* szName, const CLuaFunctionRef& iLuaFunction, bool bPropagated, EEventPriorityType eventPriority,
-                  float fPriorityMod);
-    bool CallEvent(const char* szName, const CLuaArguments& Arguments, CPlayer* pCaller = NULL);
-    bool DeleteEvent(CLuaMain* pLuaMain, const char* szName, const CLuaFunctionRef& iLuaFunction = CLuaFunctionRef());
-    void DeleteEvents(CLuaMain* pLuaMain, bool bRecursive);
-    void DeleteAllEvents();
-
-    void           ReadCustomData(CEvents* pEvents, CXMLNode& Node);
-    CCustomData*   GetCustomDataPointer() { return m_pCustomData; }
     CLuaArgument*  GetCustomData(const char* szName, bool bInheritData, ESyncType* pSyncType = NULL);
     CLuaArguments* GetAllCustomData(CLuaArguments* table);
     bool           GetCustomDataString(const char* szName, char* pOut, size_t sizeBuffer, bool bInheritData);
@@ -604,5 +303,4 @@
 #endif
 };
 
-typedef CElement::EElementType EElementType;
->>>>>>> d9ee1af1
+typedef CElement::EElementType EElementType;